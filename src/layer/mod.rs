--- conflicted
+++ resolved
@@ -43,36 +43,13 @@
         todo!()
     }
 
-<<<<<<< HEAD
-    // ///Computes a round of the sumcheck protocol on this Layer
-    // fn prove_round(&mut self, round_index: usize, challenge: F) -> Result<Vec<F>, LayerError> {
-    //     let expression = self.get_expression_mut();
-    //     expression.fix_variable(round_index - 1, challenge);
-
-    //     // --- Grabs the degree of univariate polynomial we are sending over ---
-    //     let degree = get_round_degree(expression, round_index);
-
-    //     let eval =
-    //         compute_sumcheck_message(expression, round_index, degree).map_err(LayerError::ExpressionError)?;
-
-    //     if let SumOrEvals::Evals(evals) = eval {
-    //         Ok(evals)
-    //     } else {
-    //         Err(LayerError::ExpressionError(
-    //             ExpressionError::EvaluationError(
-    //                 "Received a sum variant from evaluate expression before the final round",
-    //             ),
-    //         ))
-    //     }
-    // }
-=======
     ///Computes a round of the sumcheck protocol on this Layer
-    fn prove_round(&mut self, round_index: usize, challenge: F) -> Result<Vec<F>, LayerError> {
-        let expression = self.get_expression_mut();
-        expression.fix_variable(round_index - 1, challenge);
-
-        // --- Grabs the degree of univariate polynomial we are sending over ---
-        let degree = get_round_degree(expression, round_index);
+     fn prove_round(&mut self, round_index: usize, challenge: F) -> Result<Vec<F>, LayerError> {
+         let expression = self.get_expression_mut();
+         expression.fix_variable(round_index - 1, challenge);
+
+         // --- Grabs the degree of univariate polynomial we are sending over ---
+         let degree = get_round_degree(expression, round_index);
 
         let eval = compute_sumcheck_message(expression, round_index, degree)
             .map_err(LayerError::ExpressionError)?;
@@ -87,7 +64,6 @@
             ))
         }
     }
->>>>>>> 2a96b03c
 
     ///Get the claims that this layer makes on other layers
     fn get_claims(&self) -> Result<Vec<(LayerId, Claim<F>)>, LayerError> {
