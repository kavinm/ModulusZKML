//! A layer is a combination of multiple MLEs with an expression

pub mod batched;
pub mod claims;
<<<<<<< HEAD
/// For the input layer to the GKR circuit
pub mod input_layer;
pub mod empty_layer;
pub mod layer_enum;
=======
>>>>>>> 242c7e8f
// mod gkr_layer;

use std::marker::PhantomData;

use ark_std::cfg_into_iter;
use serde::{Serialize, Deserialize, de::DeserializeOwned};
use thiserror::Error;
use rayon::iter::{IntoParallelIterator, ParallelIterator};

use crate::{
    expression::{Expression, ExpressionError, ExpressionStandard, gather_combine_all_evals},
    mle::{
        beta::{BetaError, BetaTable, compute_beta_over_two_challenges},
        MleIndex, MleRef,
    },
    prover::SumcheckProof,
    sumcheck::{
        compute_sumcheck_message, evaluate_at_a_point, get_round_degree, Evals, InterpError,
    },
};

<<<<<<< HEAD
use self::{claims::ClaimError, layer_enum::LayerEnum};

///Type alias for a claim (A point to evaluate at and an evaluation)
=======
use lcpc_2d::FieldExt;
use lcpc_2d::fs_transcript::halo2_remainder_transcript::Transcript;

use self::claims::ClaimError;

>>>>>>> 242c7e8f
/// Type alias for a claim (A point to evaluate at and an evaluation)
pub type Claim<F> = (Vec<F>, F);

#[derive(Error, Debug, Clone)]
<<<<<<< HEAD
///Errors to do with working with a Layer
/// Errors to do with working with a Layer
pub enum LayerError {
    #[error("Layer isn't ready to prove")]
    ///Layer isn't ready to prove
=======
/// Errors to do with working with a Layer
pub enum LayerError {
    #[error("Layer isn't ready to prove")]
>>>>>>> 242c7e8f
    /// Layer isn't ready to prove
    LayerNotReady,
    #[error("Error with underlying expression: {0}")]
    /// Error with underlying expression: {0}
    ExpressionError(ExpressionError),
    #[error("Error with aggregating curr layer")]
    /// Error with aggregating curr layer
    AggregationError,
    #[error("Error with getting Claim: {0}")]
    /// Error with getting Claim
    ClaimError(ClaimError),
    #[error("Error with verifying layer: {0}")]
    /// Error with verifying layer
    VerificationError(VerificationError),
    #[error("Beta Error: {0}")]
    /// Beta Error
    BetaError(BetaError),
    #[error("InterpError: {0}")]
    /// InterpError
    InterpError(InterpError),
}

#[derive(Error, Debug, Clone)]
/// Errors to do with verifying a Layer
pub enum VerificationError {
    #[error("The sum of the first evaluations do not equal the claim")]
    /// The sum of the first evaluations do not equal the claim
    SumcheckStartFailed,
    #[error("The sum of the current rounds evaluations do not equal the previous round at a random point")]
    /// The sum of the current rounds evaluations do not equal the previous round at a random point
    SumcheckFailed,
    #[error("The final rounds evaluations at r do not equal the oracle query")]
    /// The final rounds evaluations at r do not equal the oracle query
    FinalSumcheckFailed,
    #[error("The Oracle query does not match the final claim")]
    /// The Oracle query does not match the final claim
    GKRClaimCheckFailed,
    #[error("The Challenges generated during sumcheck don't match the claims in the given expression")]
    ///The Challenges generated during sumcheck don't match the claims in the given expression
    ChallengeCheckFailed,
}

<<<<<<< HEAD
#[derive(Clone, Debug, PartialEq, Eq, Hash, Serialize, Deserialize)]
=======
#[derive(Clone, Debug, PartialEq, Eq, Hash)]
>>>>>>> 242c7e8f
/// The location of a layer within the GKR circuit
pub enum LayerId {
    /// An Mle located in the input layer
    Input,
    /// A layer within the GKR protocol, indexed by it's layer id
    Layer(usize),
}

/// A layer is what you perform sumcheck over, it is made up of an expression and MLEs that contribute evaluations to that expression
pub trait Layer<F: FieldExt> {
    /// The transcript that this layer uses
    type Transcript: Transcript<F>;

    /// Creates a sumcheck proof for this Layer
    fn prove_rounds(
        &mut self,
        claim: Claim<F>,
        transcript: &mut Self::Transcript,
    ) -> Result<SumcheckProof<F>, LayerError>;

    ///  Verifies the sumcheck protocol
    fn verify_rounds(
        &mut self,
        claim: Claim<F>,
        sumcheck_rounds: Vec<Vec<F>>,
        transcript: &mut Self::Transcript,
    ) -> Result<(), LayerError>;

    /// Get the claims that this layer makes on other layers
    fn get_claims(&self) -> Result<Vec<(LayerId, Claim<F>)>, LayerError>;

    /// Gets this layers id
    fn id(&self) -> &LayerId;

<<<<<<< HEAD
    ///Get W(l(x)) evaluations
    fn get_wlx_evaluations(&self, claim_vecs: Vec<Vec<F>>,
        claimed_vals: &mut Vec<F>,
        num_claims: usize,
        num_idx: usize) -> Result<Vec<F>, ClaimError>;
=======
    /// Gets this layers expression
    fn expression(&self) -> &ExpressionStandard<F>;
>>>>>>> 242c7e8f

    /// Create new ConcreteLayer from a LayerBuilder
    fn new<L: LayerBuilder<F>>(builder: L, id: LayerId) -> Self
    where
        Self: Sized;

    fn get_enum(self) -> LayerEnum<F, Self::Transcript>;
}

/// Default Layer abstraction
<<<<<<< HEAD
#[derive(Serialize, Deserialize)]
=======
>>>>>>> 242c7e8f
pub struct GKRLayer<F: FieldExt, Tr: Transcript<F>> {
    id: LayerId,
    expression: ExpressionStandard<F>,
    beta: Option<BetaTable<F>>,
    _marker: PhantomData<Tr>,
}

impl<F: FieldExt, Tr: Transcript<F>> GKRLayer<F, Tr> {

    /// Ingest a claim, initialize beta tables, and do any other 
    /// bookkeeping that needs to be done before the sumcheck starts
    fn start_sumcheck(&mut self, claim: Claim<F>) -> Result<(Vec<F>, usize), LayerError> {

        // --- `max_round` is total number of rounds of sumcheck which need to be performed ---
        // --- `beta` is the beta table itself, initialized with the challenge coordinate held within `claim` ---
        let (max_round, beta) = {
            let (expression, _) = self.mut_expression_and_beta();

            let mut beta = BetaTable::new(claim).map_err(LayerError::BetaError)?;

            // --- This should always be equivalent to the number of indices within the beta table ---
            let max_round = std::cmp::max(
                expression.index_mle_indices(0),
                beta.table.index_mle_indices(0),
            );
            (max_round, beta)
        };

        // --- Sets the beta table for the current layer we are sumchecking over ---
        self.set_beta(beta);

        // --- Grabs the expression/beta table/variable degree for the first round and executes the sumcheck prover for the first round ---
        let (expression, beta) = self.mut_expression_and_beta();
        let beta = beta.as_ref().unwrap();
        let degree = get_round_degree(expression, 0);
<<<<<<< HEAD
=======

>>>>>>> 242c7e8f
        let first_round_sumcheck_message = compute_sumcheck_message(expression, 0, degree, beta)
            .map_err(LayerError::ExpressionError)?;

        let Evals(out) = first_round_sumcheck_message;

        Ok((out, max_round))
    }

    /// Computes a round of the sumcheck protocol on this Layer
    fn prove_round(&mut self, round_index: usize, challenge: F) -> Result<Vec<F>, LayerError> {

        // --- Grabs the expression/beta table and updates them with the new challenge ---
        let (expression, beta) = self.mut_expression_and_beta();
        let beta = beta.as_mut().ok_or(LayerError::LayerNotReady)?;
        expression.fix_variable(round_index - 1, challenge);
        beta.beta_update(round_index - 1, challenge)
            .map_err(LayerError::BetaError)?;

        // --- Grabs the degree of univariate polynomial we are sending over ---
        let degree = get_round_degree(expression, round_index);

        let prover_sumcheck_message = compute_sumcheck_message(expression, round_index, degree, beta)
            .map_err(LayerError::ExpressionError)?;

        Ok(prover_sumcheck_message.0)
    }

    fn mut_expression_and_beta(
        &mut self,
    ) -> (&mut ExpressionStandard<F>, &mut Option<BetaTable<F>>) {
        (&mut self.expression, &mut self.beta)
    }

    fn set_beta(&mut self, beta: BetaTable<F>) {
        self.beta = Some(beta);
    }
}

impl<F: FieldExt, Tr: Transcript<F>> Layer<F> for GKRLayer<F, Tr> {
    type Transcript = Tr;
    fn new<L: LayerBuilder<F>>(builder: L, id: LayerId) -> Self {
        Self {
            id,
            expression: builder.build_expression(),
            beta: None,
            _marker: PhantomData,
        }
    }

    fn prove_rounds(
        &mut self,
        claim: Claim<F>,
        transcript: &mut Self::Transcript,
    ) -> Result<SumcheckProof<F>, LayerError> {

<<<<<<< HEAD
=======
        dbg!("Starting to prove rounds");

>>>>>>> 242c7e8f
        // --- Initialize tables and compute prover message for first round of sumcheck ---
        let (first_sumcheck_message, num_sumcheck_rounds) = self.start_sumcheck(claim)?;

        // --- Add prover message to the FS transcript ---
        transcript
            .append_field_elements("Initial Sumcheck evaluations", &first_sumcheck_message)
            .unwrap();

        // Grabs all of the sumcheck messages from all of the rounds within this layer.
        // 
        // Note that the sumcheck messages are g_1(x), ..., g_n(x) for an expression with
        // n iterated variables, where g_i(x) = \sum_{b_{i + 1}, ..., b_n} g(r_1, ..., r_{i - 1}, r_i, b_{i + 1}, ..., b_n)
        // and we always give the evals g_i(0), g_i(1), ..., g_i(d - 1) where `d` is the degree of the ith variable.
        // 
        // Additionally, each of the `r_i`s is sampled from the FS transcript and the prover messages
        // (i.e. all of the g_i's) are added to the transcript each time.
        let all_prover_sumcheck_messages: Vec<Vec<F>> = std::iter::once(Ok(first_sumcheck_message))
            .chain((1..num_sumcheck_rounds).map(|round_index| {

                // --- Verifier samples a random challenge \in \mathbb{F} to send to prover ---
                let challenge = transcript.get_challenge("Sumcheck challenge").unwrap();

                // --- Prover uses that random challenge to compute the next sumcheck message ---
                // --- We then add the prover message to FS transcript ---
<<<<<<< HEAD
                let prover_sumcheck_message = self.prove_round(round_index, challenge)?;
=======
                dbg!(round_index);
                dbg!(&self.expression());
                dbg!(challenge);
                let prover_sumcheck_message = self.prove_round(round_index, challenge)?;
                dbg!(&self.expression());
>>>>>>> 242c7e8f
                transcript
                    .append_field_elements("Sumcheck evaluations", &prover_sumcheck_message)
                    .unwrap();
                Ok::<_, LayerError>(prover_sumcheck_message)
            }))
            .collect::<Result<_, _>>()?;

        // --- For the final round, we need to check that g(r_1, ..., r_n) = g_n(r_n) ---
        // --- Thus we sample r_n and bind b_n to it (via `fix_variable` below) ---
        let final_chal = transcript
            .get_challenge("Final Sumcheck challenge")
            .unwrap();

<<<<<<< HEAD
=======
        // dbg!(round_index);
        dbg!(&self.expression());
        dbg!(final_chal);

>>>>>>> 242c7e8f
        self.expression.fix_variable(num_sumcheck_rounds - 1, final_chal);
        self.beta
            .as_mut()
            .map(|beta| beta.beta_update(num_sumcheck_rounds - 1, final_chal));
<<<<<<< HEAD
=======

        dbg!(&self.expression());
>>>>>>> 242c7e8f

        Ok(all_prover_sumcheck_messages.into())
    }

    fn verify_rounds(
        &mut self,
        claim: Claim<F>,
        sumcheck_prover_messages: Vec<Vec<F>>,
        transcript: &mut Self::Transcript,
    ) -> Result<(), LayerError> {

        // --- Keeps track of challenges u_1, ..., u_n to be bound ---
        let mut challenges = vec![];

        // --- First verify that g_1(0) + g_1(1) = \sum_{b_1, ..., b_n} g(b_1, ..., b_n) ---
        // (i.e. the first verification step of sumcheck)
        let mut prev_evals = &sumcheck_prover_messages[0];
        if prev_evals[0] + prev_evals[1] != claim.1 {
            return Err(LayerError::VerificationError(
                VerificationError::SumcheckStartFailed,
            ));
        }

        transcript
            .append_field_elements("Initial Sumcheck evaluations", &sumcheck_prover_messages[0])
            .unwrap();

        // --- For round 1 < i < n, perform the check ---
        // g_{i - 1}(r_i) = g_i(0) + g_i(1)
        for curr_evals in sumcheck_prover_messages.iter().skip(1) {
            let challenge = transcript.get_challenge("Sumcheck challenge").unwrap();

            let prev_at_r =
                evaluate_at_a_point(prev_evals, challenge).map_err(LayerError::InterpError)?;
            let prev_at_r =
                evaluate_at_a_point(prev_evals, challenge).map_err(LayerError::InterpError)?;

            if prev_at_r != curr_evals[0] + curr_evals[1] {
                return Err(LayerError::VerificationError(
                    VerificationError::SumcheckFailed,
                ));
            };

            transcript
                .append_field_elements("Sumcheck evaluations", curr_evals)
                .unwrap();

            prev_evals = curr_evals;
            challenges.push(challenge);
        }

        // --- In the final round, we check that g(r_1, ..., r_n) = g_n(r_n) ---
        // Here, we first sample r_n.
        let final_chal = transcript
            .get_challenge("Final Sumcheck challenge")
            .unwrap();
        challenges.push(final_chal);

        // --- This automatically asserts that the expression is fully bound and simply ---
        // --- attempts to combine/collect the expression evaluated at the (already bound) challenge coords ---
<<<<<<< HEAD
        let expr_evaluated_at_challenge_coord = gather_combine_all_evals(&self.expression).unwrap();
=======
        let expr_evaluated_at_challenge_coord = self.expression.evaluate_expr(challenges.clone()).map_err(|_| LayerError::VerificationError(VerificationError::ChallengeCheckFailed))?;
>>>>>>> 242c7e8f

        // --- Simply computes \beta((g_1, ..., g_n), (u_1, ..., u_n)) for claim coords (g_1, ..., g_n) and ---
        // --- bound challenges (u_1, ..., u_n) ---
        let beta_fn_evaluated_at_challenge_point = compute_beta_over_two_challenges(&claim.0, &challenges);

        // --- The actual value should just be the product of the two ---
        let mle_evaluated_at_challenge_coord = expr_evaluated_at_challenge_coord * beta_fn_evaluated_at_challenge_point;

        // --- Computing g_n(r_n) ---
        let g_n_evaluated_at_r_n =
            evaluate_at_a_point(prev_evals, final_chal).map_err(LayerError::InterpError)?;

        // --- Checking the two against one another ---
        if mle_evaluated_at_challenge_coord != g_n_evaluated_at_r_n {
            return Err(LayerError::VerificationError(
                VerificationError::FinalSumcheckFailed,
            ));
        }

        Ok(())
    }

    fn get_claims(&self) -> Result<Vec<(LayerId, Claim<F>)>, LayerError> {
        // First off, parse the expression that is associated with the layer...
        // Next, get to the actual claims that are generated by each expression and grab them
        // Return basically a list of (usize, Claim)
        let layerwise_expr = &self.expression;

        // --- Define how to parse the expression tree ---
        // - Basically we just want to go down it and pass up claims
        // - We can only add a new claim if we see an MLE with all its indices bound

        let mut claims: Vec<Claim<F>> = Vec::new();
        let mut indices: Vec<LayerId> = Vec::new();

        let mut observer_fn = |exp: &ExpressionStandard<F>| {
            match exp {
                ExpressionStandard::Mle(mle_ref) => {
                    // --- First ensure that all the indices are fixed ---
                    let mle_indices = mle_ref.mle_indices();

                    // --- This is super jank ---
                    let mut fixed_mle_indices: Vec<F> = vec![];
                    for mle_idx in mle_indices {
                        fixed_mle_indices.push(mle_idx.val().ok_or(ClaimError::MleRefMleError)?);
                    }

                    // --- Grab the layer ID (i.e. MLE index) which this mle_ref refers to ---
                    let mle_layer_id = mle_ref.get_layer_id();

                    // --- Grab the actual value that the claim is supposed to evaluate to ---
                    if mle_ref.bookkeeping_table().len() != 1 {
                        return Err(ClaimError::MleRefMleError);
                    }
                    // dbg!(mle_ref.bookkeeping_table());
                    // dbg!(mle_indices);
                    let claimed_value = mle_ref.bookkeeping_table()[0];

                    // --- Construct the claim ---
                    let claim: Claim<F> = (fixed_mle_indices, claimed_value);

                    // --- Push it into the list of claims ---
                    // --- Also push the layer_id ---
                    claims.push(claim);
                    indices.push(mle_layer_id);
                }
                ExpressionStandard::Product(mle_refs) => {
                    for mle_ref in mle_refs {
                        // --- First ensure that all the indices are fixed ---
                        let mle_indices = mle_ref.mle_indices();

                        // --- This is super jank ---
                        let mut fixed_mle_indices: Vec<F> = vec![];
                        for mle_idx in mle_indices {
                            fixed_mle_indices
                                .push(mle_idx.val().ok_or(ClaimError::MleRefMleError)?);
                        }

                        // --- Grab the layer ID (i.e. MLE index) which this mle_ref refers to ---
                        let mle_layer_id = mle_ref.get_layer_id();

                        // --- Grab the actual value that the claim is supposed to evaluate to ---
                        if mle_ref.bookkeeping_table().len() != 1 {
                            return Err(ClaimError::MleRefMleError);
                        }
                        let claimed_value = mle_ref.bookkeeping_table()[0];

                        // --- Construct the claim ---
                        let claim: Claim<F> = (fixed_mle_indices, claimed_value);

                        // --- Push it into the list of claims ---
                        // --- Also push the layer_id ---
                        claims.push(claim);
                        indices.push(mle_layer_id);
                    }
                }
                _ => {}
            }
            Ok(())
        };

        // --- Apply the observer function from above onto the expression ---
        layerwise_expr
            .traverse(&mut observer_fn)
            .map_err(LayerError::ClaimError)?;

        Ok(indices.into_iter().zip(claims).collect())
    }

    fn id(&self) -> &LayerId {
        &self.id
    }

    fn get_wlx_evaluations(&self, claim_vecs: Vec<Vec<F>>,
        claimed_vals: &mut Vec<F>,
        num_claims: usize,
        num_idx: usize) -> Result<Vec<F>, ClaimError> {
            let mut expr = self.expression.clone();
            //fix variable hella times
            //evaluate expr on the mutated expr

            // get the number of evaluations
            let num_vars = expr.index_mle_indices(0);
            let degree = get_round_degree(&expr, 0);
            // expr.init_beta_tables(prev_layer_claim);
            let num_evals = (num_vars) * (num_claims); //* degree;

            // we already have the first #claims evaluations, get the next num_evals - #claims evaluations
            let next_evals: Vec<F> = cfg_into_iter!(num_claims..num_evals)
                .map(|idx| {
                    // get the challenge l(idx)
                    let new_chal: Vec<F> = cfg_into_iter!(0..num_idx)
                        .map(|claim_idx| {
                            let evals: Vec<F> = cfg_into_iter!(&claim_vecs)
                                .map(|claim| claim[claim_idx])
                                .collect();
                            let res = evaluate_at_a_point(&evals, F::from(idx as u64)).unwrap();
                            res
                        })
                        .collect();

                    // use fix_var to compute W(l(index))
                    // let mut fix_expr = expr.clone();
                    // let eval_w_l = fix_expr.evaluate_expr(new_chal);

                    let mut beta = BetaTable::new((new_chal, F::zero())).unwrap();
                    beta.table.index_mle_indices(0);
                    let eval = compute_sumcheck_message(&expr, 0, degree, &beta).unwrap();
                    let Evals(evals) = eval;
                    evals[0] + evals[1]

                    // this has to be a sum--get the overall evaluation
                    // match eval_w_l {
                    //     Ok(evaluation) => Ok(evaluation),
                    //     Err(_) => Err(ClaimError::ExpressionEvalError)
                    // }
                })
                .collect();

            // concat this with the first k evaluations from the claims to get num_evals evaluations
            claimed_vals.extend(&next_evals);
            let wlx_evals = claimed_vals.clone();
            Ok(wlx_evals)
    }

    fn get_enum(self) -> LayerEnum<F, Self::Transcript> {
        LayerEnum::Gkr(self)
    }
}

/// The builder type for a Layer
pub trait LayerBuilder<F: FieldExt> {
    /// The layer that makes claims on this layer in the GKR protocol. The next layer in the GKR protocol
    type Successor;

    /// Build the expression that will be sumchecked
    fn build_expression(&self) -> ExpressionStandard<F>;

    /// Generate the next layer
    fn next_layer(&self, id: LayerId, prefix_bits: Option<Vec<MleIndex<F>>>) -> Self::Successor;

    /// Concatonate two layers together
    fn concat<Other: LayerBuilder<F>>(self, rhs: Other) -> ConcatLayer<F, Self, Other>
    where
        Self: Sized,
    {
        ConcatLayer {
            first: self,
            second: rhs,
            _marker: PhantomData,
        }
    }
}

/// Creates a simple layer from an mle, with closures for defining how the mle turns into an expression and a next layer
pub fn from_mle<
    F: FieldExt,
    M,
    EFn: Fn(&M) -> ExpressionStandard<F>,
    S,
    LFn: Fn(&M, LayerId, Option<Vec<MleIndex<F>>>) -> S,
>(
    mle: M,
    expression_builder: EFn,
    layer_builder: LFn,
) -> SimpleLayer<M, EFn, LFn> {
    SimpleLayer {
        mle,
        expression_builder,
        layer_builder,
    }
}

/// The layerbuilder that represents two layers concatonated together
pub struct ConcatLayer<F: FieldExt, A: LayerBuilder<F>, B: LayerBuilder<F>> {
    first: A,
    second: B,
    _marker: PhantomData<F>,
}

impl<F: FieldExt, A: LayerBuilder<F>, B: LayerBuilder<F>> LayerBuilder<F> for ConcatLayer<F, A, B> {
    type Successor = (A::Successor, B::Successor);

    fn build_expression(&self) -> ExpressionStandard<F> {
        let first = self.first.build_expression();
        let second = self.second.build_expression();
        first.concat(second)
    }

    fn next_layer(&self, id: LayerId, prefix_bits: Option<Vec<MleIndex<F>>>) -> Self::Successor {
        (
            self.first.next_layer(
                id.clone(),
                Some(
                    prefix_bits
                        .clone()
                        .into_iter()
                        .flatten()
                        .chain(std::iter::once(MleIndex::Fixed(true)))
                        .collect(),
                ),
            ),
            self.second.next_layer(
                id,
                Some(
                    prefix_bits
                        .into_iter()
                        .flatten()
                        .chain(std::iter::once(MleIndex::Fixed(false)))
                        .collect(),
                ),
            ),
        )
    }
}

/// A simple layer defined ad-hoc with two closures
pub struct SimpleLayer<M, EFn, LFn> {
    mle: M,
    expression_builder: EFn,
    layer_builder: LFn,
}

impl<
        F: FieldExt,
        M,
        EFn: Fn(&M) -> ExpressionStandard<F>,
        S,
        LFn: Fn(&M, LayerId, Option<Vec<MleIndex<F>>>) -> S,
    > LayerBuilder<F> for SimpleLayer<M, EFn, LFn>
{
    type Successor = S;

    fn build_expression(&self) -> ExpressionStandard<F> {
        (self.expression_builder)(&self.mle)
    }

    fn next_layer(&self, id: LayerId, prefix_bits: Option<Vec<MleIndex<F>>>) -> Self::Successor {
        (self.layer_builder)(&self.mle, id, prefix_bits)
    }
}

#[cfg(test)]
mod tests {

    // #[test]
    // fn build_simple_layer() {
    //     let mut rng = test_rng();
    //     let mle1 =
    //         DenseMle::<Fr, Fr>::new(vec![Fr::from(2), Fr::from(3), Fr::from(6), Fr::from(7)]);
    //     let mle2 =
    //         DenseMle::<Fr, Fr>::new(vec![Fr::from(3), Fr::from(1), Fr::from(9), Fr::from(2)]);

    //     let builder = from_mle(
    //         (mle1, mle2),
    //         |(mle1, mle2)| {
    //             ExpressionStandard::Mle(mle1.mle_ref()) + ExpressionStandard::Mle(mle2.mle_ref())
    //         },
    //         |(mle1, mle2), _, _: Option<Vec<MleIndex<Fr>>>| {
    //             mle1.clone()
    //                 .into_iter()
    //                 .zip(mle2.clone().into_iter())
    //                 .map(|(first, second)| first + second)
    //                 .collect::<DenseMle<_, _>>()
    //         },
    //     );

    //     let next: DenseMle<Fr, Fr> = builder.next_layer(LayerId::Layer(0), None);

    //     let mut layer = GKRLayer::<_, PoseidonTranscript<Fr>>::new(builder, LayerId::Layer(0));

    //     let sum = dummy_sumcheck(&mut layer.expression, &mut rng, todo!());
    //     verify_sumcheck_messages(sum, layer.expression, todo!(), &mut OsRng).unwrap();
    // }
}<|MERGE_RESOLUTION|>--- conflicted
+++ resolved
@@ -2,13 +2,8 @@
 
 pub mod batched;
 pub mod claims;
-<<<<<<< HEAD
-/// For the input layer to the GKR circuit
-pub mod input_layer;
 pub mod empty_layer;
 pub mod layer_enum;
-=======
->>>>>>> 242c7e8f
 // mod gkr_layer;
 
 use std::marker::PhantomData;
@@ -30,32 +25,23 @@
     },
 };
 
-<<<<<<< HEAD
-use self::{claims::ClaimError, layer_enum::LayerEnum};
-
-///Type alias for a claim (A point to evaluate at and an evaluation)
-=======
 use lcpc_2d::FieldExt;
 use lcpc_2d::fs_transcript::halo2_remainder_transcript::Transcript;
 
-use self::claims::ClaimError;
-
->>>>>>> 242c7e8f
+use lcpc_2d::FieldExt;
+use lcpc_2d::fs_transcript::halo2_remainder_transcript::Transcript;
+
+use self::{claims::ClaimError, layer_enum::LayerEnum};
+
+
+/// Type alias for a claim (A point to evaluate at and an evaluation)
 /// Type alias for a claim (A point to evaluate at and an evaluation)
 pub type Claim<F> = (Vec<F>, F);
 
 #[derive(Error, Debug, Clone)]
-<<<<<<< HEAD
-///Errors to do with working with a Layer
 /// Errors to do with working with a Layer
 pub enum LayerError {
     #[error("Layer isn't ready to prove")]
-    ///Layer isn't ready to prove
-=======
-/// Errors to do with working with a Layer
-pub enum LayerError {
-    #[error("Layer isn't ready to prove")]
->>>>>>> 242c7e8f
     /// Layer isn't ready to prove
     LayerNotReady,
     #[error("Error with underlying expression: {0}")]
@@ -98,19 +84,18 @@
     ChallengeCheckFailed,
 }
 
-<<<<<<< HEAD
 #[derive(Clone, Debug, PartialEq, Eq, Hash, Serialize, Deserialize)]
-=======
-#[derive(Clone, Debug, PartialEq, Eq, Hash)]
->>>>>>> 242c7e8f
-/// The location of a layer within the GKR circuit
+///  The location of a layer within the GKR circuit
 pub enum LayerId {
+    /// An Mle located in the input layer
     /// An Mle located in the input layer
     Input,
     /// A layer within the GKR protocol, indexed by it's layer id
+    /// A layer within the GKR protocol, indexed by it's layer id
     Layer(usize),
 }
 
+/// A layer is what you perform sumcheck over, it is made up of an expression and MLEs that contribute evaluations to that expression
 /// A layer is what you perform sumcheck over, it is made up of an expression and MLEs that contribute evaluations to that expression
 pub trait Layer<F: FieldExt> {
     /// The transcript that this layer uses
@@ -137,16 +122,11 @@
     /// Gets this layers id
     fn id(&self) -> &LayerId;
 
-<<<<<<< HEAD
     ///Get W(l(x)) evaluations
     fn get_wlx_evaluations(&self, claim_vecs: Vec<Vec<F>>,
         claimed_vals: &mut Vec<F>,
         num_claims: usize,
         num_idx: usize) -> Result<Vec<F>, ClaimError>;
-=======
-    /// Gets this layers expression
-    fn expression(&self) -> &ExpressionStandard<F>;
->>>>>>> 242c7e8f
 
     /// Create new ConcreteLayer from a LayerBuilder
     fn new<L: LayerBuilder<F>>(builder: L, id: LayerId) -> Self
@@ -157,10 +137,7 @@
 }
 
 /// Default Layer abstraction
-<<<<<<< HEAD
 #[derive(Serialize, Deserialize)]
-=======
->>>>>>> 242c7e8f
 pub struct GKRLayer<F: FieldExt, Tr: Transcript<F>> {
     id: LayerId,
     expression: ExpressionStandard<F>,
@@ -196,10 +173,6 @@
         let (expression, beta) = self.mut_expression_and_beta();
         let beta = beta.as_ref().unwrap();
         let degree = get_round_degree(expression, 0);
-<<<<<<< HEAD
-=======
-
->>>>>>> 242c7e8f
         let first_round_sumcheck_message = compute_sumcheck_message(expression, 0, degree, beta)
             .map_err(LayerError::ExpressionError)?;
 
@@ -255,11 +228,6 @@
         transcript: &mut Self::Transcript,
     ) -> Result<SumcheckProof<F>, LayerError> {
 
-<<<<<<< HEAD
-=======
-        dbg!("Starting to prove rounds");
-
->>>>>>> 242c7e8f
         // --- Initialize tables and compute prover message for first round of sumcheck ---
         let (first_sumcheck_message, num_sumcheck_rounds) = self.start_sumcheck(claim)?;
 
@@ -284,15 +252,7 @@
 
                 // --- Prover uses that random challenge to compute the next sumcheck message ---
                 // --- We then add the prover message to FS transcript ---
-<<<<<<< HEAD
                 let prover_sumcheck_message = self.prove_round(round_index, challenge)?;
-=======
-                dbg!(round_index);
-                dbg!(&self.expression());
-                dbg!(challenge);
-                let prover_sumcheck_message = self.prove_round(round_index, challenge)?;
-                dbg!(&self.expression());
->>>>>>> 242c7e8f
                 transcript
                     .append_field_elements("Sumcheck evaluations", &prover_sumcheck_message)
                     .unwrap();
@@ -306,22 +266,10 @@
             .get_challenge("Final Sumcheck challenge")
             .unwrap();
 
-<<<<<<< HEAD
-=======
-        // dbg!(round_index);
-        dbg!(&self.expression());
-        dbg!(final_chal);
-
->>>>>>> 242c7e8f
         self.expression.fix_variable(num_sumcheck_rounds - 1, final_chal);
         self.beta
             .as_mut()
             .map(|beta| beta.beta_update(num_sumcheck_rounds - 1, final_chal));
-<<<<<<< HEAD
-=======
-
-        dbg!(&self.expression());
->>>>>>> 242c7e8f
 
         Ok(all_prover_sumcheck_messages.into())
     }
@@ -382,11 +330,7 @@
 
         // --- This automatically asserts that the expression is fully bound and simply ---
         // --- attempts to combine/collect the expression evaluated at the (already bound) challenge coords ---
-<<<<<<< HEAD
         let expr_evaluated_at_challenge_coord = gather_combine_all_evals(&self.expression).unwrap();
-=======
-        let expr_evaluated_at_challenge_coord = self.expression.evaluate_expr(challenges.clone()).map_err(|_| LayerError::VerificationError(VerificationError::ChallengeCheckFailed))?;
->>>>>>> 242c7e8f
 
         // --- Simply computes \beta((g_1, ..., g_n), (u_1, ..., u_n)) for claim coords (g_1, ..., g_n) and ---
         // --- bound challenges (u_1, ..., u_n) ---
