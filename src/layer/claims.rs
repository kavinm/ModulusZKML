//!Utilities involving the claims a layer makes
<<<<<<< HEAD
=======

use crate::{expression::ExpressionStandard, mle::beta::BetaTable, FieldExt};
>>>>>>> 8f19e0de

use crate::{expression::ExpressionStandard, mle::beta::BetaTable, FieldExt};

use itertools::Itertools;
use crate::mle::MleRef;
use crate::sumcheck::*;

use ark_std::{cfg_into_iter, cfg_iter};

use rayon::prelude::{IntoParallelIterator, IntoParallelRefIterator, ParallelIterator};
use thiserror::Error;

<<<<<<< HEAD
use super::Claim;
=======
use super::{Claim, Layer};
>>>>>>> 8f19e0de

#[derive(Error, Debug, Clone)]
///Errors to do with aggregating and collecting claims
pub enum ClaimError {
    #[error("The Layer has not finished the sumcheck protocol")]
    ///The Layer has not finished the sumcheck protocol
    SumCheckNotComplete,
    #[error("MLE indices must all be fixed")]
    ///MLE indices must all be fixed
    ClaimMleIndexError,
    #[error("Layer ID not assigned")]
    ///Layer ID not assigned
    LayerMleError,
    #[error("MLE within MleRef has multiple values within it")]
    ///MLE within MleRef has multiple values within it
    MleRefMleError,
    #[error("Error aggregating claims")]
    ///Error aggregating claims
    ClaimAggroError,
    #[error("Should be evaluating to a sum")]
    ///Should be evaluating to a sum
    ExpressionEvalError,
}

<<<<<<< HEAD
/// Compute evaluations of W(l(x))
fn compute_wlx<F: FieldExt>(
    expr: &mut ExpressionStandard<F>,
    claim_vecs: Vec<Vec<F>>,
    claimed_vals: &mut Vec<F>,
    num_claims: usize,
    num_idx: usize,
    // prev_layer_claim: Claim<F>,
) -> Result<Vec<F>, ClaimError> {
    //fix variable hella times
    //evaluate expr on the mutated expr
    let num_vars = expr.index_mle_indices(0);
    let degree = get_round_degree(expr, 0);

    debug_assert!({
        claim_vecs.iter().zip(claimed_vals.iter()).map(|(point, val)| {
            let mut beta = BetaTable::new((point.to_vec(), F::zero())).unwrap();
            beta.table.index_mle_indices(0);
            let eval = compute_sumcheck_message(expr, 0, degree, &beta).unwrap();
            let Evals(evals) = eval;
            let eval = evals[0] + evals[1];

            if eval == *val {
                true
            } else {
                println!("Claim passed into compute_wlx is invalid! point is {:?} claimed val is {}, actual eval is {}", point, val , eval);
                false
            }
        }).reduce(|acc, val| acc && val).unwrap()
    });

    // get the number of evaluations
    // let num_vars = expr.index_mle_indices(0);
    let degree = get_round_degree(expr, 0);
    // expr.init_beta_tables(prev_layer_claim);
    let num_evals = (num_vars) * (num_claims); //* degree;

    // we already have the first #claims evaluations, get the next num_evals - #claims evaluations
    let next_evals: Result<Vec<F>, ClaimError> = cfg_into_iter!(num_claims..num_evals)
        .map(|idx| {
            // get the challenge l(idx)
            let new_chal: Vec<F> = cfg_into_iter!(0..num_idx)
                .map(|claim_idx| {
                    let evals: Vec<F> = cfg_into_iter!(&claim_vecs)
                        .map(|claim| claim[claim_idx])
                        .collect();

                    evaluate_at_a_point(&evals, F::from(idx as u64)).unwrap()
                })
                .collect();

            // use compute_sumcheck_message to compute W(l(index))

            let mut beta = BetaTable::new((new_chal, F::zero())).unwrap();
            beta.table.index_mle_indices(0);
            let eval = compute_sumcheck_message(expr, 0, degree, &beta).unwrap();
            let Evals(evals) = eval;
            Ok(evals[0] + evals[1])
        })
        .collect();

    // concat this with the first k evaluations from the claims to get num_evals evaluations
    claimed_vals.extend(&next_evals.unwrap());
    let wlx_evals = claimed_vals.clone();
    Ok(wlx_evals)
}
=======
// /// Compute evaluations of W(l(x))
// fn compute_wlx<F: FieldExt>(
//     layer: &impl Layer<F>,
//     claim_vecs: Vec<Vec<F>>,
//     claimed_vals: &mut Vec<F>,
//     num_claims: usize,
//     num_idx: usize,
//     // prev_layer_claim: Claim<F>,
// ) -> Result<Vec<F>, ClaimError> {
//     //fix variable hella times
//     //evaluate expr on the mutated expr

//     // get the number of evaluations
//     let num_vars = expr.index_mle_indices(0);
//     let degree = get_round_degree(&expr, 0);
//     // expr.init_beta_tables(prev_layer_claim);
//     let num_evals = (num_vars) * (num_claims); //* degree;

//     // we already have the first #claims evaluations, get the next num_evals - #claims evaluations
//     let next_evals: Result<Vec<F>, ClaimError> = cfg_into_iter!(num_claims..num_evals)
//         .map(|idx| {
//             // get the challenge l(idx)
//             let new_chal: Vec<F> = cfg_into_iter!(0..num_idx)
//                 .map(|claim_idx| {
//                     let evals: Vec<F> = cfg_into_iter!(&claim_vecs)
//                         .map(|claim| claim[claim_idx])
//                         .collect();
//                     let res = evaluate_at_a_point(&evals, F::from(idx as u64)).unwrap();
//                     res
//                 })
//                 .collect();

//             // use fix_var to compute W(l(index))
//             // let mut fix_expr = expr.clone();
//             // let eval_w_l = fix_expr.evaluate_expr(new_chal);

//             let mut beta = BetaTable::new((new_chal, F::zero())).unwrap();
//             beta.table.index_mle_indices(0);
//             let eval = compute_sumcheck_message(expr, 0, degree, &beta).unwrap();
//             if let SumOrEvals::Evals(evals) = eval {
//                 Ok(evals[0] + evals[1])
//             } else {
//                 panic!()
//             }

//             // this has to be a sum--get the overall evaluation
//             // match eval_w_l {
//             //     Ok(evaluation) => Ok(evaluation),
//             //     Err(_) => Err(ClaimError::ExpressionEvalError)
//             // }
//         })
//         .collect();

//     // concat this with the first k evaluations from the claims to get num_evals evaluations
//     claimed_vals.extend(&next_evals.unwrap());
//     let wlx_evals = claimed_vals.clone();
//     Ok(wlx_evals)
// }
>>>>>>> 8f19e0de

/// Aggregate several claims into one
pub(crate) fn aggregate_claims<F: FieldExt>(
    claims: &[Claim<F>],
    layer: &impl Layer<F>,
    rstar: F,
) -> Result<(Claim<F>, Vec<F>), ClaimError> {
    let (claim_vecs, mut vals): (Vec<Vec<F>>, Vec<F>) = cfg_iter!(claims).cloned().unzip();

    if claims.is_empty() {
        return Err(ClaimError::ClaimAggroError);
    }

    let num_idx = claim_vecs[0].len();

    // get the claim (r = l(r*))
    let r: Vec<F> = cfg_into_iter!(0..num_idx)
        .map(|idx| {
            let evals: Vec<F> = cfg_into_iter!(&claim_vecs)
                .map(|claim| claim[idx])
                .collect();
            evaluate_at_a_point(&evals, rstar).unwrap()
        })
        .collect();

    // get the evals [W(l(0)), W(l(1)), ...]
    let wlx = layer.get_wlx_evaluations(claim_vecs, &mut vals, claims.len(), num_idx)?;

    // interpolate to get W(l(r)), that's the claimed value
    let claimed_val = evaluate_at_a_point(&wlx, rstar);

    Ok(((r, claimed_val.unwrap()), wlx))
}

/// verifies the claim aggregation
pub(crate) fn verify_aggragate_claim<F: FieldExt>(
    wlx: &Vec<F>, // synonym for qx
    claims: &[Claim<F>],
    r_star: F,
) -> Result<Claim<F>, ClaimError> {
    let (claim_vecs, _): (Vec<Vec<F>>, Vec<F>) = cfg_iter!(claims).cloned().unzip();
    let num_idx = claim_vecs[0].len();

    // check q(0), q(1) equals the claimed value (or wl(0), wl(1))
    for (idx, claim) in claims.iter().enumerate() {
        if claim.1 != wlx[idx] {
            return Err(ClaimError::ClaimAggroError);
        }
    }

    // compute r = l(r_star)
    let r: Vec<F> = cfg_into_iter!(0..num_idx)
        .map(|idx| {
            let evals: Vec<F> = cfg_into_iter!(&claim_vecs)
                .map(|claim| claim[idx])
                .collect();
            evaluate_at_a_point(&evals, r_star).unwrap()
        })
        .collect();

    let q_rstar = evaluate_at_a_point(wlx, r_star).unwrap();

    let aggregated_claim: Claim<F> = (r, q_rstar);

    Ok(aggregated_claim)
}

#[cfg(test)]
mod tests {

    use crate::expression::Expression;
<<<<<<< HEAD
    use crate::layer::LayerId;
    use crate::mle::dense::DenseMle;
=======
    use crate::layer::{from_mle, GKRLayer, LayerId};
    use crate::mle::{dense::DenseMle, Mle};
    use crate::transcript::poseidon_transcript::PoseidonTranscript;
>>>>>>> 8f19e0de

    use super::*;
    use ark_bn254::Fr;
    use ark_ff::UniformRand;
    use ark_std::test_rng;
    use ark_std::One;

    #[test]
    fn test_get_claim() {
        // [1, 1, 1, 1] \oplus (1 - (1 * (1 + V[1, 1, 1, 1]))) * 2
        let expression1: ExpressionStandard<Fr> = ExpressionStandard::Constant(Fr::one());
        let mle = DenseMle::<_, Fr>::new_from_raw(
            vec![Fr::one(), Fr::one(), Fr::one(), Fr::one()],
            LayerId::Input,
            None,
        );
        let expression3 = ExpressionStandard::Mle(mle.mle_ref());
        let expression = expression1.clone() + expression3.clone();
        // let expression = expression1.clone() * expression;
        let expression = expression1 - expression;
        let expression = expression * Fr::from(2);
        let _expression = expression3.concat(expression);

        // TODO(ryancao): Need to create a layer and fix all the MLE variables...
    }

    /// Test claim aggregation small mle
    #[test]
    fn test_aggro_claim() {
        let _dummy_claim = (vec![Fr::one(); 2], Fr::from(0));

        let mle_v1 = vec![Fr::from(1), Fr::from(0), Fr::from(2), Fr::from(3)];
        let mle1: DenseMle<Fr, Fr> = DenseMle::new_from_raw(mle_v1, LayerId::Input, None);
        let mle_ref = mle1.mle_ref();

        let mut expr = ExpressionStandard::Mle(mle_ref);

        let layer = from_mle(mle1, |mle| mle.mle_ref().expression(), |_, _, _| unimplemented!());
        let layer: GKRLayer<_, PoseidonTranscript<_>> = GKRLayer::new(layer, LayerId::Input);
        let mut expr_copy = expr.clone();

        let chals1 = vec![Fr::from(3), Fr::from(3)];
        let chals2 = vec![Fr::from(2), Fr::from(7)];
        let chals = vec![&chals1, &chals2];

        let mut valchal: Vec<Fr> = Vec::new();
        for i in 0..2 {
            let mut exp = expr.clone();

            exp.index_mle_indices(0);
            let eval = exp.evaluate_expr((*chals[i]).clone());
            valchal.push(eval.unwrap());
        }

        let claim1: Claim<Fr> = (chals1, valchal[0]);
        let claim2: Claim<Fr> = (chals2, valchal[1]);

        let res = aggregate_claims(&[claim1, claim2], &layer, Fr::from(10))
            .unwrap()
            .0;

        expr_copy.index_mle_indices(0);
        let challenge_l_10 = vec![Fr::from(-7), Fr::from(43)]; // l(10), by hand
        let eval_l_10 = expr_copy.evaluate_expr(challenge_l_10.clone()).unwrap();
        let claim_l_10: Claim<Fr> = (challenge_l_10, eval_l_10);
        assert_eq!(res, claim_l_10);
    }

    /// Test claim aggregation on another small mle
    #[test]
    fn test_aggro_claim_2() {
        let _dummy_claim = (vec![Fr::one(); 2], Fr::from(0));

        let mle_v1 = vec![Fr::from(1), Fr::from(2), Fr::from(3), Fr::from(4)];
        let mle1: DenseMle<Fr, Fr> = DenseMle::new_from_raw(mle_v1, LayerId::Input, None);
        let mle_ref = mle1.mle_ref();
        let mut expr = ExpressionStandard::Mle(mle_ref);
        let mut expr_copy = expr.clone();

        let layer = from_mle(mle1, |mle| mle.mle_ref().expression(), |_, _, _| unimplemented!());
        let layer: GKRLayer<_, PoseidonTranscript<_>> = GKRLayer::new(layer, LayerId::Input);

        let chals1 = vec![Fr::from(1), Fr::from(2)];
        let chals2 = vec![Fr::from(2), Fr::from(3)];
        let chals3 = vec![Fr::from(3), Fr::from(1)];
        let chals = vec![&chals1, &chals2, &chals3];
        let mut valchal: Vec<Fr> = Vec::new();

        for i in 0..3 {
            let mut exp = expr.clone();
            exp.index_mle_indices(0);
            let eval = exp.evaluate_expr((*chals[i]).clone());
            valchal.push(eval.unwrap());
        }

        let claim1: Claim<Fr> = (chals1, valchal[0]);
        let claim2: Claim<Fr> = (chals2, valchal[1]);
        let claim3: Claim<Fr> = (chals3, valchal[2]);

        let rchal = Fr::from(-2);

        let res: Claim<Fr> = aggregate_claims(&[claim1, claim2, claim3], &layer, rchal)
            .unwrap()
            .0;

        let transpose1 = vec![Fr::from(1), Fr::from(2), Fr::from(3)];
        let transpose2 = vec![Fr::from(2), Fr::from(3), Fr::from(1)];

        let fix_vars: Vec<Fr> = vec![transpose1, transpose2]
            .into_iter()
            .map(|evals| evaluate_at_a_point(&evals, rchal).unwrap())
            .collect();

        expr_copy.index_mle_indices(0);

        let eval_fixed_vars = expr_copy.evaluate_expr(fix_vars.clone()).unwrap();
        let claim_fixed_vars: Claim<Fr> = (fix_vars, eval_fixed_vars);
        assert_eq!(res, claim_fixed_vars);
    }

    /// Test claim aggregation on random mle
    #[test]
    fn test_aggro_claim_3() {
        let _dummy_claim = (vec![Fr::one(); 3], Fr::from(0));
        let mut rng = test_rng();
        let mle_v1 = vec![
            Fr::rand(&mut rng),
            Fr::rand(&mut rng),
            Fr::rand(&mut rng),
            Fr::rand(&mut rng),
            Fr::rand(&mut rng),
            Fr::rand(&mut rng),
            Fr::rand(&mut rng),
            Fr::rand(&mut rng),
        ];
        let mle1: DenseMle<Fr, Fr> = DenseMle::new_from_raw(mle_v1, LayerId::Input, None);
        let mle_ref = mle1.mle_ref();
        let mut expr = ExpressionStandard::Mle(mle_ref);
        let mut expr_copy = expr.clone();

        let layer = from_mle(mle1, |mle| mle.mle_ref().expression(), |_, _, _| unimplemented!());
        let layer: GKRLayer<_, PoseidonTranscript<_>> = GKRLayer::new(layer, LayerId::Input);

        let chals1 = vec![Fr::from(-2), Fr::from(-192013), Fr::from(2148)];
        let chals2 = vec![Fr::from(123), Fr::from(482), Fr::from(241)];
        let chals3 = vec![Fr::from(92108), Fr::from(29014), Fr::from(524)];
        let chals = vec![&chals1, &chals2, &chals3];
        let mut valchal: Vec<Fr> = Vec::new();
        for i in 0..3 {
            let mut exp = expr.clone();
            exp.index_mle_indices(0);
            let eval = exp.evaluate_expr((*chals[i]).clone());
            valchal.push(eval.unwrap());
        }

        let claim1: Claim<Fr> = (chals1, valchal[0]);
        let claim2: Claim<Fr> = (chals2, valchal[1]);
        let claim3: Claim<Fr> = (chals3, valchal[2]);

        let rchal = Fr::rand(&mut rng);

        let res: Claim<Fr> = aggregate_claims(&[claim1, claim2, claim3], &layer, rchal)
            .unwrap()
            .0;

        let transpose1 = vec![Fr::from(-2), Fr::from(123), Fr::from(92108)];
        let transpose2 = vec![Fr::from(-192013), Fr::from(482), Fr::from(29014)];
        let transpose3 = vec![Fr::from(2148), Fr::from(241), Fr::from(524)];

        let fix_vars: Vec<Fr> = vec![transpose1, transpose2, transpose3]
            .into_iter()
            .map(|evals| evaluate_at_a_point(&evals, rchal).unwrap())
            .collect();

        expr_copy.index_mle_indices(0);
        // expr_copy.init_beta_tables(dummy_claim);

        let eval_fixed_vars = expr_copy.evaluate_expr(fix_vars.clone()).unwrap();
        let claim_fixed_vars: Claim<Fr> = (fix_vars, eval_fixed_vars);
        assert_eq!(res, claim_fixed_vars);
    }

    /// Test claim aggregation on a RANDOM mle
    #[test]
    fn test_aggro_claim_4() {
        let _dummy_claim = (vec![Fr::from(1); 3], Fr::from(0));
        let mut rng = test_rng();
        let mle_v1 = vec![Fr::rand(&mut rng), Fr::rand(&mut rng)];
        let mle_v2 = vec![
            Fr::rand(&mut rng),
            Fr::rand(&mut rng),
            Fr::rand(&mut rng),
            Fr::rand(&mut rng),
        ];
        let mle1: DenseMle<Fr, Fr> = DenseMle::new_from_raw(mle_v1, LayerId::Input, None);
        let mle2: DenseMle<Fr, Fr> = DenseMle::new_from_raw(mle_v2, LayerId::Input, None);
        let mle_ref = mle1.mle_ref();
        let mle_ref2 = mle2.mle_ref();

        let mut expr = ExpressionStandard::Product(vec![mle_ref, mle_ref2]);
        let mut expr_copy = expr.clone();

        let layer = from_mle((mle1, mle2), |mle| ExpressionStandard::products(vec![mle.0.mle_ref(), mle.1.mle_ref()]), |_, _, _| unimplemented!());
        let layer: GKRLayer<_, PoseidonTranscript<_>> = GKRLayer::new(layer, LayerId::Input);

        let chals1 = vec![Fr::from(-2), Fr::from(-192013), Fr::from(2148)];
        let chals2 = vec![Fr::from(123), Fr::from(482), Fr::from(241)];
        let chals3 = vec![Fr::from(92108), Fr::from(29014), Fr::from(524)];
        let chals = vec![&chals1, &chals2, &chals3];
        let mut valchal: Vec<Fr> = Vec::new();
        for i in 0..3 {
            let mut exp = expr.clone();
            exp.index_mle_indices(0);
            let eval = exp.evaluate_expr((*chals[i]).clone());
            valchal.push(eval.unwrap());
        }

        let claim1: Claim<Fr> = (chals1, valchal[0]);
        let claim2: Claim<Fr> = (chals2, valchal[1]);
        let claim3: Claim<Fr> = (chals3, valchal[2] + Fr::one());

        let rchal = Fr::rand(&mut rng);

        let res: Claim<Fr> = aggregate_claims(&[claim1, claim2, claim3], &layer, rchal)
            .unwrap()
            .0;

        let transpose1 = vec![Fr::from(-2), Fr::from(123), Fr::from(92108)];
        let transpose2 = vec![Fr::from(-192013), Fr::from(482), Fr::from(29014)];
        let transpose3 = vec![Fr::from(2148), Fr::from(241), Fr::from(524)];

        let fix_vars: Vec<Fr> = vec![transpose1, transpose2, transpose3]
            .into_iter()
            .map(|evals| evaluate_at_a_point(&evals, rchal).unwrap())
            .collect();

        expr_copy.index_mle_indices(0);

        let eval_fixed_vars = expr_copy.evaluate_expr(fix_vars.clone()).unwrap();
        let claim_fixed_vars: Claim<Fr> = (fix_vars, eval_fixed_vars);
        assert_ne!(res, claim_fixed_vars);
    }

    /// Make sure claim aggregation FAILS for a WRONG CLAIM!
    #[test]
    fn test_aggro_claim_negative_1() {
        let _dummy_claim = (vec![Fr::from(1); 3], Fr::from(0));
        let mut rng = test_rng();
        let mle_v1 = vec![
            Fr::rand(&mut rng),
            Fr::rand(&mut rng),
            Fr::rand(&mut rng),
            Fr::rand(&mut rng),
            Fr::rand(&mut rng),
            Fr::rand(&mut rng),
            Fr::rand(&mut rng),
            Fr::rand(&mut rng),
        ];
        let mle1: DenseMle<Fr, Fr> = DenseMle::new_from_raw(mle_v1, LayerId::Input, None);
        let mle_ref = mle1.mle_ref();
        let mut expr = ExpressionStandard::Mle(mle_ref);
        let mut expr_copy = expr.clone();

        let layer = from_mle(mle1, |mle| mle.mle_ref().expression(), |_, _, _| unimplemented!());
        let layer: GKRLayer<_, PoseidonTranscript<_>> = GKRLayer::new(layer, LayerId::Input);

        let chals1 = vec![Fr::from(-2), Fr::from(-192013), Fr::from(2148)];
        let chals2 = vec![Fr::from(123), Fr::from(482), Fr::from(241)];
        let chals3 = vec![Fr::from(92108), Fr::from(29014), Fr::from(524)];
        let chals = vec![&chals1, &chals2, &chals3];
        let mut valchal: Vec<Fr> = Vec::new();
        for i in 0..3 {
            let mut exp = expr.clone();
            exp.index_mle_indices(0);
            let eval = exp.evaluate_expr((*chals[i]).clone());
            valchal.push(eval.unwrap());
        }

        let claim1: Claim<Fr> = (chals1, valchal[0] - Fr::one());
        let claim2: Claim<Fr> = (chals2, valchal[1]);
        let claim3: Claim<Fr> = (chals3, valchal[2]);

        let rchal = Fr::rand(&mut rng);

        let res: Claim<Fr> = aggregate_claims(&[claim1, claim2, claim3], &layer, rchal)
            .unwrap()
            .0;

        let transpose1 = vec![Fr::from(-2), Fr::from(123), Fr::from(92108)];
        let transpose2 = vec![Fr::from(-192013), Fr::from(482), Fr::from(29014)];
        let transpose3 = vec![Fr::from(2148), Fr::from(241), Fr::from(524)];

        let fix_vars: Vec<Fr> = vec![transpose1, transpose2, transpose3]
            .into_iter()
            .map(|evals| evaluate_at_a_point(&evals, rchal).unwrap())
            .collect();

        expr_copy.index_mle_indices(0);

        let eval_fixed_vars = expr_copy.evaluate_expr(fix_vars.clone()).unwrap();
        let claim_fixed_vars: Claim<Fr> = (fix_vars, eval_fixed_vars);
        assert_ne!(res, claim_fixed_vars);
    }

    /// Make sure claim aggregation fails for ANOTHER WRONG CLAIM!
    #[test]
    fn test_aggro_claim_negative_2() {
        let _dummy_claim = (vec![Fr::from(1); 3], Fr::from(0));
        let mut rng = test_rng();
        let mle_v1 = vec![
            Fr::rand(&mut rng),
            Fr::rand(&mut rng),
            Fr::rand(&mut rng),
            Fr::rand(&mut rng),
            Fr::rand(&mut rng),
            Fr::rand(&mut rng),
            Fr::rand(&mut rng),
            Fr::rand(&mut rng),
        ];
        let mle1: DenseMle<Fr, Fr> = DenseMle::new_from_raw(mle_v1, LayerId::Input, None);
        let mle_ref = mle1.mle_ref();
        let mut expr = ExpressionStandard::Mle(mle_ref);
        let mut expr_copy = expr.clone();

        let layer = from_mle(mle1, |mle| mle.mle_ref().expression(), |_, _, _| unimplemented!());
        let layer: GKRLayer<_, PoseidonTranscript<_>> = GKRLayer::new(layer, LayerId::Input);

        let chals1 = vec![Fr::from(-2), Fr::from(-192013), Fr::from(2148)];
        let chals2 = vec![Fr::from(123), Fr::from(482), Fr::from(241)];
        let chals3 = vec![Fr::from(92108), Fr::from(29014), Fr::from(524)];
        let chals = vec![&chals1, &chals2, &chals3];
        let mut valchal: Vec<Fr> = Vec::new();
        for i in 0..3 {
            let mut exp = expr.clone();
            exp.index_mle_indices(0);
            let eval = exp.evaluate_expr((*chals[i]).clone());
            valchal.push(eval.unwrap());
        }

        let claim1: Claim<Fr> = (chals1, valchal[0]);
        let claim2: Claim<Fr> = (chals2, valchal[1]);
        let claim3: Claim<Fr> = (chals3, valchal[2] + Fr::one());

        let rchal = Fr::rand(&mut rng);

        let res: Claim<Fr> = aggregate_claims(&[claim1, claim2, claim3], &layer, rchal)
            .unwrap()
            .0;

        let transpose1 = vec![Fr::from(-2), Fr::from(123), Fr::from(92108)];
        let transpose2 = vec![Fr::from(-192013), Fr::from(482), Fr::from(29014)];
        let transpose3 = vec![Fr::from(2148), Fr::from(241), Fr::from(524)];

        let fix_vars: Vec<Fr> = vec![transpose1, transpose2, transpose3]
            .into_iter()
            .map(|evals| evaluate_at_a_point(&evals, rchal).unwrap())
            .collect();

        expr_copy.index_mle_indices(0);

        let eval_fixed_vars = expr_copy.evaluate_expr(fix_vars.clone()).unwrap();
        let claim_fixed_vars: Claim<Fr> = (fix_vars, eval_fixed_vars);
        assert_ne!(res, claim_fixed_vars);
    }

    #[test]
    fn test_verify_claim_aggro() {
        let mle_v1 = vec![Fr::from(1), Fr::from(2), Fr::from(3), Fr::from(4)];
        let mle1: DenseMle<Fr, Fr> = DenseMle::new_from_raw(mle_v1, LayerId::Input, None);
        let mle_ref = mle1.mle_ref();
        let mut expr = ExpressionStandard::Mle(mle_ref);
        let _expr_copy = expr.clone();

        let layer = from_mle(mle1, |mle| mle.mle_ref().expression(), |_, _, _| unimplemented!());
        let layer: GKRLayer<_, PoseidonTranscript<_>> = GKRLayer::new(layer, LayerId::Input);

        let chals1 = vec![Fr::from(1), Fr::from(2)];
        let chals2 = vec![Fr::from(2), Fr::from(3)];
        let chals3 = vec![Fr::from(3), Fr::from(1)];
        let chals = vec![&chals1, &chals2, &chals3];
        let mut valchal: Vec<Fr> = Vec::new();

        for i in 0..3 {
            let mut exp = expr.clone();
            exp.index_mle_indices(0);
            let eval = exp.evaluate_expr((*chals[i]).clone());
            valchal.push(eval.unwrap());
        }

        let claim1: Claim<Fr> = (chals1, valchal[0]);
        let claim2: Claim<Fr> = (chals2, valchal[1]);
        let claim3: Claim<Fr> = (chals3, valchal[2]);
        let claims = vec![claim1, claim2, claim3];

        let rchal = Fr::from(-2);

<<<<<<< HEAD
        let (_res, wlx) = aggregate_claims(&claims, &mut expr.clone(), rchal).unwrap();
        let _rounds = expr.index_mle_indices(0);
        let _verify_result = verify_aggragate_claim(&wlx, &claims, rchal).unwrap();
=======
        let (res, wlx) = aggregate_claims(&claims, &layer, rchal).unwrap();
        let rounds = expr.index_mle_indices(0);
        // for round in 0..rounds {
        //     expr.fix
        // }
        let verify_result = verify_aggragate_claim(&wlx, &claims, rchal).unwrap();
>>>>>>> 8f19e0de
    }
}<|MERGE_RESOLUTION|>--- conflicted
+++ resolved
@@ -1,9 +1,7 @@
 //!Utilities involving the claims a layer makes
-<<<<<<< HEAD
-=======
 
 use crate::{expression::ExpressionStandard, mle::beta::BetaTable, FieldExt};
->>>>>>> 8f19e0de
+//!Utilities involving the claims a layer makes
 
 use crate::{expression::ExpressionStandard, mle::beta::BetaTable, FieldExt};
 
@@ -14,105 +12,42 @@
 use ark_std::{cfg_into_iter, cfg_iter};
 
 use rayon::prelude::{IntoParallelIterator, IntoParallelRefIterator, ParallelIterator};
+
+use rayon::prelude::{IntoParallelIterator, IntoParallelRefIterator, ParallelIterator};
 use thiserror::Error;
 
-<<<<<<< HEAD
-use super::Claim;
-=======
 use super::{Claim, Layer};
->>>>>>> 8f19e0de
 
 #[derive(Error, Debug, Clone)]
+///Errors to do with aggregating and collecting claims
 ///Errors to do with aggregating and collecting claims
 pub enum ClaimError {
     #[error("The Layer has not finished the sumcheck protocol")]
     ///The Layer has not finished the sumcheck protocol
+    ///The Layer has not finished the sumcheck protocol
     SumCheckNotComplete,
     #[error("MLE indices must all be fixed")]
+    ///MLE indices must all be fixed
     ///MLE indices must all be fixed
     ClaimMleIndexError,
     #[error("Layer ID not assigned")]
     ///Layer ID not assigned
+    ///Layer ID not assigned
     LayerMleError,
     #[error("MLE within MleRef has multiple values within it")]
+    ///MLE within MleRef has multiple values within it
     ///MLE within MleRef has multiple values within it
     MleRefMleError,
     #[error("Error aggregating claims")]
     ///Error aggregating claims
+    ///Error aggregating claims
     ClaimAggroError,
     #[error("Should be evaluating to a sum")]
     ///Should be evaluating to a sum
+    ///Should be evaluating to a sum
     ExpressionEvalError,
 }
 
-<<<<<<< HEAD
-/// Compute evaluations of W(l(x))
-fn compute_wlx<F: FieldExt>(
-    expr: &mut ExpressionStandard<F>,
-    claim_vecs: Vec<Vec<F>>,
-    claimed_vals: &mut Vec<F>,
-    num_claims: usize,
-    num_idx: usize,
-    // prev_layer_claim: Claim<F>,
-) -> Result<Vec<F>, ClaimError> {
-    //fix variable hella times
-    //evaluate expr on the mutated expr
-    let num_vars = expr.index_mle_indices(0);
-    let degree = get_round_degree(expr, 0);
-
-    debug_assert!({
-        claim_vecs.iter().zip(claimed_vals.iter()).map(|(point, val)| {
-            let mut beta = BetaTable::new((point.to_vec(), F::zero())).unwrap();
-            beta.table.index_mle_indices(0);
-            let eval = compute_sumcheck_message(expr, 0, degree, &beta).unwrap();
-            let Evals(evals) = eval;
-            let eval = evals[0] + evals[1];
-
-            if eval == *val {
-                true
-            } else {
-                println!("Claim passed into compute_wlx is invalid! point is {:?} claimed val is {}, actual eval is {}", point, val , eval);
-                false
-            }
-        }).reduce(|acc, val| acc && val).unwrap()
-    });
-
-    // get the number of evaluations
-    // let num_vars = expr.index_mle_indices(0);
-    let degree = get_round_degree(expr, 0);
-    // expr.init_beta_tables(prev_layer_claim);
-    let num_evals = (num_vars) * (num_claims); //* degree;
-
-    // we already have the first #claims evaluations, get the next num_evals - #claims evaluations
-    let next_evals: Result<Vec<F>, ClaimError> = cfg_into_iter!(num_claims..num_evals)
-        .map(|idx| {
-            // get the challenge l(idx)
-            let new_chal: Vec<F> = cfg_into_iter!(0..num_idx)
-                .map(|claim_idx| {
-                    let evals: Vec<F> = cfg_into_iter!(&claim_vecs)
-                        .map(|claim| claim[claim_idx])
-                        .collect();
-
-                    evaluate_at_a_point(&evals, F::from(idx as u64)).unwrap()
-                })
-                .collect();
-
-            // use compute_sumcheck_message to compute W(l(index))
-
-            let mut beta = BetaTable::new((new_chal, F::zero())).unwrap();
-            beta.table.index_mle_indices(0);
-            let eval = compute_sumcheck_message(expr, 0, degree, &beta).unwrap();
-            let Evals(evals) = eval;
-            Ok(evals[0] + evals[1])
-        })
-        .collect();
-
-    // concat this with the first k evaluations from the claims to get num_evals evaluations
-    claimed_vals.extend(&next_evals.unwrap());
-    let wlx_evals = claimed_vals.clone();
-    Ok(wlx_evals)
-}
-=======
 // /// Compute evaluations of W(l(x))
 // fn compute_wlx<F: FieldExt>(
 //     layer: &impl Layer<F>,
@@ -171,7 +106,6 @@
 //     let wlx_evals = claimed_vals.clone();
 //     Ok(wlx_evals)
 // }
->>>>>>> 8f19e0de
 
 /// Aggregate several claims into one
 pub(crate) fn aggregate_claims<F: FieldExt>(
@@ -243,14 +177,9 @@
 mod tests {
 
     use crate::expression::Expression;
-<<<<<<< HEAD
-    use crate::layer::LayerId;
-    use crate::mle::dense::DenseMle;
-=======
     use crate::layer::{from_mle, GKRLayer, LayerId};
     use crate::mle::{dense::DenseMle, Mle};
     use crate::transcript::poseidon_transcript::PoseidonTranscript;
->>>>>>> 8f19e0de
 
     use super::*;
     use ark_bn254::Fr;
@@ -498,6 +427,7 @@
     #[test]
     fn test_aggro_claim_negative_1() {
         let _dummy_claim = (vec![Fr::from(1); 3], Fr::from(0));
+        let _dummy_claim = (vec![Fr::from(1); 3], Fr::from(0));
         let mut rng = test_rng();
         let mle_v1 = vec![
             Fr::rand(&mut rng),
@@ -509,6 +439,7 @@
             Fr::rand(&mut rng),
             Fr::rand(&mut rng),
         ];
+        let mle1: DenseMle<Fr, Fr> = DenseMle::new_from_raw(mle_v1, LayerId::Input, None);
         let mle1: DenseMle<Fr, Fr> = DenseMle::new_from_raw(mle_v1, LayerId::Input, None);
         let mle_ref = mle1.mle_ref();
         let mut expr = ExpressionStandard::Mle(mle_ref);
@@ -559,6 +490,7 @@
     #[test]
     fn test_aggro_claim_negative_2() {
         let _dummy_claim = (vec![Fr::from(1); 3], Fr::from(0));
+        let _dummy_claim = (vec![Fr::from(1); 3], Fr::from(0));
         let mut rng = test_rng();
         let mle_v1 = vec![
             Fr::rand(&mut rng),
@@ -570,6 +502,7 @@
             Fr::rand(&mut rng),
             Fr::rand(&mut rng),
         ];
+        let mle1: DenseMle<Fr, Fr> = DenseMle::new_from_raw(mle_v1, LayerId::Input, None);
         let mle1: DenseMle<Fr, Fr> = DenseMle::new_from_raw(mle_v1, LayerId::Input, None);
         let mle_ref = mle1.mle_ref();
         let mut expr = ExpressionStandard::Mle(mle_ref);
@@ -622,7 +555,7 @@
         let mle1: DenseMle<Fr, Fr> = DenseMle::new_from_raw(mle_v1, LayerId::Input, None);
         let mle_ref = mle1.mle_ref();
         let mut expr = ExpressionStandard::Mle(mle_ref);
-        let _expr_copy = expr.clone();
+        let mut expr_copy = expr.clone();
 
         let layer = from_mle(mle1, |mle| mle.mle_ref().expression(), |_, _, _| unimplemented!());
         let layer: GKRLayer<_, PoseidonTranscript<_>> = GKRLayer::new(layer, LayerId::Input);
@@ -647,17 +580,8 @@
 
         let rchal = Fr::from(-2);
 
-<<<<<<< HEAD
         let (_res, wlx) = aggregate_claims(&claims, &mut expr.clone(), rchal).unwrap();
         let _rounds = expr.index_mle_indices(0);
         let _verify_result = verify_aggragate_claim(&wlx, &claims, rchal).unwrap();
-=======
-        let (res, wlx) = aggregate_claims(&claims, &layer, rchal).unwrap();
-        let rounds = expr.index_mle_indices(0);
-        // for round in 0..rounds {
-        //     expr.fix
-        // }
-        let verify_result = verify_aggragate_claim(&wlx, &claims, rchal).unwrap();
->>>>>>> 8f19e0de
     }
 }