<<<<<<< HEAD
//! Module that deals with the specific circuit to prove the result of a decision tree model.
=======
//! Module that deals with the specific circuit to prove the result of a decision tree
>>>>>>> 8f19e0de

/// Example structs for zkDT circuit
pub mod structs;
/// Concrete circuit implementation
pub mod zkdt_helpers;
pub mod dt2zkdt;
pub mod trees;
pub mod helpers;
pub mod zkdt_layer;
pub mod zkdt_circuit_parts;
pub mod zkdt_circuit;<|MERGE_RESOLUTION|>--- conflicted
+++ resolved
@@ -1,8 +1,4 @@
-<<<<<<< HEAD
-//! Module that deals with the specific circuit to prove the result of a decision tree model.
-=======
 //! Module that deals with the specific circuit to prove the result of a decision tree
->>>>>>> 8f19e0de
 
 /// Example structs for zkDT circuit
 pub mod structs;
