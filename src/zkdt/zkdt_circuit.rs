use crate::mle::dense::DenseMle;
use crate::FieldExt;

use super::structs::*;

use ark_std::test_rng;
use itertools::{repeat_n, Itertools};
use rand::Rng;
use std::collections::HashMap;
use std::iter::zip;

/*
What's our plan here?
- First create some dummy data
- Then create MLEs and MLERefs using that dummy data
- Then create expressions over those which are representative
- Hmm sounds like we might need to do intermediate stuff
*/

// --- Constants ---
<<<<<<< HEAD
const _DUMMY_INPUT_LEN: usize = 1 << 5; // was 1 << 5
pub const _NUM_DUMMY_INPUTS: usize = 1 << 2;
pub const _TREE_HEIGHT: usize = 9; // was 9
const _NUM_DECISION_NODES: u32 = 2_u32.pow(_TREE_HEIGHT as u32 - 1) - 1;
const _NUM_LEAF_NODES: u32 = _NUM_DECISION_NODES + 1;

#[derive(Debug, Clone)]
struct PathAndPermutation<F: FieldExt> {
    _path_decision_nodes: Vec<DecisionNode<F>>,
    _ret_leaf_node: LeafNode<F>,
    _diffs: Vec<F>,
    _used_input_attributes: Vec<InputAttribute<F>>,
}
=======
const DUMMY_INPUT_LEN: usize = 1 << 4; // was 1 << 5
pub const NUM_DUMMY_INPUTS: usize = 1 << 3;
pub const TREE_HEIGHT: usize = 3; // was 9
const NUM_DECISION_NODES: u32 = 2_u32.pow(TREE_HEIGHT as u32 - 1) - 1;
const NUM_LEAF_NODES: u32 = NUM_DECISION_NODES + 1;
>>>>>>> e5009ed1

/// - First element is the decision path nodes
/// - Second element is the final predicted leaf node
/// - Third element is the difference between the current attribute value and the node threshold
/// - Fourth element is the input attributes which were used during inference
/// - Third element is the attributes used (deprecated)
fn _generate_correct_path_and_permutation<F: FieldExt>(
    decision_nodes: &[DecisionNode<F>],
    leaf_nodes: &[LeafNode<F>],
    input_datum: &[InputAttribute<F>],
) -> PathAndPermutation<F> {
    // --- Keep track of the path and permutation ---
    let mut path_decision_nodes: Vec<DecisionNode<F>> = vec![];
    let mut used_input_attributes: Vec<InputAttribute<F>> = vec![];
    // let mut permuted_access_indices: Vec<F> = vec![];

    // --- Keep track of how many times each attribute ID was used (to get the corresponding attribute idx) ---
    // Key: Attribute ID
    // Value: Multiplicity
    let mut attr_num_hits: HashMap<F, u32> = HashMap::new();

    // --- Keep track of the differences for path nodes ---
    let mut diffs: Vec<F> = vec![];

    // --- Go through the decision nodes ---
    let mut current_node_idx = 0;
    while current_node_idx < decision_nodes.len() {
        // --- Add to path; grab the appropriate attribute index ---
        path_decision_nodes.push(decision_nodes[current_node_idx]);
        let attr_id = (decision_nodes[current_node_idx].attr_id.into_bigint()).as_ref()[0] as usize;

        // --- Stores the current input attribute which is being used ---
        used_input_attributes.push(input_datum[attr_id]);

        // --- Assume that repeats are basically layered one after another ---
        // let num_repeats = attr_num_hits.get(&decision_nodes[current_node_idx].attr_id).unwrap_or(&0);
        // let offset = *num_repeats * (DUMMY_INPUT_LEN as u32);
        // permuted_access_indices.push(decision_nodes[current_node_idx].attr_id + F::from(offset));

        // --- Adds a hit to the current attribute ID ---
        let num_attr_id_hits = attr_num_hits
            .entry(decision_nodes[current_node_idx].attr_id)
            .or_insert(0);
        *num_attr_id_hits += 1;

        // --- Compute the difference ---
        let diff = input_datum[attr_id].attr_val - decision_nodes[current_node_idx].threshold;
        diffs.push(diff);

        // --- Check if we should go left or right ---
        if input_datum[attr_id].attr_val > decision_nodes[current_node_idx].threshold {
            current_node_idx = current_node_idx * 2 + 2;
        } else {
            current_node_idx = current_node_idx * 2 + 1;
        }
    }

    // --- Leaf node indices are offset by 2^{TREE_HEIGHT} ---
    let ret_leaf_node = leaf_nodes[current_node_idx - _NUM_DECISION_NODES as usize];

    // assert!(path_decision_nodes.len() == TREE_HEIGHT - 1);

    // (path_decision_nodes, ret_leaf_node, permuted_access_indices, diffs)
    PathAndPermutation {
        _path_decision_nodes: path_decision_nodes,
        _ret_leaf_node: ret_leaf_node,
        _diffs: diffs,
        _used_input_attributes: used_input_attributes,
    }
}

fn _generate_16_bit_signed_decomp<F: FieldExt>(value: F) -> BinDecomp16Bit<F> {
    let upper_bound = F::from(2_u32.pow(16) - 1);

    // --- Compute the sign bit ---
    let sign_bit = if value <= upper_bound {
        F::zero()
    } else {
        F::one()
    };

    // --- Convert to positive ---
    let abs_value = if value <= upper_bound {
        value
    } else {
        value.neg()
    };

    // --- Grab the unsigned representation... ---
    let mut unsigned_bit_decomp = _generate_16_bit_unsigned_decomp(abs_value);

    // --- The first bit should be zero (i.e. unsigned version is decomposable in 15 bits) ---
    assert!(unsigned_bit_decomp.bits[0] == F::zero());

    // --- Set the sign bit in the first slot ---
    unsigned_bit_decomp.bits[0] = sign_bit;
    unsigned_bit_decomp
}

fn _generate_16_bit_unsigned_decomp<F: FieldExt>(value: F) -> BinDecomp16Bit<F> {
    // --- Ensure we can decompose in (positive) 16 bits ---
    let upper_bound = F::from(2_u32.pow(16) - 1);
    assert!(value >= F::zero());
    assert!(value <= upper_bound);

    // --- Grab the string repr ---
    let binary_repr = format!("{:0>16b}", value.into_bigint().as_ref()[0]);

    // --- Length must be 16, then parse as array of length 16 ---
    let mut binary_repr_arr = [F::zero(); 16];
    for (idx, item) in binary_repr_arr.iter_mut().enumerate() {
        let char_repr = binary_repr.chars().nth(idx).unwrap();
        assert!(char_repr == '0' || char_repr == '1');
        *item = if char_repr == '0' {
            F::zero()
        } else {
            F::one()
        }
    }

    BinDecomp16Bit {
        bits: binary_repr_arr,
    }
}

struct _DummyData<F: FieldExt> {
    dummy_input_data: Vec<Vec<InputAttribute<F>>>, // Input attributes
    dummy_permuted_input_data: Vec<Vec<InputAttribute<F>>>, // Permuted input attributes
    dummy_decision_node_paths: Vec<Vec<DecisionNode<F>>>, // Paths (decision node part only)
    dummy_leaf_node_paths: Vec<LeafNode<F>>,       // Paths (leaf node part only)
    dummy_binary_decomp_diffs: Vec<Vec<BinDecomp16Bit<F>>>, // Binary decomp of differences
    dummy_multiplicities_bin_decomp: Vec<BinDecomp16Bit<F>>, // Binary decomp of multiplicities
    dummy_decision_nodes: Vec<DecisionNode<F>>,    // Actual tree decision nodes
    dummy_leaf_nodes: Vec<LeafNode<F>>,            // Actual tree leaf nodes
}

/// Need to generate dummy circuit inputs, starting with the input data
/// Then get the path data and binary decomp stuff
/// TODO!(ryancao): add the attribute index field to `InputAttribute<F>`
/// -- Actually, scratch the above: we might be getting rid of `attr_id`s
/// altogether and replacing with `attr_idx` everywhere (as suggested by Ben!)
fn _generate_dummy_data<F: FieldExt>() -> _DummyData<F> {
    // --- Get the RNG ---
    let mut rng = test_rng();

    // --- Generate dummy input data ---
    let mut dummy_input_data: Vec<Vec<InputAttribute<F>>> = vec![];
    // let mut dummy_permuted_input_data: Vec<Vec<InputAttribute<F>>> = vec![];

    // --- Generate dummy input index data ---
    let dummy_attr_idx_data = (0..(_DUMMY_INPUT_LEN * (_TREE_HEIGHT - 1)))
        .map(|x| F::from(x as u16))
        .collect_vec();
    let _dummy_attr_idx_data = repeat_n(dummy_attr_idx_data, _NUM_DUMMY_INPUTS).collect_vec();

    // --- Populate (note that we have to permute later) ---
    for _ in 0.._NUM_DUMMY_INPUTS {
        // --- Generate a single copy of all the attributes ---
        let mut single_attribute_copy = vec![];
        // let mut single_permuted_attribute_copy = vec![];
        for attr_id in 0.._DUMMY_INPUT_LEN {
            let input_attribute = InputAttribute {
                attr_id: F::from(attr_id as u16),
                attr_val: F::from(rng.gen_range(0..(2_u16.pow(12)))),
            };
            single_attribute_copy.push(input_attribute);
            // single_permuted_attribute_copy.push(input_attribute);
        }

        // --- Have to repeat attributes TREE_HEIGHT - 1 times ---
        let dummy_input_datum = single_attribute_copy
            .clone()
            .into_iter()
            .cycle()
            .take(single_attribute_copy.len() * (_TREE_HEIGHT - 1))
            .collect_vec();
        // let dummy_permuted_input_datum = single_permuted_attribute_copy.clone().into_iter().cycle().take(single_permuted_attribute_copy.len() * (TREE_HEIGHT - 1)).collect_vec();

        // --- Add to final list ---
        dummy_input_data.push(dummy_input_datum);
        // dummy_permuted_input_data.push(dummy_permuted_input_datum);
    }

    // --- Generate a dummy tree ---
    let mut dummy_decision_nodes: Vec<DecisionNode<F>> = vec![];
    let mut dummy_leaf_nodes: Vec<LeafNode<F>> = vec![];

    // --- Populate decision nodes ---
    // Note that attr_id can only be in [0, DUMMY_INPUT_LEN)
    for idx in 0.._NUM_DECISION_NODES {
        let decision_node = DecisionNode {
            node_id: F::from(idx as u16),
            attr_id: F::from(rng.gen_range(0.._DUMMY_INPUT_LEN as u16)),
            threshold: F::from(rng.gen_range(0..(2_u16.pow(12)))),
        };
        dummy_decision_nodes.push(decision_node);
    }

    // --- Populate leaf nodes ---
    for idx in _NUM_DECISION_NODES..(_NUM_DECISION_NODES + _NUM_LEAF_NODES) {
        let leaf_node = LeafNode {
            node_id: F::from(idx as u16),
            node_val: F::from(rng.gen::<u64>()),
        };
        dummy_leaf_nodes.push(leaf_node);
    }

    // --- Generate auxiliaries ---
    let dummy_auxiliaries = dummy_input_data
        .clone()
        .into_iter()
        .map(|dummy_attrs| {
            _generate_correct_path_and_permutation(
                &dummy_decision_nodes,
                &dummy_leaf_nodes,
                &dummy_attrs,
            )
        })
        .collect_vec();

    // --- Collect correct paths ---
    let dummy_decision_node_paths = dummy_auxiliaries
        .clone()
        .into_iter()
        .map(
            |PathAndPermutation {
                 _path_decision_nodes: x,
                 ..
             }| x,
        )
        .collect_vec();

    // --- Collect correct leaf nodes ---
    let dummy_leaf_node_paths = dummy_auxiliaries
        .clone()
        .into_iter()
        .map(
            |PathAndPermutation {
                 _ret_leaf_node: x, ..
             }| x,
        )
        .collect_vec();

    // --- Collect correct permutation indices ---
    // let dummy_permutation_indices = dummy_auxiliaries
    //     .clone()
    //     .into_iter()
    //     .map(|(_, _, x, _)| {
    //         x
    //     }).collect_vec();

    // --- Compute the actual permutations ---
    let all_used_input_attributes = dummy_auxiliaries
        .clone()
        .into_iter()
        .map(
            |PathAndPermutation {
                 _used_input_attributes: used_input_attributes,
                 ..
             }| used_input_attributes,
        )
        .collect_vec();
    let dummy_permuted_input_data = zip(all_used_input_attributes, dummy_input_data.clone())
        .map(|(used_input_attributes, original_input_attributes)| {
            let mut used_input_attributes_clone = used_input_attributes.clone();

            // --- Basically need to create a new vector with input attributes ---
            let ret = used_input_attributes
                .into_iter()
                .chain(original_input_attributes.clone().into_iter().filter(|x| {
                    // --- Filter by duplicates, but remove them from the containing set ---
                    if let Some(index) = used_input_attributes_clone.iter().position(|&y| y == *x) {
                        used_input_attributes_clone.remove(index);
                        return false;
                    }
                    true
                }))
                .collect_vec();

            assert_eq!(ret.len(), original_input_attributes.len());

            ret
        })
        .collect_vec();

    // --- Compute multiplicities: just add the ones that are given in the returned map ---
    // TODO!(ryancao): Just use the paths already! The decision nodes are there!
    let multiplicities: Vec<F> = vec![F::zero(); (2_u32.pow(_TREE_HEIGHT as u32) - 1) as usize];
    let dummy_multiplicities_bin_decomp = dummy_auxiliaries
        .clone()
        .into_iter()
        .fold(
            multiplicities,
            |prev_multiplicities,
             PathAndPermutation {
                 _path_decision_nodes: path_decision_nodes,
                 _ret_leaf_node: path_leaf_node,
                 ..
             }| {
                // --- TODO!(ryancao): This is so bad lol ---
                let mut new_multiplicities: Vec<F> = prev_multiplicities;

                // --- Just grab the node IDs from each decision node and add them to the multiplicities ---
                path_decision_nodes.into_iter().for_each(|decision_node| {
                    let node_id = decision_node.node_id.into_bigint().as_ref()[0] as usize;
                    new_multiplicities[node_id] += F::one();
                });

                // --- Count the leaf node as well! ---
                let node_id = path_leaf_node.node_id.into_bigint().as_ref()[0] as usize;
                new_multiplicities[node_id] += F::one();

                new_multiplicities
            },
        )
        .into_iter()
        .map(|multiplicity| {
            // --- Grab the binary decomp ---
            _generate_16_bit_unsigned_decomp(multiplicity)
        })
        .collect_vec();

    // --- Compute the binary decompositions of the differences ---
    let dummy_binary_decomp_diffs = dummy_auxiliaries
        .into_iter()
        .map(|PathAndPermutation { _diffs: diffs, .. }| {
            diffs
                .into_iter()
                .map(|diff| {
                    let ret = _generate_16_bit_signed_decomp(diff);
                    _check_signed_recomposition(diff, ret);
                    ret
                })
                .collect_vec()
        })
        .collect_vec();

    _DummyData {
        dummy_input_data,
        dummy_permuted_input_data,
        dummy_decision_node_paths,
        dummy_leaf_node_paths,
        dummy_binary_decomp_diffs,
        dummy_multiplicities_bin_decomp,
        dummy_decision_nodes,
        dummy_leaf_nodes,
    }
}

/// Gets the sign bit (0 for positive, 1 for negative) and abs value
fn _get_sign_bit_and_abs_value<F: FieldExt>(value: F) -> (F, F) {
    let upper_bound = F::from(2_u32.pow(16) - 1);
    let sign_bit = if value > upper_bound {
        F::one()
    } else {
        F::zero()
    };
    let abs_value = if value > upper_bound {
        value.neg()
    } else {
        value
    };
    (sign_bit, abs_value)
}

/// Computes the recomposition of the bits within `decomp` and checks
fn _check_signed_recomposition<F: FieldExt>(actual_value: F, decomp: BinDecomp16Bit<F>) -> bool {
    let (sign_bit, _) = _get_sign_bit_and_abs_value(actual_value);
    let mut total = F::zero();

    // --- Perform recomposition of non-sign bits ---
    for bit_idx in 1..16 {
        let base = F::from(2_u32.pow((16 - (bit_idx + 1)) as u32));
        total += base * decomp.bits[bit_idx];
    }
    total = if sign_bit == F::one() {
        total.neg()
    } else {
        total
    };
    if total != actual_value {
        // dbg!(
        //     "RIP: Total = {:?}, actual_value = {:?}",
        //     total,
        //     actual_value
        // );
        panic!();
        // return false;
    }
    true
}


pub(crate) fn generate_dummy_mles_batch<F: FieldExt>() -> (
    // DenseMle<F, F>,
    DenseMle<F, InputAttribute<F>>,
    // DenseMle<F, F>,
    Vec<DenseMle<F, InputAttribute<F>>>,
    Vec<DenseMle<F, DecisionNode<F>>>,
    Vec<DenseMle<F, LeafNode<F>>>,
    DenseMle<F, BinDecomp16Bit<F>>,
    DenseMle<F, BinDecomp16Bit<F>>,
    DenseMle<F, DecisionNode<F>>,
    DenseMle<F, LeafNode<F>>,
) {
    // --- First generate the dummy data ---
    let _DummyData {
        // dummy_attr_idx_data,
        dummy_input_data,
        // dummy_permutation_indices,
        dummy_permuted_input_data,
        dummy_decision_node_paths,
        dummy_leaf_node_paths,
        dummy_binary_decomp_diffs,
        dummy_multiplicities_bin_decomp,
        dummy_decision_nodes,
        dummy_leaf_nodes,
    } = _generate_dummy_data::<F>();

    // --- Generate MLEs for each ---
    // TODO!(ryancao): Change this into batched form
    // let dummy_attr_idx_data_mle = DenseMle::<_, F>::new(dummy_attr_idx_data[0].clone());
    let dummy_input_data_mle = dummy_input_data[0]
        .clone()
        .into_iter()
        .map(InputAttribute::from)
        .collect::<DenseMle<F, InputAttribute<F>>>();
    // let dummy_permutation_indices_mle = DenseMle::<_, F>::new(dummy_permutation_indices[0].clone());
    let dummy_permuted_input_data_mle = dummy_permuted_input_data
        .iter().map(|datum| datum
            .clone()
            .into_iter()
            .map(InputAttribute::from)
            .collect::<DenseMle<F, InputAttribute<F>>>()).collect();
    let dummy_decision_node_paths_mle = dummy_decision_node_paths
        .iter()
        .map(|path|
            path
            .clone()
            .into_iter()
            .collect::<DenseMle<F, DecisionNode<F>>>())
        .collect();
    let dummy_leaf_node_paths_mle = dummy_leaf_node_paths
        .into_iter()
        .map(|path| [path].into_iter().collect::<DenseMle<F, LeafNode<F>>>())
        .collect();
    let dummy_binary_decomp_diffs_mle = dummy_binary_decomp_diffs[0]
        .clone()
        .into_iter()
        .map(BinDecomp16Bit::from)
        .collect::<DenseMle<F, BinDecomp16Bit<F>>>();
    let dummy_multiplicities_bin_decomp_mle = dummy_multiplicities_bin_decomp
        .clone()
        .into_iter()
        .map(BinDecomp16Bit::from)
        .collect::<DenseMle<F, BinDecomp16Bit<F>>>();
    let dummy_decision_nodes_mle = dummy_decision_nodes
        .clone()
        .into_iter()
        .map(DecisionNode::from)
        .collect::<DenseMle<F, DecisionNode<F>>>();
    let dummy_leaf_nodes_mle = dummy_leaf_nodes
        .clone()
        .into_iter()
        .map(LeafNode::from)
        .collect::<DenseMle<F, LeafNode<F>>>();

    (
        // dummy_attr_idx_data_mle,
        dummy_input_data_mle,
        // dummy_permutation_indices_mle,
        dummy_permuted_input_data_mle,
        dummy_decision_node_paths_mle,
        dummy_leaf_node_paths_mle,
        dummy_binary_decomp_diffs_mle,
        dummy_multiplicities_bin_decomp_mle,
        dummy_decision_nodes_mle,
        dummy_leaf_nodes_mle,
    )
}

pub(crate) struct _DummyMles<F: FieldExt> {
    pub(crate) dummy_input_data_mle: DenseMle<F, InputAttribute<F>>,
    pub(crate) dummy_permuted_input_data_mle: DenseMle<F, InputAttribute<F>>,
    pub(crate) dummy_decision_node_paths_mle: DenseMle<F, DecisionNode<F>>,
    pub(crate) dummy_leaf_node_paths_mle: DenseMle<F, LeafNode<F>>,
    pub(crate) dummy_binary_decomp_diffs_mle: DenseMle<F, BinDecomp16Bit<F>>,
    pub(crate) dummy_multiplicities_bin_decomp_mle: DenseMle<F, BinDecomp16Bit<F>>,
    pub(crate) _dummy_decision_nodes_mle: DenseMle<F, DecisionNode<F>>,
    pub(crate) _dummy_leaf_nodes_mle: DenseMle<F, LeafNode<F>>,
}

/// Takes the above dummy data from `generate_dummy_data()` and converts
/// into MLE form factor.
pub(crate) fn _generate_dummy_mles<F: FieldExt>() -> _DummyMles<F> {
    // --- First generate the dummy data ---
    let _DummyData {
        dummy_input_data,
        dummy_permuted_input_data,
        dummy_decision_node_paths,
        dummy_leaf_node_paths,
        dummy_binary_decomp_diffs,
        dummy_multiplicities_bin_decomp,
        dummy_decision_nodes,
        dummy_leaf_nodes,
    } = _generate_dummy_data::<F>();

    // --- Generate MLEs for each ---
    // TODO!(ryancao): Change this into batched form
    // let dummy_attr_idx_data_mle = DenseMle::<_, F>::new(dummy_attr_idx_data[0].clone());
    let dummy_input_data_mle = dummy_input_data[0]
        .clone()
        .into_iter()
        .map(InputAttribute::from)
        .collect::<DenseMle<F, InputAttribute<F>>>();
    // let dummy_permutation_indices_mle = DenseMle::<_, F>::new(dummy_permutation_indices[0].clone());
    let dummy_permuted_input_data_mle = dummy_permuted_input_data[0]
        .clone()
        .into_iter()
        .map(InputAttribute::from)
        .collect::<DenseMle<F, InputAttribute<F>>>();
    let dummy_decision_node_paths_mle = dummy_decision_node_paths[0]
        .clone()
        .into_iter()
        .map(DecisionNode::from)
        .collect::<DenseMle<F, DecisionNode<F>>>();
    let dummy_leaf_node_paths_mle = vec![dummy_leaf_node_paths[0]]
        .into_iter()
        .map(LeafNode::from)
        .collect::<DenseMle<F, LeafNode<F>>>();
    let dummy_binary_decomp_diffs_mle = dummy_binary_decomp_diffs[0]
        .clone()
        .into_iter()
        .map(BinDecomp16Bit::from)
        .collect::<DenseMle<F, BinDecomp16Bit<F>>>();
    let dummy_multiplicities_bin_decomp_mle = dummy_multiplicities_bin_decomp
        .into_iter()
        .map(BinDecomp16Bit::from)
        .collect::<DenseMle<F, BinDecomp16Bit<F>>>();
    let dummy_decision_nodes_mle = dummy_decision_nodes
        .into_iter()
        .map(DecisionNode::from)
        .collect::<DenseMle<F, DecisionNode<F>>>();
    let dummy_leaf_nodes_mle = dummy_leaf_nodes
        .into_iter()
        .map(LeafNode::from)
        .collect::<DenseMle<F, LeafNode<F>>>();

    _DummyMles {
        dummy_input_data_mle,
        dummy_permuted_input_data_mle,
        dummy_decision_node_paths_mle,
        dummy_leaf_node_paths_mle,
        dummy_binary_decomp_diffs_mle,
        dummy_multiplicities_bin_decomp_mle,
        _dummy_decision_nodes_mle: dummy_decision_nodes_mle,
        _dummy_leaf_nodes_mle: dummy_leaf_nodes_mle,
    }
}

// --- Create expressions using... testing modules? ---
#[cfg(test)]
mod tests {

    use super::*;
    use crate::{
        expression::ExpressionStandard,
        layer::Claim,
        mle::{beta::BetaTable, dense::DenseMle, dense::DenseMleRef, MleRef},
        sumcheck::{
            compute_sumcheck_message, get_round_degree,
            tests::{dummy_sumcheck, get_dummy_expression_eval, verify_sumcheck_messages},
            Evals,
        },
    };
    use ark_bn254::Fr;
    use ark_std::test_rng;
    use ark_std::One;
    use ark_std::UniformRand;
    use ark_std::Zero;

    /// Checks that bits within the diff binary decomp and the multiplicity
    /// binary decomp are all either 0 or 1
    #[test]
    fn dummy_bits_are_binary_test() {
        // --- First generate the dummy data ---
        let _DummyData {
            dummy_binary_decomp_diffs,
            dummy_multiplicities_bin_decomp,
            ..
        } = _generate_dummy_data::<Fr>();

        // --- Checks that all the (diff) bits are either zero or one ---
        dummy_binary_decomp_diffs
            .into_iter()
            .for_each(|per_input_dummy_binary_decomp_diffs| {
                // --- We should have exactly TREE_HEIGHT - 1 diffs/decomps ---
                assert!(per_input_dummy_binary_decomp_diffs.len() == _TREE_HEIGHT - 1);

                per_input_dummy_binary_decomp_diffs.into_iter().for_each(
                    |dummy_binary_decomp_diff| {
                        dummy_binary_decomp_diff.bits.into_iter().for_each(|bit| {
                            assert!(bit == Fr::zero() || bit == Fr::one());
                        })
                    },
                );
            });

        // --- Checks the same for the multiplicity binary decompositions ---
        assert!(
            dummy_multiplicities_bin_decomp.len()
                == (_NUM_DECISION_NODES + _NUM_LEAF_NODES) as usize
        );
        dummy_multiplicities_bin_decomp
            .into_iter()
            .for_each(|multiplicity_bit_decomp| {
                multiplicity_bit_decomp.bits.into_iter().for_each(|bit| {
                    assert!(bit == Fr::zero() || bit == Fr::one());
                })
            })
    }

    /// Basic "bits are binary" test (for the diffs), but in circuit!
    #[test]
    fn circuit_dummy_bits_are_binary_test_diff() {
        let mut rng = test_rng();
        let layer_claim: Claim<Fr> = (
            vec![
                Fr::rand(&mut rng),
                Fr::rand(&mut rng),
                Fr::rand(&mut rng),
                Fr::rand(&mut rng),
            ],
            Fr::zero(),
        );
        let mut beta = BetaTable::new(layer_claim.clone()).unwrap();
        beta.table.index_mle_indices(0);

        let _DummyMles {
            dummy_binary_decomp_diffs_mle,
            ..
        } = _generate_dummy_mles::<Fr>();

        // --- Grab the bin decomp MLE ---
        let first_bin_decomp_bit_mle: Vec<DenseMleRef<Fr>> =
            dummy_binary_decomp_diffs_mle._mle_bit_refs();
        let first_bin_decomp_bit_expr =
            ExpressionStandard::Mle(first_bin_decomp_bit_mle[0].clone());

        // --- Do b * (1 - b) = b - b^2 ---
        let b_squared = ExpressionStandard::Product(vec![
            first_bin_decomp_bit_mle[0].clone(),
            first_bin_decomp_bit_mle[0].clone(),
        ]);
        // dbg!(&b_squared);
        // dbg!(&first_bin_decomp_bit_mle[0]);
        let mut b_minus_b_squared = first_bin_decomp_bit_expr - b_squared;
        // dbg!(&b_minus_b_squared);

        // --- Evaluating at V(0, 0, 0) --> 0 ---
        let _dummy_claim = (vec![Fr::from(1); 3], Fr::zero());
        let mut b_minus_b_squared_clone = b_minus_b_squared.clone();
        b_minus_b_squared.index_mle_indices(0);
        // b_minus_b_squared.init_beta_tables(dummy_claim.clone());

        // idk if this is actually how we should do this
        let round_degree = get_round_degree(&b_minus_b_squared, 0);
        // dbg!(round_degree);
        let res =
            compute_sumcheck_message(&mut b_minus_b_squared.clone(), 0, round_degree, &mut beta);

        // --- Only first two values need to be zeros ---
        let Evals::<Fr>(vec) = res.unwrap();
        assert_eq!(vec[0], Fr::zero());
        assert_eq!(vec[1], Fr::zero());

        let layer_claims = get_dummy_expression_eval(&b_minus_b_squared_clone, &mut rng);

        let res_messages =
            dummy_sumcheck(&mut b_minus_b_squared_clone, &mut rng, layer_claims.clone());
        let verify_res = verify_sumcheck_messages(
            res_messages,
            b_minus_b_squared_clone,
            layer_claims,
            &mut rng,
        );
        assert!(verify_res.is_ok());
    }

    /// basic "bits are binary" test (for multiplicities), but in circuit!
    #[test]
    fn circuit_dummy_bits_are_binary_test_multiplicities() {
        let mut rng = test_rng();
        let layer_claim: Claim<Fr> = (vec![Fr::rand(&mut rng); 12], Fr::zero());
        let mut beta = BetaTable::new(layer_claim.clone()).unwrap();
        beta.table.index_mle_indices(0);

        let _DummyMles {
            dummy_multiplicities_bin_decomp_mle,
            ..
        } = _generate_dummy_mles::<Fr>();

        // --- Grab the bin decomp MLE ---
        let first_bin_decomp_bit_mle: Vec<DenseMleRef<Fr>> =
            dummy_multiplicities_bin_decomp_mle._mle_bit_refs();
        let first_bin_decomp_bit_expr =
            ExpressionStandard::Mle(first_bin_decomp_bit_mle[0].clone());

        // --- Do b * (1 - b) = b - b^2 ---
        let b_squared = ExpressionStandard::Product(vec![
            first_bin_decomp_bit_mle[0].clone(),
            first_bin_decomp_bit_mle[0].clone(),
        ]);
        let mut b_minus_b_squared = first_bin_decomp_bit_expr - b_squared;

        // --- We should get all zeros ---x
        let all_zeros: Vec<Fr> = vec![Fr::zero()]
            .repeat(2_u32.pow(first_bin_decomp_bit_mle[0].num_vars() as u32) as usize);
        let all_zeros_mle = DenseMle::new(all_zeros);
        let _all_zeros_mle_expr = ExpressionStandard::Mle(all_zeros_mle.mle_ref());

        // --- Evaluating at V(1, 1, 1, 1, 1, 1, 1, 1, 1, 1, 1, 1) --> 0 ---
        let _dummy_claim = (vec![Fr::one(); 3 + 9], Fr::zero());

        // --- Initialize beta tables manually ---
        let mut b_minus_b_squared_clone = b_minus_b_squared.clone();
        b_minus_b_squared.index_mle_indices(0);
        // b_minus_b_squared.init_beta_tables(dummy_claim.clone());

        let first_round_deg = get_round_degree(&b_minus_b_squared, 0);

        // --- The first two elements in the sumcheck message should both be zero ---
        // Afterwards there are no guarantees since we're doing a potentially non-linear interpolation
        let res = compute_sumcheck_message(
            &mut b_minus_b_squared.clone(),
            1,
            first_round_deg,
            &mut beta,
        );
        let Evals::<Fr>(vec) = res.unwrap();
        assert_eq!(vec[0], Fr::zero());
        assert_eq!(vec[1], Fr::zero());

        let layer_claims = get_dummy_expression_eval(&b_minus_b_squared_clone, &mut rng);

        let res_messages =
            dummy_sumcheck(&mut b_minus_b_squared_clone, &mut rng, layer_claims.clone());
        let verify_res = verify_sumcheck_messages(
            res_messages,
            b_minus_b_squared_clone,
            layer_claims,
            &mut rng,
        );
        assert!(verify_res.is_ok());
    }

    /// Binary recomposition test (out of circuit)
    #[test]
    fn dummy_binary_recomp_test() {
        // --- First generate the dummy data ---
        let _DummyData {
            dummy_permuted_input_data,
            dummy_decision_node_paths,
            dummy_binary_decomp_diffs,
            ..
        } = _generate_dummy_data::<Fr>();

        // --- Grab the attr vals from the permuted inputs ---
        let permuted_attr_vals = dummy_permuted_input_data
            .into_iter()
            .map(|input_attributes| {
                // Dummy inputs should always have length `original_len * tree_height - 1`
                // from duplication
                assert!(input_attributes.len() == _DUMMY_INPUT_LEN * (_TREE_HEIGHT - 1));

                // Just extract the attribute vals
                input_attributes
                    .into_iter()
                    .map(|input_attribute| input_attribute.attr_val)
                    .collect_vec()
            })
            .collect_vec();

        // --- Grab the thresholds from the path nodes ---
        let decision_node_thresholds = dummy_decision_node_paths
            .into_iter()
            .map(|dummy_decision_node_path| {
                // Paths should always be length TREE_HEIGHT - 1
                assert!(dummy_decision_node_path.len() == _TREE_HEIGHT - 1);

                dummy_decision_node_path
                    .into_iter()
                    .map(|dummy_decision_node| dummy_decision_node.threshold)
                    .collect_vec()
            })
            .collect_vec();

        // --- Slice the permuted inputs to match the path node length ---
        let permuted_attr_vals = permuted_attr_vals
            .into_iter()
            .map(|single_input_attr_vals| single_input_attr_vals[.._TREE_HEIGHT - 1].to_vec())
            .collect_vec();

        // --- Compute diffs ---
        assert!(decision_node_thresholds.len() == permuted_attr_vals.len());
        let all_diffs = zip(decision_node_thresholds, permuted_attr_vals)
            .map(
                |(input_decision_node_thresholds, input_permuted_attr_vals)| {
                    assert!(input_decision_node_thresholds.len() == input_permuted_attr_vals.len());
                    zip(input_decision_node_thresholds, input_permuted_attr_vals)
                        .map(|(decision_node_threshold, permuted_attr_val)| {
                            permuted_attr_val - decision_node_threshold
                        })
                        .collect_vec()
                },
            )
            .collect_vec();

        // --- Now time to compute binary recompositions ---
        // Just do a zip between the decomps and `all_diffs` above
        zip(dummy_binary_decomp_diffs, all_diffs).for_each(
            |(input_binary_decomp_diffs, input_diffs)| {
                assert!(input_binary_decomp_diffs.len() == input_diffs.len());
                zip(input_binary_decomp_diffs, input_diffs).for_each(
                    |(binary_decomp_diff, diff)| {
                        _check_signed_recomposition(diff, binary_decomp_diff);
                    },
                );
            },
        );
    }

    /// Binary recomposition test (showing that the binary recomposition of the
    /// difference recomposes to equal the differences)
    /// The original expression: (1 - b_s)(diff - abs_recomp) + b_s(diff + abs_recomp) = 0
    /// The simplified expression: (diff - abs_recomp) + 2b_s(abs_recomp) = 0
    /// abs_recomp = \sum_{i = 1}^{15} b_i 2^{16 - i - 1}
    #[test]
    fn circuit_dummy_binary_recomp_test() {
        let mut rng = test_rng();
        let layer_claim: Claim<Fr> = (
            vec![
                Fr::rand(&mut rng),
                Fr::rand(&mut rng),
                Fr::rand(&mut rng),
                Fr::rand(&mut rng),
            ],
            Fr::zero(),
        );
        let mut beta = BetaTable::new(layer_claim).unwrap();
        beta.table.index_mle_indices(0);
        let _DummyMles {
            dummy_permuted_input_data_mle,
            dummy_decision_node_paths_mle,
            dummy_binary_decomp_diffs_mle,
            ..
        } = _generate_dummy_mles::<Fr>();

        // --- Grab the bin decomp MLEs and associated expressions ---
        let bin_decomp_mles: Vec<DenseMleRef<Fr>> = dummy_binary_decomp_diffs_mle._mle_bit_refs();

        // --- Grab the things necessary to compute the diff (the permuted input and thresholds) ---
        let threshold_mle: DenseMleRef<Fr> = dummy_decision_node_paths_mle._threshold();
        let threshold_mle_expr = ExpressionStandard::Mle(threshold_mle.clone());
        let permuted_input_values_mle: DenseMleRef<Fr> =
            dummy_permuted_input_data_mle._attr_val(Some(threshold_mle.num_vars()));
        let permuted_input_values_mle_expr = ExpressionStandard::Mle(permuted_input_values_mle);

        // --- For debugging ---
        // let threshold_mle_expr_eval = evaluate_expr(&mut threshold_mle_expr.clone(), 1, 2);
        // dbg!(threshold_mle_expr_eval);
        // let permuted_input_values_mle_expr_eval = evaluate_expr(&mut permuted_input_values_mle_expr.clone(), 1, 2);
        // dbg!(permuted_input_values_mle_expr_eval);

        // --- Need to just get diff ---
        // dbg!(permuted_input_values_mle.num_vars); // Should be 3
        // dbg!(threshold_mle.num_vars); // Should be 3
        let diff_expr = permuted_input_values_mle_expr - threshold_mle_expr;
        // let permuted_input_values_mle_expr_eval = compute_sumcheck_message(&mut permuted_input_values_mle_expr.clone(), 1, 2);
        // let threshold_mle_expr_eval = compute_sumcheck_message(&mut threshold_mle_expr.clone(), 1, 2);
        // dbg!(permuted_input_values_mle_expr_eval);
        // dbg!(threshold_mle_expr_eval);

        // --- We need `abs_recomp` and `b_s * abs_recomp` ---
        let b_s_initial_acc = ExpressionStandard::Constant(Fr::zero());
        let sign_bit_mle = bin_decomp_mles[0].clone();
        let bin_decomp_mles_clone = bin_decomp_mles.clone();

        // --- Time for iterators... sigh ---
        let b_s_times_abs_recomp_expr = bin_decomp_mles.into_iter().enumerate().skip(1).fold(
            b_s_initial_acc,
            |acc_expr, (bit_idx, bin_decomp_mle)| {
                // --- First compute b_s * coeff ---
                let b_s_times_coeff =
                    ExpressionStandard::Product(vec![bin_decomp_mle, sign_bit_mle.clone()]);

                let b_s_times_coeff_ptr = Box::new(b_s_times_coeff);

                // --- Then compute (b_s * coeff) * 2^{bit_idx} ---
                let base = Fr::from(2_u32.pow((16 - (bit_idx + 1)) as u32));
                let b_s_times_coeff_times_base =
                    ExpressionStandard::Scaled(b_s_times_coeff_ptr, base);

                // Debugging
                // let b_i_expr = ExpressionStandard::Mle(bin_decomp_mle.clone());
                // let b_i_expr_eval = evaluate_expr(&mut b_i_expr.clone(), 1, 1);
                // let b_s_times_coeff_times_base_eval = evaluate_expr(&mut b_s_times_coeff_times_base.clone(), 1, 2);
                // dbg!(bit_idx);
                // dbg!(bin_decomp_mle.clone().num_vars);
                // dbg!(b_i_expr_eval);
                // dbg!(b_s_times_coeff_times_base_eval);

                acc_expr + b_s_times_coeff_times_base
            },
        );

        let abs_recomp_initial_acc = ExpressionStandard::Constant(Fr::zero());
        let abs_recomp_expr = bin_decomp_mles_clone.into_iter().enumerate().skip(1).fold(
            abs_recomp_initial_acc,
            |acc_expr, (bit_idx, bin_decomp_mle)| {
                // --- Compute just coeff * 2^{bit_idx} ---
                let base = Fr::from(2_u32.pow((16 - (bit_idx + 1)) as u32));
                let coeff_expr = ExpressionStandard::Mle(bin_decomp_mle);
                let coeff_expr_ptr = Box::new(coeff_expr);
                let coeff_times_base = ExpressionStandard::Scaled(coeff_expr_ptr, base);

                // Debugging
                let _coeff_times_base_eval =
                    compute_sumcheck_message(&mut coeff_times_base.clone(), 1, 2, &mut beta);

                acc_expr + coeff_times_base
            },
        );

        // --- Subtract the two, and (TODO!(ryancao)) ensure they have the same number of variables ---
        let mut final_expr = diff_expr - abs_recomp_expr
            + b_s_times_abs_recomp_expr.clone()
            + b_s_times_abs_recomp_expr;

        // --- Let's just see what the expressions give us... ---
        // Debugging
        // let diff_result = compute_sumcheck_message(&mut diff_expr, 1, 2);
        // let abs_recomp_expr_result = compute_sumcheck_message(&mut abs_recomp_expr, 1, 2);
        // let b_s_times_abs_recomp_expr_result = compute_sumcheck_message(&mut b_s_times_abs_recomp_expr, 1, 2);
        // dbg!(diff_result);
        // dbg!(abs_recomp_expr_result);
        // dbg!(b_s_times_abs_recomp_expr_result);

        // let dummy_claim = (vec![Fr::one(); 3], Fr::zero());

        let _final_expr_clone = final_expr.clone();

        final_expr.index_mle_indices(0);
        // final_expr.init_beta_tables(dummy_claim.clone());

        // --- Only the first two evals should be zeros ---
        let res = compute_sumcheck_message(&mut final_expr, 1, 3, &mut beta);
        let Evals::<Fr>(vec) = res.unwrap();
        assert_eq!(vec[0], Fr::zero());
        assert_eq!(vec[1], Fr::zero());

        // let res_messages = dummy_sumcheck(final_expr_clone, &mut rng, dummy_claim);
        // let verify_res = verify_sumcheck_messages(res_messages);
        // assert!(verify_res.is_ok());
    }

    /// Permutation test showing that the characteristic polynomial of the
    /// initial inputs is equivalent to that of the permuted inputs.
    /// What's the expression we actually need, and what are the terms?
    /// - We need the packed inputs first, (attr_idx + r_1 * attr_id + r_2 * attr_val)
    /// - Then we need the characteristic polynomial terms evaluated at `r_3`: r_3 - (attr_idx + r_1 * attr_id + r_2 * attr_val)
    /// - Then we need to multiply all of them together in a binary product tree
    #[test]
    fn dummy_permutation_test() {
        let _DummyMles {
            dummy_input_data_mle,
            ..
        } = _generate_dummy_mles::<Fr>();

        let mut rng = test_rng();

        // --- Get packed inputs first ---
        let _r1: Fr = rng.gen();
        let _r2: Fr = rng.gen();

        // --- Multiply to do packing ---
        let dummy_attribute_id_mleref = dummy_input_data_mle._attr_id(None);
        let _dummy_attribute_id_mleref_expr = ExpressionStandard::Mle(dummy_attribute_id_mleref);
        let dummy_attribute_val_mleref = dummy_input_data_mle._attr_val(None);
        let _dummy_attribute_val_mleref_expr = ExpressionStandard::Mle(dummy_attribute_val_mleref);

        // ---
    }
}<|MERGE_RESOLUTION|>--- conflicted
+++ resolved
@@ -18,7 +18,6 @@
 */
 
 // --- Constants ---
-<<<<<<< HEAD
 const _DUMMY_INPUT_LEN: usize = 1 << 5; // was 1 << 5
 pub const _NUM_DUMMY_INPUTS: usize = 1 << 2;
 pub const _TREE_HEIGHT: usize = 9; // was 9
@@ -32,13 +31,6 @@
     _diffs: Vec<F>,
     _used_input_attributes: Vec<InputAttribute<F>>,
 }
-=======
-const DUMMY_INPUT_LEN: usize = 1 << 4; // was 1 << 5
-pub const NUM_DUMMY_INPUTS: usize = 1 << 3;
-pub const TREE_HEIGHT: usize = 3; // was 9
-const NUM_DECISION_NODES: u32 = 2_u32.pow(TREE_HEIGHT as u32 - 1) - 1;
-const NUM_LEAF_NODES: u32 = NUM_DECISION_NODES + 1;
->>>>>>> e5009ed1
 
 /// - First element is the decision path nodes
 /// - Second element is the final predicted leaf node
