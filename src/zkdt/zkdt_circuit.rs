use super::structs::*;
use crate::mle::{MleRef, dense::DenseMle};
use crate::FieldExt;

use ark_std::test_rng;
use itertools::{repeat_n, Itertools};
use rand::Rng;
use std::collections::HashMap;
use std::iter::zip;

/*
What's our plan here?
- First create some dummy data
- Then create MLEs and MLERefs using that dummy data
- Then create expressions over those which are representative
- Hmm sounds like we might need to do intermediate stuff
*/

// --- Constants ---
const DUMMY_INPUT_LEN: usize = 1 << 5;
const NUM_DUMMY_INPUTS: usize = 1 << 8;
const TREE_HEIGHT: usize = 9;
const NUM_DECISION_NODES: u32 = 2_u32.pow(TREE_HEIGHT as u32 - 1) - 1;
const NUM_LEAF_NODES: u32 = NUM_DECISION_NODES + 1;

/// - First element is the decision path nodes
/// - Second element is the final predicted leaf node
/// - Third element is the difference between the current attribute value and the node threshold
/// - Fourth element is the input attributes which were used during inference
/// - Third element is the attributes used (deprecated)
fn generate_correct_path_and_permutation<F: FieldExt>(
    decision_nodes: &Vec<DecisionNode<F>>,
    leaf_nodes: &Vec<LeafNode<F>>,
    input_datum: &Vec<InputAttribute<F>>,
) -> (
    Vec<DecisionNode<F>>,
    LeafNode<F>,
    Vec<F>,
    Vec<InputAttribute<F>>,
) {
    // --- Keep track of the path and permutation ---
    let mut path_decision_nodes: Vec<DecisionNode<F>> = vec![];
    let mut used_input_attributes: Vec<InputAttribute<F>> = vec![];
    // let mut permuted_access_indices: Vec<F> = vec![];

    // --- Keep track of how many times each attribute ID was used (to get the corresponding attribute idx) ---
    // Key: Attribute ID
    // Value: Multiplicity
    let mut attr_num_hits: HashMap<F, u32> = HashMap::new();

    // --- Keep track of the differences for path nodes ---
    let mut diffs: Vec<F> = vec![];

    // --- Go through the decision nodes ---
    let mut current_node_idx = 0;
    while current_node_idx < decision_nodes.len() {
        // --- Add to path; grab the appropriate attribute index ---
        path_decision_nodes.push(decision_nodes[current_node_idx]);
        let attr_id = (decision_nodes[current_node_idx].attr_id.into_bigint()).as_ref()[0] as usize;

        // --- Stores the current input attribute which is being used ---
        used_input_attributes.push(input_datum[attr_id]);

        // --- Assume that repeats are basically layered one after another ---
        // let num_repeats = attr_num_hits.get(&decision_nodes[current_node_idx].attr_id).unwrap_or(&0);
        // let offset = *num_repeats * (DUMMY_INPUT_LEN as u32);
        // permuted_access_indices.push(decision_nodes[current_node_idx].attr_id + F::from(offset));

        // --- Adds a hit to the current attribute ID ---
        let num_attr_id_hits = attr_num_hits
            .entry(decision_nodes[current_node_idx].attr_id)
            .or_insert(0);
        *num_attr_id_hits += 1;

        // --- Compute the difference ---
        let diff = input_datum[attr_id].attr_val - decision_nodes[current_node_idx].threshold;
        diffs.push(diff);

        // --- Check if we should go left or right ---
        if input_datum[attr_id].attr_val > decision_nodes[current_node_idx].threshold {
            current_node_idx = current_node_idx * 2 + 2;
        } else {
            current_node_idx = current_node_idx * 2 + 1;
        }
    }

    // --- Leaf node indices are offset by 2^{TREE_HEIGHT} ---
    let ret_leaf_node = leaf_nodes[current_node_idx - NUM_DECISION_NODES as usize];

    // assert!(path_decision_nodes.len() == TREE_HEIGHT - 1);

    // (path_decision_nodes, ret_leaf_node, permuted_access_indices, diffs)
    (
        path_decision_nodes,
        ret_leaf_node,
        diffs,
        used_input_attributes,
    )
}

fn generate_16_bit_signed_decomp<F: FieldExt>(value: F) -> BinDecomp16Bit<F> {
    let upper_bound = F::from(2_u32.pow(16) - 1);

    // --- Compute the sign bit ---
    let sign_bit = if value <= upper_bound {
        F::zero()
    } else {
        F::one()
    };

    // --- Convert to positive ---
    let abs_value = if value <= upper_bound {
        value
    } else {
        value.neg()
    };

    // --- Grab the unsigned representation... ---
    let mut unsigned_bit_decomp = generate_16_bit_unsigned_decomp(abs_value);

    // --- The first bit should be zero (i.e. unsigned version is decomposable in 15 bits) ---
    assert!(unsigned_bit_decomp.bits[0] == F::zero());

    // --- Set the sign bit in the first slot ---
    unsigned_bit_decomp.bits[0] = sign_bit;
    unsigned_bit_decomp
}

fn generate_16_bit_unsigned_decomp<F: FieldExt>(value: F) -> BinDecomp16Bit<F> {
    // --- Ensure we can decompose in (positive) 16 bits ---
    let upper_bound = F::from(2_u32.pow(16) - 1);
    assert!(value >= F::zero());
    assert!(value <= upper_bound);

    // --- Grab the string repr ---
    let binary_repr = format!("{:0>16b}", value.into_bigint().as_ref()[0]);

    // --- Length must be 16, then parse as array of length 16 ---
    let mut binary_repr_arr = [F::zero(); 16];
    for idx in 0..16 {
        let char_repr = binary_repr.chars().nth(idx).unwrap();
        assert!(char_repr == '0' || char_repr == '1');
        binary_repr_arr[idx] = if char_repr == '0' {
            F::zero()
        } else {
            F::one()
        }
    }

    BinDecomp16Bit {
        bits: binary_repr_arr,
    }
}

/// Need to generate dummy circuit inputs, starting with the input data
/// Then get the path data and binary decomp stuff
/// TODO!(ryancao): add the attribute index field to `InputAttribute<F>`
/// -- Actually, scratch the above: we might be getting rid of `attr_id`s
/// altogether and replacing with `attr_idx` everywhere (as suggested by Ben!)
fn generate_dummy_data<F: FieldExt>() -> (
    // Vec<Vec<F>>,                    // Input attribute indices
    Vec<Vec<InputAttribute<F>>>, // Input attributes
    // Vec<Vec<F>>,                    // Permuted input attribute indices
    Vec<Vec<InputAttribute<F>>>, // Permuted input attributes
    Vec<Vec<DecisionNode<F>>>,   // Paths (decision node part only)
    Vec<LeafNode<F>>,            // Paths (leaf node part only)
    Vec<Vec<BinDecomp16Bit<F>>>, // Binary decomp of differences
    Vec<BinDecomp16Bit<F>>,      // Binary decomp of multiplicities
    Vec<DecisionNode<F>>,        // Actual tree decision nodes
    Vec<LeafNode<F>>,            // Actual tree leaf nodes
) {
    // --- Get the RNG ---
    let mut rng = test_rng();

    // --- Generate dummy input data ---
    let mut dummy_input_data: Vec<Vec<InputAttribute<F>>> = vec![];
    // let mut dummy_permuted_input_data: Vec<Vec<InputAttribute<F>>> = vec![];

    // --- Generate dummy input index data ---
    let dummy_attr_idx_data = (0..(DUMMY_INPUT_LEN * (TREE_HEIGHT - 1)))
        .map(|x| F::from(x as u16))
        .collect_vec();
    let dummy_attr_idx_data = repeat_n(dummy_attr_idx_data, NUM_DUMMY_INPUTS).collect_vec();

    // --- Populate (note that we have to permute later) ---
    for _ in 0..NUM_DUMMY_INPUTS {
        // --- Generate a single copy of all the attributes ---
        let mut single_attribute_copy = vec![];
        // let mut single_permuted_attribute_copy = vec![];
        for attr_id in 0..DUMMY_INPUT_LEN {
            let input_attribute = InputAttribute {
                attr_id: F::from(attr_id as u16),
                attr_val: F::from(rng.gen_range(0..(2_u16.pow(12)) as u16)),
            };
            single_attribute_copy.push(input_attribute);
            // single_permuted_attribute_copy.push(input_attribute);
        }

        // --- Have to repeat attributes TREE_HEIGHT - 1 times ---
        let dummy_input_datum = single_attribute_copy
            .clone()
            .into_iter()
            .cycle()
            .take(single_attribute_copy.len() * (TREE_HEIGHT - 1))
            .collect_vec();
        // let dummy_permuted_input_datum = single_permuted_attribute_copy.clone().into_iter().cycle().take(single_permuted_attribute_copy.len() * (TREE_HEIGHT - 1)).collect_vec();

        // --- Add to final list ---
        dummy_input_data.push(dummy_input_datum);
        // dummy_permuted_input_data.push(dummy_permuted_input_datum);
    }

    // --- Generate a dummy tree ---
    let mut dummy_decision_nodes: Vec<DecisionNode<F>> = vec![];
    let mut dummy_leaf_nodes: Vec<LeafNode<F>> = vec![];

    // --- Populate decision nodes ---
    // Note that attr_id can only be in [0, DUMMY_INPUT_LEN)
    for idx in 0..NUM_DECISION_NODES {
        let decision_node = DecisionNode {
            node_id: F::from(idx as u16),
            attr_id: F::from(rng.gen_range(0..DUMMY_INPUT_LEN as u16)),
            threshold: F::from(rng.gen_range(0..(2_u16.pow(12)))),
        };
        dummy_decision_nodes.push(decision_node);
    }

    // --- Populate leaf nodes ---
    for idx in NUM_DECISION_NODES..(NUM_DECISION_NODES + NUM_LEAF_NODES) {
        let leaf_node = LeafNode {
            node_id: F::from(idx as u16),
            node_val: F::from(rng.gen::<u64>()),
        };
        dummy_leaf_nodes.push(leaf_node);
    }

    // --- Generate auxiliaries ---
    let dummy_auxiliaries = dummy_input_data
        .clone()
        .into_iter()
        .map(|dummy_attrs| {
            generate_correct_path_and_permutation(
                &dummy_decision_nodes,
                &dummy_leaf_nodes,
                &dummy_attrs,
            )
        })
        .collect_vec();

    // --- Collect correct paths ---
    let dummy_decision_node_paths = dummy_auxiliaries
        .clone()
        .into_iter()
        .map(|(x, _, _, _)| x)
        .collect_vec();

    // --- Collect correct leaf nodes ---
    let dummy_leaf_node_paths = dummy_auxiliaries
        .clone()
        .into_iter()
        .map(|(_, x, _, _)| x)
        .collect_vec();

    // --- Collect correct permutation indices ---
    // let dummy_permutation_indices = dummy_auxiliaries
    //     .clone()
    //     .into_iter()
    //     .map(|(_, _, x, _)| {
    //         x
    //     }).collect_vec();

    // --- Compute the actual permutations ---
    let all_used_input_attributes = dummy_auxiliaries
        .clone()
        .into_iter()
        .map(|(_, _, _, used_input_attributes)| used_input_attributes)
        .collect_vec();
    let dummy_permuted_input_data = zip(all_used_input_attributes, dummy_input_data.clone())
        .map(|(used_input_attributes, original_input_attributes)| {
            let mut used_input_attributes_clone = used_input_attributes.clone();

            // --- Basically need to create a new vector with input attributes ---
            let ret = used_input_attributes
                .clone()
                .into_iter()
                .chain(original_input_attributes.clone().into_iter().filter(|x| {
                    // --- Filter by duplicates, but remove them from the containing set ---
                    if let Some(index) = used_input_attributes_clone.iter().position(|&y| y == *x) {
                        used_input_attributes_clone.remove(index);
                        return false;
                    }
                    true
                }))
                .collect_vec();

            assert_eq!(ret.len(), original_input_attributes.len());

            return ret;
        })
        .collect_vec();

    // --- Compute multiplicities: just add the ones that are given in the returned map ---
    // TODO!(ryancao): Just use the paths already! The decision nodes are there!
    let multiplicities: Vec<F> = vec![F::zero(); (2_u32.pow(TREE_HEIGHT as u32) - 1) as usize];
    let dummy_multiplicities_bin_decomp = dummy_auxiliaries
        .clone()
        .into_iter()
        .fold(
            multiplicities,
            |prev_multiplicities, (path_decision_nodes, path_leaf_node, _, _)| {
                // --- TODO!(ryancao): This is so bad lol ---
                let mut new_multiplicities: Vec<F> = prev_multiplicities.clone();

                // --- Just grab the node IDs from each decision node and add them to the multiplicities ---
                path_decision_nodes.into_iter().for_each(|decision_node| {
                    let node_id = decision_node.node_id.into_bigint().as_ref()[0] as usize;
                    new_multiplicities[node_id] += F::one();
                });

                // --- Count the leaf node as well! ---
                let node_id = path_leaf_node.node_id.into_bigint().as_ref()[0] as usize;
                new_multiplicities[node_id] += F::one();

                new_multiplicities
            },
        )
        .into_iter()
        .map(|multiplicity| {
            // --- Grab the binary decomp ---
            generate_16_bit_unsigned_decomp(multiplicity)
        })
        .collect_vec();

    // --- Compute the binary decompositions of the differences ---
    let dummy_binary_decomp_diffs = dummy_auxiliaries
        .clone()
        .into_iter()
        .map(|(_, _, diffs, _)| {
            diffs
                .into_iter()
                .map(|diff| {
                    let ret = generate_16_bit_signed_decomp(diff);
                    check_signed_recomposition(diff, ret);
                    ret
                })
                .collect_vec()
        })
        .collect_vec();

    (
        // dummy_attr_idx_data,
        dummy_input_data,
        // dummy_permutation_indices,
        dummy_permuted_input_data,
        dummy_decision_node_paths,
        dummy_leaf_node_paths,
        dummy_binary_decomp_diffs,
        dummy_multiplicities_bin_decomp,
        dummy_decision_nodes,
        dummy_leaf_nodes,
    )
}

/// Gets the sign bit (0 for positive, 1 for negative) and abs value
fn get_sign_bit_and_abs_value<F: FieldExt>(value: F) -> (F, F) {
    let upper_bound = F::from(2_u32.pow(16) - 1);
    let sign_bit = if value > upper_bound {
        F::one()
    } else {
        F::zero()
    };
    let abs_value = if value > upper_bound {
        value.neg()
    } else {
        value
    };
    return (sign_bit, abs_value);
}

/// Computes the recomposition of the bits within `decomp` and checks
fn check_signed_recomposition<F: FieldExt>(actual_value: F, decomp: BinDecomp16Bit<F>) -> bool {
    let (sign_bit, _) = get_sign_bit_and_abs_value(actual_value);
    let mut total = F::zero();

    // --- Perform recomposition of non-sign bits ---
    for bit_idx in 1..16 {
        let base = F::from(2_u32.pow((16 - (bit_idx + 1)) as u32));
        total += base * decomp.bits[bit_idx];
    }
    total = if sign_bit == F::one() {
        total.neg()
    } else {
        total
    };
    if total != actual_value {
        dbg!(
            "RIP: Total = {:?}, actual_value = {:?}",
            total,
            actual_value
        );
        panic!();
        // return false;
    }
    true
}

/// Takes the above dummy data from `generate_dummy_data()` and converts
/// into MLE form factor.
fn generate_dummy_mles<F: FieldExt>() -> (
    // DenseMle<F, F>,
    DenseMle<F, InputAttribute<F>>,
    // DenseMle<F, F>,
    DenseMle<F, InputAttribute<F>>,
    DenseMle<F, DecisionNode<F>>,
    DenseMle<F, LeafNode<F>>,
    DenseMle<F, BinDecomp16Bit<F>>,
    DenseMle<F, BinDecomp16Bit<F>>,
    DenseMle<F, DecisionNode<F>>,
    DenseMle<F, LeafNode<F>>,
) {
    // --- First generate the dummy data ---
    let (
        // dummy_attr_idx_data,
        dummy_input_data,
        // dummy_permutation_indices,
        dummy_permuted_input_data,
        dummy_decision_node_paths,
        dummy_leaf_node_paths,
        dummy_binary_decomp_diffs,
        dummy_multiplicities_bin_decomp,
        dummy_decision_nodes,
        dummy_leaf_nodes,
    ) = generate_dummy_data::<F>();

    // --- Generate MLEs for each ---
    // TODO!(ryancao): Change this into batched form
    // let dummy_attr_idx_data_mle = DenseMle::<_, F>::new(dummy_attr_idx_data[0].clone());
    let dummy_input_data_mle = dummy_input_data[0]
        .clone()
        .into_iter()
        .map(InputAttribute::from)
        .collect::<DenseMle<F, InputAttribute<F>>>();
    // let dummy_permutation_indices_mle = DenseMle::<_, F>::new(dummy_permutation_indices[0].clone());
    let dummy_permuted_input_data_mle = dummy_permuted_input_data[0]
        .clone()
        .into_iter()
        .map(InputAttribute::from)
        .collect::<DenseMle<F, InputAttribute<F>>>();
    let dummy_decision_node_paths_mle = dummy_decision_node_paths[0]
        .clone()
        .into_iter()
        .map(DecisionNode::from)
        .collect::<DenseMle<F, DecisionNode<F>>>();
    let dummy_leaf_node_paths_mle = vec![dummy_leaf_node_paths[0]]
        .into_iter()
        .map(LeafNode::from)
        .collect::<DenseMle<F, LeafNode<F>>>();
    let dummy_binary_decomp_diffs_mle = dummy_binary_decomp_diffs[0]
        .clone()
        .into_iter()
        .map(BinDecomp16Bit::from)
        .collect::<DenseMle<F, BinDecomp16Bit<F>>>();
    let dummy_multiplicities_bin_decomp_mle = dummy_multiplicities_bin_decomp
        .clone()
        .into_iter()
        .map(BinDecomp16Bit::from)
        .collect::<DenseMle<F, BinDecomp16Bit<F>>>();
    let dummy_decision_nodes_mle = dummy_decision_nodes
        .clone()
        .into_iter()
        .map(DecisionNode::from)
        .collect::<DenseMle<F, DecisionNode<F>>>();
    let dummy_leaf_nodes_mle = dummy_leaf_nodes
        .clone()
        .into_iter()
        .map(LeafNode::from)
        .collect::<DenseMle<F, LeafNode<F>>>();

    (
        // dummy_attr_idx_data_mle,
        dummy_input_data_mle,
        // dummy_permutation_indices_mle,
        dummy_permuted_input_data_mle,
        dummy_decision_node_paths_mle,
        dummy_leaf_node_paths_mle,
        dummy_binary_decomp_diffs_mle,
        dummy_multiplicities_bin_decomp_mle,
        dummy_decision_nodes_mle,
        dummy_leaf_nodes_mle,
    )
}

// --- Create expressions using... testing modules? ---
#[cfg(test)]
mod tests {

    use super::*;
    use crate::{
        expression::{Expression, ExpressionStandard},
        mle::{dense::DenseMle, dense::DenseMleRef, Mle},
        sumcheck::{
            compute_sumcheck_message, dummy_sumcheck, get_round_degree, verify_sumcheck_messages,
            SumOrEvals,
        },
    };
    use ark_bn254::Fr;
    use ark_std::test_rng;
    use ark_std::One;
    use ark_std::Zero;

<<<<<<< HEAD
    // /// Checks that bits within the diff binary decomp and the multiplicity
    // /// binary decomp are all either 0 or 1
    // #[test]
    // fn dummy_bits_are_binary_test() {
    //     // --- First generate the dummy data ---
    //     let (
    //         // dummy_attr_idx_data,
    //         dummy_input_data,
    //         // dummy_permutation_indices,
    //         dummy_permuted_input_data,
    //         dummy_decision_node_paths,
    //         dummy_leaf_node_paths,
    //         dummy_binary_decomp_diffs,
    //         dummy_multiplicities_bin_decomp,
    //         dummy_decision_nodes,
    //         dummy_leaf_nodes
    //     ) = generate_dummy_data::<Fr>();

    //     // --- Checks that all the (diff) bits are either zero or one ---
    //     dummy_binary_decomp_diffs.into_iter()
    //         .for_each(|per_input_dummy_binary_decomp_diffs| {

    //             // --- We should have exactly TREE_HEIGHT - 1 diffs/decomps ---
    //             assert!(per_input_dummy_binary_decomp_diffs.len() == TREE_HEIGHT - 1);
                
    //             per_input_dummy_binary_decomp_diffs.into_iter()
    //                 .for_each(|dummy_binary_decomp_diff| {
    //                     dummy_binary_decomp_diff.bits.into_iter().for_each(|bit| {
    //                         assert!(bit == Fr::zero() || bit == Fr::one());
    //                     })
    //                 });
    //         });

    //     // --- Checks the same for the multiplicity binary decompositions ---
    //     assert!(dummy_multiplicities_bin_decomp.len() == (NUM_DECISION_NODES + NUM_LEAF_NODES) as usize);
    //     dummy_multiplicities_bin_decomp.into_iter()
    //         .for_each(|multiplicity_bit_decomp| {
    //             multiplicity_bit_decomp.bits.into_iter().for_each(|bit| {
    //                 assert!(bit == Fr::zero() || bit == Fr::one());
    //             })
    //         })
    // }

    // /// Basic "bits are binary" test (for the diffs), but in circuit!
    // #[test]
    // fn circuit_dummy_bits_are_binary_test_diff() {

    //     let mut rng = test_rng();

    //     let (
    //         // dummy_attr_idx_data_mle,
    //         dummy_input_data_mle,
    //         // dummy_permutation_indices_mle,
    //         dummy_permuted_input_data_mle,
    //         dummy_decision_node_paths_mle,
    //         dummy_leaf_node_paths_mle,
    //         dummy_binary_decomp_diffs_mle,
    //         dummy_multiplicities_bin_decomp_mle,
    //         dummy_decision_nodes_mle,
    //         dummy_leaf_nodes_mle
    //     ) = generate_dummy_mles::<Fr>();

    //     // --- Grab the bin decomp MLE ---
    //     let first_bin_decomp_bit_mle: Vec<DenseMleRef<Fr>> = dummy_binary_decomp_diffs_mle.mle_bit_refs();
    //     let first_bin_decomp_bit_expr = ExpressionStandard::Mle(first_bin_decomp_bit_mle[0].clone());

    //     // --- Do b * (1 - b) = b - b^2 ---
    //     let b_squared = ExpressionStandard::Product(vec![first_bin_decomp_bit_mle[0].clone(), first_bin_decomp_bit_mle[0].clone()]);
    //     dbg!(&b_squared);
    //     dbg!(&first_bin_decomp_bit_mle[0]);
    //     let mut b_minus_b_squared = first_bin_decomp_bit_expr - b_squared;
    //     dbg!(&b_minus_b_squared);
        
    //     // --- Evaluating at V(0, 0, 0) --> 0 ---
    //     let dummy_claim = (vec![Fr::from(1); 3], Fr::zero());
    //     let b_minus_b_squared_clone = b_minus_b_squared.clone();
    //     b_minus_b_squared.index_mle_indices(0);
    //     // b_minus_b_squared.init_beta_tables(dummy_claim.clone());
        
    //     // idk if this is actually how we should do this
    //     let round_degree = get_round_degree(&b_minus_b_squared, 0);
    //     dbg!(round_degree);
    //     let res = compute_sumcheck_message(&mut b_minus_b_squared.clone(), 0, round_degree);

    //     // --- Only first two values need to be zeros ---
    //     match res.clone().unwrap() {
    //         SumOrEvals::Sum(_) => panic!(),
    //         SumOrEvals::Evals(vec) => {
    //             assert_eq!(vec[0], Fr::zero());
    //             assert_eq!(vec[1], Fr::zero());
    //         }
    //     }

    //     let res_messages = dummy_sumcheck(b_minus_b_squared_clone, &mut rng, dummy_claim);
    //     let verify_res = verify_sumcheck_messages(res_messages);
    //     assert!(verify_res.is_ok());
    // }

    // /// basic "bits are binary" test (for multiplicities), but in circuit!
    // #[test]
    // fn circuit_dummy_bits_are_binary_test_multiplicities() {
    //     let mut rng = test_rng();

    //     let (
    //         // dummy_attr_idx_data_mle,
    //         dummy_input_data_mle,
    //         // dummy_permutation_indices_mle,
    //         dummy_permuted_input_data_mle,
    //         dummy_decision_node_paths_mle,
    //         dummy_leaf_node_paths_mle,
    //         dummy_binary_decomp_diffs_mle,
    //         dummy_multiplicities_bin_decomp_mle,
    //         dummy_decision_nodes_mle,
    //         dummy_leaf_nodes_mle
    //     ) = generate_dummy_mles::<Fr>();

    //     // --- Grab the bin decomp MLE ---
    //     let first_bin_decomp_bit_mle: Vec<DenseMleRef<Fr>> = dummy_multiplicities_bin_decomp_mle.mle_bit_refs();
    //     let first_bin_decomp_bit_expr = ExpressionStandard::Mle(first_bin_decomp_bit_mle[0].clone());

    //     // --- Do b * (1 - b) = b - b^2 ---
    //     let b_squared = ExpressionStandard::Product(vec![first_bin_decomp_bit_mle[0].clone(), first_bin_decomp_bit_mle[0].clone()]);
    //     let mut b_minus_b_squared = first_bin_decomp_bit_expr - b_squared;

    //     // --- We should get all zeros ---x
    //     let all_zeros: Vec<Fr> = vec![Fr::zero()].repeat(2_u32.pow(first_bin_decomp_bit_mle[0].num_vars as u32) as usize);
    //     let all_zeros_mle = DenseMle::new(all_zeros);
    //     let all_zeros_mle_expr = ExpressionStandard::Mle(all_zeros_mle.mle_ref());

    //     // --- Evaluating at V(1, 1, 1, 1, 1, 1, 1, 1, 1, 1, 1, 1) --> 0 ---
    //     let dummy_claim = (vec![Fr::one(); 3 + 9], Fr::zero());

    //     // --- Initialize beta tables manually ---
    //     let b_minus_b_squared_clone = b_minus_b_squared.clone();
    //     b_minus_b_squared.index_mle_indices(0);
    //     // b_minus_b_squared.init_beta_tables(dummy_claim.clone());

    //     let first_round_deg = get_round_degree(&b_minus_b_squared, 0);

    //     // --- The first two elements in the sumcheck message should both be zero ---
    //     // Afterwards there are no guarantees since we're doing a potentially non-linear interpolation
    //     let res = compute_sumcheck_message(&mut b_minus_b_squared.clone(), 1, first_round_deg);
    //     match res.clone().unwrap() {
    //         SumOrEvals::Sum(_) => panic!(),
    //         SumOrEvals::Evals(vec) => {
    //             assert_eq!(vec[0], Fr::zero());
    //             assert_eq!(vec[1], Fr::zero());
    //         }
    //     }

    //     let res_messages = dummy_sumcheck(b_minus_b_squared_clone, &mut rng, dummy_claim);
    //     let verify_res = verify_sumcheck_messages(res_messages);
    //     assert!(verify_res.is_ok());
    // }

    // /// Binary recomposition test (out of circuit)
    // #[test]
    // fn dummy_binary_recomp_test() {
    //     // --- First generate the dummy data ---
    //     let (
    //         // dummy_attr_idx_data,
    //         dummy_input_data,
    //         // dummy_permutation_indices,
    //         dummy_permuted_input_data,
    //         dummy_decision_node_paths,
    //         dummy_leaf_node_paths,
    //         dummy_binary_decomp_diffs,
    //         dummy_multiplicities_bin_decomp,
    //         dummy_decision_nodes,
    //         dummy_leaf_nodes
    //     ) = generate_dummy_data::<Fr>();

    //     // --- Grab the attr vals from the permuted inputs ---
    //     let permuted_attr_vals = dummy_permuted_input_data.into_iter().map(|input_attributes| {

    //         // Dummy inputs should always have length `original_len * tree_height - 1`
    //         // from duplication
    //         assert!(input_attributes.len() == DUMMY_INPUT_LEN * (TREE_HEIGHT - 1));

    //         // Just extract the attribute vals
    //         input_attributes.into_iter().map(|input_attribute| {
    //             input_attribute.attr_val
    //         }).collect_vec()

    //     }).collect_vec();

    //     // --- Grab the thresholds from the path nodes ---
    //     let decision_node_thresholds = dummy_decision_node_paths.into_iter().map(|dummy_decision_node_path| {

    //         // Paths should always be length TREE_HEIGHT - 1
    //         assert!(dummy_decision_node_path.len() == TREE_HEIGHT - 1);

    //         dummy_decision_node_path.into_iter().map(|dummy_decision_node| {
    //             dummy_decision_node.threshold
    //         }).collect_vec()
    //     }).collect_vec();

    //     // --- Slice the permuted inputs to match the path node length ---
    //     let permuted_attr_vals = permuted_attr_vals.into_iter().map(|single_input_attr_vals| {
    //         single_input_attr_vals[..TREE_HEIGHT - 1].to_vec()
    //     }).collect_vec();

    //     // --- Compute diffs ---
    //     assert!(decision_node_thresholds.len() == permuted_attr_vals.len());
    //     let all_diffs = zip(decision_node_thresholds, permuted_attr_vals).map(|(input_decision_node_thresholds, input_permuted_attr_vals)| {
    //         assert!(input_decision_node_thresholds.len() == input_permuted_attr_vals.len());
    //         zip(input_decision_node_thresholds, input_permuted_attr_vals).map(|(decision_node_threshold, permuted_attr_val)| {
    //             permuted_attr_val - decision_node_threshold
    //         }).collect_vec()
    //     }).collect_vec();

    //     // --- Now time to compute binary recompositions ---
    //     // Just do a zip between the decomps and `all_diffs` above
    //     zip(dummy_binary_decomp_diffs, all_diffs).for_each(|(input_binary_decomp_diffs, input_diffs)| {
    //         assert!(input_binary_decomp_diffs.len() == input_diffs.len());
    //         zip(input_binary_decomp_diffs, input_diffs).for_each(|(binary_decomp_diff, diff)| {
    //             check_signed_recomposition(diff, binary_decomp_diff);
    //         });
    //     });

    // }

    // /// Binary recomposition test (showing that the binary recomposition of the
    // /// difference recomposes to equal the differences)
    // /// The original expression: (1 - b_s)(diff - abs_recomp) + b_s(diff + abs_recomp) = 0
    // /// The simplified expression: (diff - abs_recomp) + 2b_s(abs_recomp) = 0
    // /// abs_recomp = \sum_{i = 1}^{15} b_i 2^{16 - i - 1}
    // #[test]
    // fn circuit_dummy_binary_recomp_test() {
    //     let mut rng = test_rng();
    //     let (
    //         // dummy_attr_idx_data_mle,
    //         dummy_input_data_mle,
    //         // dummy_permutation_indices_mle,
    //         dummy_permuted_input_data_mle,
    //         dummy_decision_node_paths_mle,
    //         dummy_leaf_node_paths_mle,
    //         dummy_binary_decomp_diffs_mle,
    //         dummy_multiplicities_bin_decomp_mle,
    //         dummy_decision_nodes_mle,
    //         dummy_leaf_nodes_mle
    //     ) = generate_dummy_mles::<Fr>();

    //     // --- Grab the bin decomp MLEs and associated expressions ---
    //     let bin_decomp_mles: Vec<DenseMleRef<Fr>> = dummy_binary_decomp_diffs_mle.mle_bit_refs();

    //     // --- Grab the things necessary to compute the diff (the permuted input and thresholds) ---
    //     let threshold_mle: DenseMleRef<Fr> = dummy_decision_node_paths_mle.threshold();
    //     let threshold_mle_expr = ExpressionStandard::Mle(threshold_mle.clone());
    //     let permuted_input_values_mle: DenseMleRef<Fr> = dummy_permuted_input_data_mle.attr_val(Some(threshold_mle.num_vars));
    //     let permuted_input_values_mle_expr = ExpressionStandard::Mle(permuted_input_values_mle.clone());

    //     // --- For debugging ---
    //     // let threshold_mle_expr_eval = evaluate_expr(&mut threshold_mle_expr.clone(), 1, 2);
    //     // dbg!(threshold_mle_expr_eval);
    //     // let permuted_input_values_mle_expr_eval = evaluate_expr(&mut permuted_input_values_mle_expr.clone(), 1, 2);
    //     // dbg!(permuted_input_values_mle_expr_eval);

    //     // --- Need to just get diff ---
    //     // dbg!(permuted_input_values_mle.num_vars); // Should be 3
    //     // dbg!(threshold_mle.num_vars); // Should be 3
    //     let mut diff_expr = permuted_input_values_mle_expr.clone() - threshold_mle_expr.clone();
    //     // let permuted_input_values_mle_expr_eval = compute_sumcheck_message(&mut permuted_input_values_mle_expr.clone(), 1, 2);
    //     // let threshold_mle_expr_eval = compute_sumcheck_message(&mut threshold_mle_expr.clone(), 1, 2);
    //     // dbg!(permuted_input_values_mle_expr_eval);
    //     // dbg!(threshold_mle_expr_eval);


    //     // --- We need `abs_recomp` and `b_s * abs_recomp` ---
    //     let b_s_initial_acc = ExpressionStandard::Constant(Fr::zero());
    //     let sign_bit_mle = bin_decomp_mles[0].clone();
    //     let bin_decomp_mles_clone = bin_decomp_mles.clone();

    //     // --- Time for iterators... sigh ---
    //     let mut b_s_times_abs_recomp_expr = bin_decomp_mles
    //         .into_iter()
    //         .enumerate()
    //         .skip(1)
    //         .fold(b_s_initial_acc, |acc_expr, (bit_idx, bin_decomp_mle)| {
    //         // --- First compute b_s * coeff ---
    //         let b_s_times_coeff = ExpressionStandard::Product(vec![bin_decomp_mle.clone(), sign_bit_mle.clone()]);

    //         let b_s_times_coeff_ptr = Box::new(b_s_times_coeff);

    //         // --- Then compute (b_s * coeff) * 2^{bit_idx} ---
    //         let base = Fr::from(2_u32.pow((16 - (bit_idx + 1)) as u32));
    //         let b_s_times_coeff_times_base = ExpressionStandard::Scaled(b_s_times_coeff_ptr, base);

    //         // Debugging
    //         // let b_i_expr = ExpressionStandard::Mle(bin_decomp_mle.clone());
    //         // let b_i_expr_eval = evaluate_expr(&mut b_i_expr.clone(), 1, 1);
    //         // let b_s_times_coeff_times_base_eval = evaluate_expr(&mut b_s_times_coeff_times_base.clone(), 1, 2);
    //         // dbg!(bit_idx);
    //         // dbg!(bin_decomp_mle.clone().num_vars);
    //         // dbg!(b_i_expr_eval);
    //         // dbg!(b_s_times_coeff_times_base_eval);

    //         acc_expr + b_s_times_coeff_times_base
    //     });

    //     let abs_recomp_initial_acc = ExpressionStandard::Constant(Fr::zero());
    //     let mut abs_recomp_expr = bin_decomp_mles_clone
    //         .into_iter()
    //         .enumerate()
    //         .skip(1)
    //         .fold(abs_recomp_initial_acc, |acc_expr, (bit_idx, bin_decomp_mle)| {
    //         // --- Compute just coeff * 2^{bit_idx} ---
    //         let base = Fr::from(2_u32.pow((16 - (bit_idx + 1)) as u32));
    //         let coeff_expr = ExpressionStandard::Mle(bin_decomp_mle);
    //         let coeff_expr_ptr = Box::new(coeff_expr);
    //         let coeff_times_base = ExpressionStandard::Scaled(coeff_expr_ptr, base);

    //         // Debugging
    //         let coeff_times_base_eval = compute_sumcheck_message(&mut coeff_times_base.clone(), 1, 2);

    //         acc_expr + coeff_times_base
    //     });

    //     // --- Subtract the two, and (TODO!(ryancao)) ensure they have the same number of variables ---
    //     let mut final_expr = 
    //         diff_expr.clone() - abs_recomp_expr.clone() + b_s_times_abs_recomp_expr.clone() + b_s_times_abs_recomp_expr.clone();

    //     // --- Let's just see what the expressions give us... ---
    //     // Debugging
    //     // let diff_result = compute_sumcheck_message(&mut diff_expr, 1, 2);
    //     // let abs_recomp_expr_result = compute_sumcheck_message(&mut abs_recomp_expr, 1, 2);
    //     // let b_s_times_abs_recomp_expr_result = compute_sumcheck_message(&mut b_s_times_abs_recomp_expr, 1, 2);
    //     // dbg!(diff_result);
    //     // dbg!(abs_recomp_expr_result);
    //     // dbg!(b_s_times_abs_recomp_expr_result);

    //     // let dummy_claim = (vec![Fr::one(); 3], Fr::zero());
       
    //     let final_expr_clone = final_expr.clone();

    //     final_expr.index_mle_indices(0);
    //     // final_expr.init_beta_tables(dummy_claim.clone());

    //     // --- Only the first two evals should be zeros ---
    //     let res = compute_sumcheck_message(&mut final_expr, 1, 3);
    //     match res.clone().unwrap() {
    //         SumOrEvals::Sum(_) => {},
    //         SumOrEvals::Evals(evaluations) => {
    //             assert_eq!(evaluations[0], Fr::zero());
    //             assert_eq!(evaluations[1], Fr::zero());
    //         }
    //     }

    //     // let res_messages = dummy_sumcheck(final_expr_clone, &mut rng, dummy_claim);
    //     // let verify_res = verify_sumcheck_messages(res_messages);
    //     // assert!(verify_res.is_ok());
    // }

    // /// Permutation test showing that the characteristic polynomial of the
    // /// initial inputs is equivalent to that of the permuted inputs.
    // /// What's the expression we actually need, and what are the terms?
    // /// - We need the packed inputs first, (attr_idx + r_1 * attr_id + r_2 * attr_val)
    // /// - Then we need the characteristic polynomial terms evaluated at `r_3`: r_3 - (attr_idx + r_1 * attr_id + r_2 * attr_val)
    // /// - Then we need to multiply all of them together in a binary product tree
    // #[test]
    // fn dummy_permutation_test() {

    //     let (
    //         // dummy_attr_idx_data_mle,
    //         dummy_input_data_mle,
    //         // dummy_permutation_indices_mle,
    //         dummy_permuted_input_data_mle,
    //         dummy_decision_node_paths_mle,
    //         dummy_leaf_node_paths_mle,
    //         dummy_binary_decomp_diffs_mle,
    //         dummy_multiplicities_bin_decomp_mle,
    //         dummy_decision_nodes_mle,
    //         dummy_leaf_nodes_mle
    //     ) = generate_dummy_mles::<Fr>();

    //     let mut rng = test_rng();

    //     // --- Get packed inputs first ---
    //     let r1: Fr = rng.gen();
    //     let r2: Fr = rng.gen();

    //     // --- Multiply to do packing ---
    //     let dummy_attribute_id_mleref = dummy_input_data_mle.attr_id(None);
    //     let dummy_attribute_id_mleref_expr = ExpressionStandard::Mle(dummy_attribute_id_mleref);
    //     let dummy_attribute_val_mleref = dummy_input_data_mle.attr_val(None);
    //     let dummy_attribute_val_mleref_expr = ExpressionStandard::Mle(dummy_attribute_val_mleref);

    //     // --- 

    // }
=======
    /// Checks that bits within the diff binary decomp and the multiplicity
    /// binary decomp are all either 0 or 1
    #[test]
    fn dummy_bits_are_binary_test() {
        // --- First generate the dummy data ---
        let (
            // dummy_attr_idx_data,
            dummy_input_data,
            // dummy_permutation_indices,
            dummy_permuted_input_data,
            dummy_decision_node_paths,
            dummy_leaf_node_paths,
            dummy_binary_decomp_diffs,
            dummy_multiplicities_bin_decomp,
            dummy_decision_nodes,
            dummy_leaf_nodes,
        ) = generate_dummy_data::<Fr>();

        // --- Checks that all the (diff) bits are either zero or one ---
        dummy_binary_decomp_diffs
            .into_iter()
            .for_each(|per_input_dummy_binary_decomp_diffs| {
                // --- We should have exactly TREE_HEIGHT - 1 diffs/decomps ---
                assert!(per_input_dummy_binary_decomp_diffs.len() == TREE_HEIGHT - 1);

                per_input_dummy_binary_decomp_diffs.into_iter().for_each(
                    |dummy_binary_decomp_diff| {
                        dummy_binary_decomp_diff.bits.into_iter().for_each(|bit| {
                            assert!(bit == Fr::zero() || bit == Fr::one());
                        })
                    },
                );
            });

        // --- Checks the same for the multiplicity binary decompositions ---
        assert!(
            dummy_multiplicities_bin_decomp.len() == (NUM_DECISION_NODES + NUM_LEAF_NODES) as usize
        );
        dummy_multiplicities_bin_decomp
            .into_iter()
            .for_each(|multiplicity_bit_decomp| {
                multiplicity_bit_decomp.bits.into_iter().for_each(|bit| {
                    assert!(bit == Fr::zero() || bit == Fr::one());
                })
            })
    }

    /// Basic "bits are binary" test (for the diffs), but in circuit!
    #[test]
    fn circuit_dummy_bits_are_binary_test_diff() {
        let mut rng = test_rng();

        let (
            // dummy_attr_idx_data_mle,
            dummy_input_data_mle,
            // dummy_permutation_indices_mle,
            dummy_permuted_input_data_mle,
            dummy_decision_node_paths_mle,
            dummy_leaf_node_paths_mle,
            dummy_binary_decomp_diffs_mle,
            dummy_multiplicities_bin_decomp_mle,
            dummy_decision_nodes_mle,
            dummy_leaf_nodes_mle,
        ) = generate_dummy_mles::<Fr>();

        // --- Grab the bin decomp MLE ---
        let first_bin_decomp_bit_mle: Vec<DenseMleRef<Fr>> =
            dummy_binary_decomp_diffs_mle.mle_bit_refs();
        let first_bin_decomp_bit_expr =
            ExpressionStandard::Mle(first_bin_decomp_bit_mle[0].clone());

        // --- Do b * (1 - b) = b - b^2 ---
        let b_squared = ExpressionStandard::Product(vec![
            first_bin_decomp_bit_mle[0].clone(),
            first_bin_decomp_bit_mle[0].clone(),
        ]);
        dbg!(&b_squared);
        dbg!(&first_bin_decomp_bit_mle[0]);
        let mut b_minus_b_squared = first_bin_decomp_bit_expr - b_squared;
        dbg!(&b_minus_b_squared);

        // --- Evaluating at V(0, 0, 0) --> 0 ---
        let dummy_claim = (vec![Fr::from(1); 3], Fr::zero());
        let b_minus_b_squared_clone = b_minus_b_squared.clone();
        b_minus_b_squared.index_mle_indices(0);
        // b_minus_b_squared.init_beta_tables(dummy_claim.clone());

        // idk if this is actually how we should do this
        let round_degree = get_round_degree(&b_minus_b_squared, 0);
        dbg!(round_degree);
        let res = compute_sumcheck_message(&mut b_minus_b_squared.clone(), 0, round_degree);

        // --- Only first two values need to be zeros ---
        match res.clone().unwrap() {
            SumOrEvals::Sum(_) => panic!(),
            SumOrEvals::Evals(vec) => {
                assert_eq!(vec[0], Fr::zero());
                assert_eq!(vec[1], Fr::zero());
            }
        }

        let res_messages = dummy_sumcheck(b_minus_b_squared_clone.clone(), &mut rng, dummy_claim);
        let verify_res = verify_sumcheck_messages(res_messages, b_minus_b_squared_clone, &mut rng);
        assert!(verify_res.is_ok());
    }

    /// basic "bits are binary" test (for multiplicities), but in circuit!
    #[test]
    fn circuit_dummy_bits_are_binary_test_multiplicities() {
        let mut rng = test_rng();

        let (
            // dummy_attr_idx_data_mle,
            dummy_input_data_mle,
            // dummy_permutation_indices_mle,
            dummy_permuted_input_data_mle,
            dummy_decision_node_paths_mle,
            dummy_leaf_node_paths_mle,
            dummy_binary_decomp_diffs_mle,
            dummy_multiplicities_bin_decomp_mle,
            dummy_decision_nodes_mle,
            dummy_leaf_nodes_mle,
        ) = generate_dummy_mles::<Fr>();

        // --- Grab the bin decomp MLE ---
        let first_bin_decomp_bit_mle: Vec<DenseMleRef<Fr>> =
            dummy_multiplicities_bin_decomp_mle.mle_bit_refs();
        let first_bin_decomp_bit_expr =
            ExpressionStandard::Mle(first_bin_decomp_bit_mle[0].clone());

        // --- Do b * (1 - b) = b - b^2 ---
        let b_squared = ExpressionStandard::Product(vec![
            first_bin_decomp_bit_mle[0].clone(),
            first_bin_decomp_bit_mle[0].clone(),
        ]);
        let mut b_minus_b_squared = first_bin_decomp_bit_expr - b_squared;

        // --- We should get all zeros ---x
        let all_zeros: Vec<Fr> = vec![Fr::zero()]
            .repeat(2_u32.pow(first_bin_decomp_bit_mle[0].num_vars() as u32) as usize);
        let all_zeros_mle = DenseMle::new(all_zeros);
        let all_zeros_mle_expr = ExpressionStandard::Mle(all_zeros_mle.mle_ref());

        // --- Evaluating at V(1, 1, 1, 1, 1, 1, 1, 1, 1, 1, 1, 1) --> 0 ---
        let dummy_claim = (vec![Fr::one(); 3 + 9], Fr::zero());

        // --- Initialize beta tables manually ---
        let b_minus_b_squared_clone = b_minus_b_squared.clone();
        b_minus_b_squared.index_mle_indices(0);
        // b_minus_b_squared.init_beta_tables(dummy_claim.clone());

        let first_round_deg = get_round_degree(&b_minus_b_squared, 0);

        // --- The first two elements in the sumcheck message should both be zero ---
        // Afterwards there are no guarantees since we're doing a potentially non-linear interpolation
        let res = compute_sumcheck_message(&mut b_minus_b_squared.clone(), 1, first_round_deg);
        match res.clone().unwrap() {
            SumOrEvals::Sum(_) => panic!(),
            SumOrEvals::Evals(vec) => {
                assert_eq!(vec[0], Fr::zero());
                assert_eq!(vec[1], Fr::zero());
            }
        }

        let res_messages = dummy_sumcheck(b_minus_b_squared_clone.clone(), &mut rng, dummy_claim);
        let verify_res = verify_sumcheck_messages(res_messages, b_minus_b_squared_clone, &mut rng);
        assert!(verify_res.is_ok());
    }

    /// Binary recomposition test (out of circuit)
    #[test]
    fn dummy_binary_recomp_test() {
        // --- First generate the dummy data ---
        let (
            // dummy_attr_idx_data,
            dummy_input_data,
            // dummy_permutation_indices,
            dummy_permuted_input_data,
            dummy_decision_node_paths,
            dummy_leaf_node_paths,
            dummy_binary_decomp_diffs,
            dummy_multiplicities_bin_decomp,
            dummy_decision_nodes,
            dummy_leaf_nodes,
        ) = generate_dummy_data::<Fr>();

        // --- Grab the attr vals from the permuted inputs ---
        let permuted_attr_vals = dummy_permuted_input_data
            .into_iter()
            .map(|input_attributes| {
                // Dummy inputs should always have length `original_len * tree_height - 1`
                // from duplication
                assert!(input_attributes.len() == DUMMY_INPUT_LEN * (TREE_HEIGHT - 1));

                // Just extract the attribute vals
                input_attributes
                    .into_iter()
                    .map(|input_attribute| input_attribute.attr_val)
                    .collect_vec()
            })
            .collect_vec();

        // --- Grab the thresholds from the path nodes ---
        let decision_node_thresholds = dummy_decision_node_paths
            .into_iter()
            .map(|dummy_decision_node_path| {
                // Paths should always be length TREE_HEIGHT - 1
                assert!(dummy_decision_node_path.len() == TREE_HEIGHT - 1);

                dummy_decision_node_path
                    .into_iter()
                    .map(|dummy_decision_node| dummy_decision_node.threshold)
                    .collect_vec()
            })
            .collect_vec();

        // --- Slice the permuted inputs to match the path node length ---
        let permuted_attr_vals = permuted_attr_vals
            .into_iter()
            .map(|single_input_attr_vals| single_input_attr_vals[..TREE_HEIGHT - 1].to_vec())
            .collect_vec();

        // --- Compute diffs ---
        assert!(decision_node_thresholds.len() == permuted_attr_vals.len());
        let all_diffs = zip(decision_node_thresholds, permuted_attr_vals)
            .map(
                |(input_decision_node_thresholds, input_permuted_attr_vals)| {
                    assert!(input_decision_node_thresholds.len() == input_permuted_attr_vals.len());
                    zip(input_decision_node_thresholds, input_permuted_attr_vals)
                        .map(|(decision_node_threshold, permuted_attr_val)| {
                            permuted_attr_val - decision_node_threshold
                        })
                        .collect_vec()
                },
            )
            .collect_vec();

        // --- Now time to compute binary recompositions ---
        // Just do a zip between the decomps and `all_diffs` above
        zip(dummy_binary_decomp_diffs, all_diffs).for_each(
            |(input_binary_decomp_diffs, input_diffs)| {
                assert!(input_binary_decomp_diffs.len() == input_diffs.len());
                zip(input_binary_decomp_diffs, input_diffs).for_each(
                    |(binary_decomp_diff, diff)| {
                        check_signed_recomposition(diff, binary_decomp_diff);
                    },
                );
            },
        );
    }

    /// Binary recomposition test (showing that the binary recomposition of the
    /// difference recomposes to equal the differences)
    /// The original expression: (1 - b_s)(diff - abs_recomp) + b_s(diff + abs_recomp) = 0
    /// The simplified expression: (diff - abs_recomp) + 2b_s(abs_recomp) = 0
    /// abs_recomp = \sum_{i = 1}^{15} b_i 2^{16 - i - 1}
    #[test]
    fn circuit_dummy_binary_recomp_test() {
        let mut rng = test_rng();
        let (
            // dummy_attr_idx_data_mle,
            dummy_input_data_mle,
            // dummy_permutation_indices_mle,
            dummy_permuted_input_data_mle,
            dummy_decision_node_paths_mle,
            dummy_leaf_node_paths_mle,
            dummy_binary_decomp_diffs_mle,
            dummy_multiplicities_bin_decomp_mle,
            dummy_decision_nodes_mle,
            dummy_leaf_nodes_mle,
        ) = generate_dummy_mles::<Fr>();

        // --- Grab the bin decomp MLEs and associated expressions ---
        let bin_decomp_mles: Vec<DenseMleRef<Fr>> = dummy_binary_decomp_diffs_mle.mle_bit_refs();

        // --- Grab the things necessary to compute the diff (the permuted input and thresholds) ---
        let threshold_mle: DenseMleRef<Fr> = dummy_decision_node_paths_mle.threshold();
        let threshold_mle_expr = ExpressionStandard::Mle(threshold_mle.clone());
        let permuted_input_values_mle: DenseMleRef<Fr> =
            dummy_permuted_input_data_mle.attr_val(Some(threshold_mle.num_vars()));
        let permuted_input_values_mle_expr =
            ExpressionStandard::Mle(permuted_input_values_mle.clone());

        // --- For debugging ---
        // let threshold_mle_expr_eval = evaluate_expr(&mut threshold_mle_expr.clone(), 1, 2);
        // dbg!(threshold_mle_expr_eval);
        // let permuted_input_values_mle_expr_eval = evaluate_expr(&mut permuted_input_values_mle_expr.clone(), 1, 2);
        // dbg!(permuted_input_values_mle_expr_eval);

        // --- Need to just get diff ---
        // dbg!(permuted_input_values_mle.num_vars); // Should be 3
        // dbg!(threshold_mle.num_vars); // Should be 3
        let mut diff_expr = permuted_input_values_mle_expr.clone() - threshold_mle_expr.clone();
        // let permuted_input_values_mle_expr_eval = compute_sumcheck_message(&mut permuted_input_values_mle_expr.clone(), 1, 2);
        // let threshold_mle_expr_eval = compute_sumcheck_message(&mut threshold_mle_expr.clone(), 1, 2);
        // dbg!(permuted_input_values_mle_expr_eval);
        // dbg!(threshold_mle_expr_eval);

        // --- We need `abs_recomp` and `b_s * abs_recomp` ---
        let b_s_initial_acc = ExpressionStandard::Constant(Fr::zero());
        let sign_bit_mle = bin_decomp_mles[0].clone();
        let bin_decomp_mles_clone = bin_decomp_mles.clone();

        // --- Time for iterators... sigh ---
        let mut b_s_times_abs_recomp_expr = bin_decomp_mles.into_iter().enumerate().skip(1).fold(
            b_s_initial_acc,
            |acc_expr, (bit_idx, bin_decomp_mle)| {
                // --- First compute b_s * coeff ---
                let b_s_times_coeff =
                    ExpressionStandard::Product(vec![bin_decomp_mle.clone(), sign_bit_mle.clone()]);

                let b_s_times_coeff_ptr = Box::new(b_s_times_coeff);

                // --- Then compute (b_s * coeff) * 2^{bit_idx} ---
                let base = Fr::from(2_u32.pow((16 - (bit_idx + 1)) as u32));
                let b_s_times_coeff_times_base =
                    ExpressionStandard::Scaled(b_s_times_coeff_ptr, base);

                // Debugging
                // let b_i_expr = ExpressionStandard::Mle(bin_decomp_mle.clone());
                // let b_i_expr_eval = evaluate_expr(&mut b_i_expr.clone(), 1, 1);
                // let b_s_times_coeff_times_base_eval = evaluate_expr(&mut b_s_times_coeff_times_base.clone(), 1, 2);
                // dbg!(bit_idx);
                // dbg!(bin_decomp_mle.clone().num_vars);
                // dbg!(b_i_expr_eval);
                // dbg!(b_s_times_coeff_times_base_eval);

                acc_expr + b_s_times_coeff_times_base
            },
        );

        let abs_recomp_initial_acc = ExpressionStandard::Constant(Fr::zero());
        let mut abs_recomp_expr = bin_decomp_mles_clone.into_iter().enumerate().skip(1).fold(
            abs_recomp_initial_acc,
            |acc_expr, (bit_idx, bin_decomp_mle)| {
                // --- Compute just coeff * 2^{bit_idx} ---
                let base = Fr::from(2_u32.pow((16 - (bit_idx + 1)) as u32));
                let coeff_expr = ExpressionStandard::Mle(bin_decomp_mle);
                let coeff_expr_ptr = Box::new(coeff_expr);
                let coeff_times_base = ExpressionStandard::Scaled(coeff_expr_ptr, base);

                // Debugging
                let coeff_times_base_eval =
                    compute_sumcheck_message(&mut coeff_times_base.clone(), 1, 2);

                acc_expr + coeff_times_base
            },
        );

        // --- Subtract the two, and (TODO!(ryancao)) ensure they have the same number of variables ---
        let mut final_expr = diff_expr.clone() - abs_recomp_expr.clone()
            + b_s_times_abs_recomp_expr.clone()
            + b_s_times_abs_recomp_expr.clone();

        // --- Let's just see what the expressions give us... ---
        // Debugging
        // let diff_result = compute_sumcheck_message(&mut diff_expr, 1, 2);
        // let abs_recomp_expr_result = compute_sumcheck_message(&mut abs_recomp_expr, 1, 2);
        // let b_s_times_abs_recomp_expr_result = compute_sumcheck_message(&mut b_s_times_abs_recomp_expr, 1, 2);
        // dbg!(diff_result);
        // dbg!(abs_recomp_expr_result);
        // dbg!(b_s_times_abs_recomp_expr_result);

        // let dummy_claim = (vec![Fr::one(); 3], Fr::zero());

        let final_expr_clone = final_expr.clone();

        final_expr.index_mle_indices(0);
        // final_expr.init_beta_tables(dummy_claim.clone());

        // --- Only the first two evals should be zeros ---
        let res = compute_sumcheck_message(&mut final_expr, 1, 3);
        match res.clone().unwrap() {
            SumOrEvals::Sum(_) => {}
            SumOrEvals::Evals(evaluations) => {
                assert_eq!(evaluations[0], Fr::zero());
                assert_eq!(evaluations[1], Fr::zero());
            }
        }

        // let res_messages = dummy_sumcheck(final_expr_clone, &mut rng, dummy_claim);
        // let verify_res = verify_sumcheck_messages(res_messages);
        // assert!(verify_res.is_ok());
    }

    /// Permutation test showing that the characteristic polynomial of the
    /// initial inputs is equivalent to that of the permuted inputs.
    /// What's the expression we actually need, and what are the terms?
    /// - We need the packed inputs first, (attr_idx + r_1 * attr_id + r_2 * attr_val)
    /// - Then we need the characteristic polynomial terms evaluated at `r_3`: r_3 - (attr_idx + r_1 * attr_id + r_2 * attr_val)
    /// - Then we need to multiply all of them together in a binary product tree
    #[test]
    fn dummy_permutation_test() {
        let (
            // dummy_attr_idx_data_mle,
            dummy_input_data_mle,
            // dummy_permutation_indices_mle,
            dummy_permuted_input_data_mle,
            dummy_decision_node_paths_mle,
            dummy_leaf_node_paths_mle,
            dummy_binary_decomp_diffs_mle,
            dummy_multiplicities_bin_decomp_mle,
            dummy_decision_nodes_mle,
            dummy_leaf_nodes_mle,
        ) = generate_dummy_mles::<Fr>();

        let mut rng = test_rng();

        // --- Get packed inputs first ---
        let r1: Fr = rng.gen();
        let r2: Fr = rng.gen();

        // --- Multiply to do packing ---
        let dummy_attribute_id_mleref = dummy_input_data_mle.attr_id(None);
        let dummy_attribute_id_mleref_expr = ExpressionStandard::Mle(dummy_attribute_id_mleref);
        let dummy_attribute_val_mleref = dummy_input_data_mle.attr_val(None);
        let dummy_attribute_val_mleref_expr = ExpressionStandard::Mle(dummy_attribute_val_mleref);

        // ---
    }
>>>>>>> 2a96b03c
}<|MERGE_RESOLUTION|>--- conflicted
+++ resolved
@@ -1,6 +1,7 @@
+use crate::FieldExt;
+use crate::mle::dense::DenseMle;
+
 use super::structs::*;
-use crate::mle::{MleRef, dense::DenseMle};
-use crate::FieldExt;
 
 use ark_std::test_rng;
 use itertools::{repeat_n, Itertools};
@@ -490,6 +491,7 @@
     )
 }
 
+/* 
 // --- Create expressions using... testing modules? ---
 #[cfg(test)]
 mod tests {
@@ -508,398 +510,6 @@
     use ark_std::One;
     use ark_std::Zero;
 
-<<<<<<< HEAD
-    // /// Checks that bits within the diff binary decomp and the multiplicity
-    // /// binary decomp are all either 0 or 1
-    // #[test]
-    // fn dummy_bits_are_binary_test() {
-    //     // --- First generate the dummy data ---
-    //     let (
-    //         // dummy_attr_idx_data,
-    //         dummy_input_data,
-    //         // dummy_permutation_indices,
-    //         dummy_permuted_input_data,
-    //         dummy_decision_node_paths,
-    //         dummy_leaf_node_paths,
-    //         dummy_binary_decomp_diffs,
-    //         dummy_multiplicities_bin_decomp,
-    //         dummy_decision_nodes,
-    //         dummy_leaf_nodes
-    //     ) = generate_dummy_data::<Fr>();
-
-    //     // --- Checks that all the (diff) bits are either zero or one ---
-    //     dummy_binary_decomp_diffs.into_iter()
-    //         .for_each(|per_input_dummy_binary_decomp_diffs| {
-
-    //             // --- We should have exactly TREE_HEIGHT - 1 diffs/decomps ---
-    //             assert!(per_input_dummy_binary_decomp_diffs.len() == TREE_HEIGHT - 1);
-                
-    //             per_input_dummy_binary_decomp_diffs.into_iter()
-    //                 .for_each(|dummy_binary_decomp_diff| {
-    //                     dummy_binary_decomp_diff.bits.into_iter().for_each(|bit| {
-    //                         assert!(bit == Fr::zero() || bit == Fr::one());
-    //                     })
-    //                 });
-    //         });
-
-    //     // --- Checks the same for the multiplicity binary decompositions ---
-    //     assert!(dummy_multiplicities_bin_decomp.len() == (NUM_DECISION_NODES + NUM_LEAF_NODES) as usize);
-    //     dummy_multiplicities_bin_decomp.into_iter()
-    //         .for_each(|multiplicity_bit_decomp| {
-    //             multiplicity_bit_decomp.bits.into_iter().for_each(|bit| {
-    //                 assert!(bit == Fr::zero() || bit == Fr::one());
-    //             })
-    //         })
-    // }
-
-    // /// Basic "bits are binary" test (for the diffs), but in circuit!
-    // #[test]
-    // fn circuit_dummy_bits_are_binary_test_diff() {
-
-    //     let mut rng = test_rng();
-
-    //     let (
-    //         // dummy_attr_idx_data_mle,
-    //         dummy_input_data_mle,
-    //         // dummy_permutation_indices_mle,
-    //         dummy_permuted_input_data_mle,
-    //         dummy_decision_node_paths_mle,
-    //         dummy_leaf_node_paths_mle,
-    //         dummy_binary_decomp_diffs_mle,
-    //         dummy_multiplicities_bin_decomp_mle,
-    //         dummy_decision_nodes_mle,
-    //         dummy_leaf_nodes_mle
-    //     ) = generate_dummy_mles::<Fr>();
-
-    //     // --- Grab the bin decomp MLE ---
-    //     let first_bin_decomp_bit_mle: Vec<DenseMleRef<Fr>> = dummy_binary_decomp_diffs_mle.mle_bit_refs();
-    //     let first_bin_decomp_bit_expr = ExpressionStandard::Mle(first_bin_decomp_bit_mle[0].clone());
-
-    //     // --- Do b * (1 - b) = b - b^2 ---
-    //     let b_squared = ExpressionStandard::Product(vec![first_bin_decomp_bit_mle[0].clone(), first_bin_decomp_bit_mle[0].clone()]);
-    //     dbg!(&b_squared);
-    //     dbg!(&first_bin_decomp_bit_mle[0]);
-    //     let mut b_minus_b_squared = first_bin_decomp_bit_expr - b_squared;
-    //     dbg!(&b_minus_b_squared);
-        
-    //     // --- Evaluating at V(0, 0, 0) --> 0 ---
-    //     let dummy_claim = (vec![Fr::from(1); 3], Fr::zero());
-    //     let b_minus_b_squared_clone = b_minus_b_squared.clone();
-    //     b_minus_b_squared.index_mle_indices(0);
-    //     // b_minus_b_squared.init_beta_tables(dummy_claim.clone());
-        
-    //     // idk if this is actually how we should do this
-    //     let round_degree = get_round_degree(&b_minus_b_squared, 0);
-    //     dbg!(round_degree);
-    //     let res = compute_sumcheck_message(&mut b_minus_b_squared.clone(), 0, round_degree);
-
-    //     // --- Only first two values need to be zeros ---
-    //     match res.clone().unwrap() {
-    //         SumOrEvals::Sum(_) => panic!(),
-    //         SumOrEvals::Evals(vec) => {
-    //             assert_eq!(vec[0], Fr::zero());
-    //             assert_eq!(vec[1], Fr::zero());
-    //         }
-    //     }
-
-    //     let res_messages = dummy_sumcheck(b_minus_b_squared_clone, &mut rng, dummy_claim);
-    //     let verify_res = verify_sumcheck_messages(res_messages);
-    //     assert!(verify_res.is_ok());
-    // }
-
-    // /// basic "bits are binary" test (for multiplicities), but in circuit!
-    // #[test]
-    // fn circuit_dummy_bits_are_binary_test_multiplicities() {
-    //     let mut rng = test_rng();
-
-    //     let (
-    //         // dummy_attr_idx_data_mle,
-    //         dummy_input_data_mle,
-    //         // dummy_permutation_indices_mle,
-    //         dummy_permuted_input_data_mle,
-    //         dummy_decision_node_paths_mle,
-    //         dummy_leaf_node_paths_mle,
-    //         dummy_binary_decomp_diffs_mle,
-    //         dummy_multiplicities_bin_decomp_mle,
-    //         dummy_decision_nodes_mle,
-    //         dummy_leaf_nodes_mle
-    //     ) = generate_dummy_mles::<Fr>();
-
-    //     // --- Grab the bin decomp MLE ---
-    //     let first_bin_decomp_bit_mle: Vec<DenseMleRef<Fr>> = dummy_multiplicities_bin_decomp_mle.mle_bit_refs();
-    //     let first_bin_decomp_bit_expr = ExpressionStandard::Mle(first_bin_decomp_bit_mle[0].clone());
-
-    //     // --- Do b * (1 - b) = b - b^2 ---
-    //     let b_squared = ExpressionStandard::Product(vec![first_bin_decomp_bit_mle[0].clone(), first_bin_decomp_bit_mle[0].clone()]);
-    //     let mut b_minus_b_squared = first_bin_decomp_bit_expr - b_squared;
-
-    //     // --- We should get all zeros ---x
-    //     let all_zeros: Vec<Fr> = vec![Fr::zero()].repeat(2_u32.pow(first_bin_decomp_bit_mle[0].num_vars as u32) as usize);
-    //     let all_zeros_mle = DenseMle::new(all_zeros);
-    //     let all_zeros_mle_expr = ExpressionStandard::Mle(all_zeros_mle.mle_ref());
-
-    //     // --- Evaluating at V(1, 1, 1, 1, 1, 1, 1, 1, 1, 1, 1, 1) --> 0 ---
-    //     let dummy_claim = (vec![Fr::one(); 3 + 9], Fr::zero());
-
-    //     // --- Initialize beta tables manually ---
-    //     let b_minus_b_squared_clone = b_minus_b_squared.clone();
-    //     b_minus_b_squared.index_mle_indices(0);
-    //     // b_minus_b_squared.init_beta_tables(dummy_claim.clone());
-
-    //     let first_round_deg = get_round_degree(&b_minus_b_squared, 0);
-
-    //     // --- The first two elements in the sumcheck message should both be zero ---
-    //     // Afterwards there are no guarantees since we're doing a potentially non-linear interpolation
-    //     let res = compute_sumcheck_message(&mut b_minus_b_squared.clone(), 1, first_round_deg);
-    //     match res.clone().unwrap() {
-    //         SumOrEvals::Sum(_) => panic!(),
-    //         SumOrEvals::Evals(vec) => {
-    //             assert_eq!(vec[0], Fr::zero());
-    //             assert_eq!(vec[1], Fr::zero());
-    //         }
-    //     }
-
-    //     let res_messages = dummy_sumcheck(b_minus_b_squared_clone, &mut rng, dummy_claim);
-    //     let verify_res = verify_sumcheck_messages(res_messages);
-    //     assert!(verify_res.is_ok());
-    // }
-
-    // /// Binary recomposition test (out of circuit)
-    // #[test]
-    // fn dummy_binary_recomp_test() {
-    //     // --- First generate the dummy data ---
-    //     let (
-    //         // dummy_attr_idx_data,
-    //         dummy_input_data,
-    //         // dummy_permutation_indices,
-    //         dummy_permuted_input_data,
-    //         dummy_decision_node_paths,
-    //         dummy_leaf_node_paths,
-    //         dummy_binary_decomp_diffs,
-    //         dummy_multiplicities_bin_decomp,
-    //         dummy_decision_nodes,
-    //         dummy_leaf_nodes
-    //     ) = generate_dummy_data::<Fr>();
-
-    //     // --- Grab the attr vals from the permuted inputs ---
-    //     let permuted_attr_vals = dummy_permuted_input_data.into_iter().map(|input_attributes| {
-
-    //         // Dummy inputs should always have length `original_len * tree_height - 1`
-    //         // from duplication
-    //         assert!(input_attributes.len() == DUMMY_INPUT_LEN * (TREE_HEIGHT - 1));
-
-    //         // Just extract the attribute vals
-    //         input_attributes.into_iter().map(|input_attribute| {
-    //             input_attribute.attr_val
-    //         }).collect_vec()
-
-    //     }).collect_vec();
-
-    //     // --- Grab the thresholds from the path nodes ---
-    //     let decision_node_thresholds = dummy_decision_node_paths.into_iter().map(|dummy_decision_node_path| {
-
-    //         // Paths should always be length TREE_HEIGHT - 1
-    //         assert!(dummy_decision_node_path.len() == TREE_HEIGHT - 1);
-
-    //         dummy_decision_node_path.into_iter().map(|dummy_decision_node| {
-    //             dummy_decision_node.threshold
-    //         }).collect_vec()
-    //     }).collect_vec();
-
-    //     // --- Slice the permuted inputs to match the path node length ---
-    //     let permuted_attr_vals = permuted_attr_vals.into_iter().map(|single_input_attr_vals| {
-    //         single_input_attr_vals[..TREE_HEIGHT - 1].to_vec()
-    //     }).collect_vec();
-
-    //     // --- Compute diffs ---
-    //     assert!(decision_node_thresholds.len() == permuted_attr_vals.len());
-    //     let all_diffs = zip(decision_node_thresholds, permuted_attr_vals).map(|(input_decision_node_thresholds, input_permuted_attr_vals)| {
-    //         assert!(input_decision_node_thresholds.len() == input_permuted_attr_vals.len());
-    //         zip(input_decision_node_thresholds, input_permuted_attr_vals).map(|(decision_node_threshold, permuted_attr_val)| {
-    //             permuted_attr_val - decision_node_threshold
-    //         }).collect_vec()
-    //     }).collect_vec();
-
-    //     // --- Now time to compute binary recompositions ---
-    //     // Just do a zip between the decomps and `all_diffs` above
-    //     zip(dummy_binary_decomp_diffs, all_diffs).for_each(|(input_binary_decomp_diffs, input_diffs)| {
-    //         assert!(input_binary_decomp_diffs.len() == input_diffs.len());
-    //         zip(input_binary_decomp_diffs, input_diffs).for_each(|(binary_decomp_diff, diff)| {
-    //             check_signed_recomposition(diff, binary_decomp_diff);
-    //         });
-    //     });
-
-    // }
-
-    // /// Binary recomposition test (showing that the binary recomposition of the
-    // /// difference recomposes to equal the differences)
-    // /// The original expression: (1 - b_s)(diff - abs_recomp) + b_s(diff + abs_recomp) = 0
-    // /// The simplified expression: (diff - abs_recomp) + 2b_s(abs_recomp) = 0
-    // /// abs_recomp = \sum_{i = 1}^{15} b_i 2^{16 - i - 1}
-    // #[test]
-    // fn circuit_dummy_binary_recomp_test() {
-    //     let mut rng = test_rng();
-    //     let (
-    //         // dummy_attr_idx_data_mle,
-    //         dummy_input_data_mle,
-    //         // dummy_permutation_indices_mle,
-    //         dummy_permuted_input_data_mle,
-    //         dummy_decision_node_paths_mle,
-    //         dummy_leaf_node_paths_mle,
-    //         dummy_binary_decomp_diffs_mle,
-    //         dummy_multiplicities_bin_decomp_mle,
-    //         dummy_decision_nodes_mle,
-    //         dummy_leaf_nodes_mle
-    //     ) = generate_dummy_mles::<Fr>();
-
-    //     // --- Grab the bin decomp MLEs and associated expressions ---
-    //     let bin_decomp_mles: Vec<DenseMleRef<Fr>> = dummy_binary_decomp_diffs_mle.mle_bit_refs();
-
-    //     // --- Grab the things necessary to compute the diff (the permuted input and thresholds) ---
-    //     let threshold_mle: DenseMleRef<Fr> = dummy_decision_node_paths_mle.threshold();
-    //     let threshold_mle_expr = ExpressionStandard::Mle(threshold_mle.clone());
-    //     let permuted_input_values_mle: DenseMleRef<Fr> = dummy_permuted_input_data_mle.attr_val(Some(threshold_mle.num_vars));
-    //     let permuted_input_values_mle_expr = ExpressionStandard::Mle(permuted_input_values_mle.clone());
-
-    //     // --- For debugging ---
-    //     // let threshold_mle_expr_eval = evaluate_expr(&mut threshold_mle_expr.clone(), 1, 2);
-    //     // dbg!(threshold_mle_expr_eval);
-    //     // let permuted_input_values_mle_expr_eval = evaluate_expr(&mut permuted_input_values_mle_expr.clone(), 1, 2);
-    //     // dbg!(permuted_input_values_mle_expr_eval);
-
-    //     // --- Need to just get diff ---
-    //     // dbg!(permuted_input_values_mle.num_vars); // Should be 3
-    //     // dbg!(threshold_mle.num_vars); // Should be 3
-    //     let mut diff_expr = permuted_input_values_mle_expr.clone() - threshold_mle_expr.clone();
-    //     // let permuted_input_values_mle_expr_eval = compute_sumcheck_message(&mut permuted_input_values_mle_expr.clone(), 1, 2);
-    //     // let threshold_mle_expr_eval = compute_sumcheck_message(&mut threshold_mle_expr.clone(), 1, 2);
-    //     // dbg!(permuted_input_values_mle_expr_eval);
-    //     // dbg!(threshold_mle_expr_eval);
-
-
-    //     // --- We need `abs_recomp` and `b_s * abs_recomp` ---
-    //     let b_s_initial_acc = ExpressionStandard::Constant(Fr::zero());
-    //     let sign_bit_mle = bin_decomp_mles[0].clone();
-    //     let bin_decomp_mles_clone = bin_decomp_mles.clone();
-
-    //     // --- Time for iterators... sigh ---
-    //     let mut b_s_times_abs_recomp_expr = bin_decomp_mles
-    //         .into_iter()
-    //         .enumerate()
-    //         .skip(1)
-    //         .fold(b_s_initial_acc, |acc_expr, (bit_idx, bin_decomp_mle)| {
-    //         // --- First compute b_s * coeff ---
-    //         let b_s_times_coeff = ExpressionStandard::Product(vec![bin_decomp_mle.clone(), sign_bit_mle.clone()]);
-
-    //         let b_s_times_coeff_ptr = Box::new(b_s_times_coeff);
-
-    //         // --- Then compute (b_s * coeff) * 2^{bit_idx} ---
-    //         let base = Fr::from(2_u32.pow((16 - (bit_idx + 1)) as u32));
-    //         let b_s_times_coeff_times_base = ExpressionStandard::Scaled(b_s_times_coeff_ptr, base);
-
-    //         // Debugging
-    //         // let b_i_expr = ExpressionStandard::Mle(bin_decomp_mle.clone());
-    //         // let b_i_expr_eval = evaluate_expr(&mut b_i_expr.clone(), 1, 1);
-    //         // let b_s_times_coeff_times_base_eval = evaluate_expr(&mut b_s_times_coeff_times_base.clone(), 1, 2);
-    //         // dbg!(bit_idx);
-    //         // dbg!(bin_decomp_mle.clone().num_vars);
-    //         // dbg!(b_i_expr_eval);
-    //         // dbg!(b_s_times_coeff_times_base_eval);
-
-    //         acc_expr + b_s_times_coeff_times_base
-    //     });
-
-    //     let abs_recomp_initial_acc = ExpressionStandard::Constant(Fr::zero());
-    //     let mut abs_recomp_expr = bin_decomp_mles_clone
-    //         .into_iter()
-    //         .enumerate()
-    //         .skip(1)
-    //         .fold(abs_recomp_initial_acc, |acc_expr, (bit_idx, bin_decomp_mle)| {
-    //         // --- Compute just coeff * 2^{bit_idx} ---
-    //         let base = Fr::from(2_u32.pow((16 - (bit_idx + 1)) as u32));
-    //         let coeff_expr = ExpressionStandard::Mle(bin_decomp_mle);
-    //         let coeff_expr_ptr = Box::new(coeff_expr);
-    //         let coeff_times_base = ExpressionStandard::Scaled(coeff_expr_ptr, base);
-
-    //         // Debugging
-    //         let coeff_times_base_eval = compute_sumcheck_message(&mut coeff_times_base.clone(), 1, 2);
-
-    //         acc_expr + coeff_times_base
-    //     });
-
-    //     // --- Subtract the two, and (TODO!(ryancao)) ensure they have the same number of variables ---
-    //     let mut final_expr = 
-    //         diff_expr.clone() - abs_recomp_expr.clone() + b_s_times_abs_recomp_expr.clone() + b_s_times_abs_recomp_expr.clone();
-
-    //     // --- Let's just see what the expressions give us... ---
-    //     // Debugging
-    //     // let diff_result = compute_sumcheck_message(&mut diff_expr, 1, 2);
-    //     // let abs_recomp_expr_result = compute_sumcheck_message(&mut abs_recomp_expr, 1, 2);
-    //     // let b_s_times_abs_recomp_expr_result = compute_sumcheck_message(&mut b_s_times_abs_recomp_expr, 1, 2);
-    //     // dbg!(diff_result);
-    //     // dbg!(abs_recomp_expr_result);
-    //     // dbg!(b_s_times_abs_recomp_expr_result);
-
-    //     // let dummy_claim = (vec![Fr::one(); 3], Fr::zero());
-       
-    //     let final_expr_clone = final_expr.clone();
-
-    //     final_expr.index_mle_indices(0);
-    //     // final_expr.init_beta_tables(dummy_claim.clone());
-
-    //     // --- Only the first two evals should be zeros ---
-    //     let res = compute_sumcheck_message(&mut final_expr, 1, 3);
-    //     match res.clone().unwrap() {
-    //         SumOrEvals::Sum(_) => {},
-    //         SumOrEvals::Evals(evaluations) => {
-    //             assert_eq!(evaluations[0], Fr::zero());
-    //             assert_eq!(evaluations[1], Fr::zero());
-    //         }
-    //     }
-
-    //     // let res_messages = dummy_sumcheck(final_expr_clone, &mut rng, dummy_claim);
-    //     // let verify_res = verify_sumcheck_messages(res_messages);
-    //     // assert!(verify_res.is_ok());
-    // }
-
-    // /// Permutation test showing that the characteristic polynomial of the
-    // /// initial inputs is equivalent to that of the permuted inputs.
-    // /// What's the expression we actually need, and what are the terms?
-    // /// - We need the packed inputs first, (attr_idx + r_1 * attr_id + r_2 * attr_val)
-    // /// - Then we need the characteristic polynomial terms evaluated at `r_3`: r_3 - (attr_idx + r_1 * attr_id + r_2 * attr_val)
-    // /// - Then we need to multiply all of them together in a binary product tree
-    // #[test]
-    // fn dummy_permutation_test() {
-
-    //     let (
-    //         // dummy_attr_idx_data_mle,
-    //         dummy_input_data_mle,
-    //         // dummy_permutation_indices_mle,
-    //         dummy_permuted_input_data_mle,
-    //         dummy_decision_node_paths_mle,
-    //         dummy_leaf_node_paths_mle,
-    //         dummy_binary_decomp_diffs_mle,
-    //         dummy_multiplicities_bin_decomp_mle,
-    //         dummy_decision_nodes_mle,
-    //         dummy_leaf_nodes_mle
-    //     ) = generate_dummy_mles::<Fr>();
-
-    //     let mut rng = test_rng();
-
-    //     // --- Get packed inputs first ---
-    //     let r1: Fr = rng.gen();
-    //     let r2: Fr = rng.gen();
-
-    //     // --- Multiply to do packing ---
-    //     let dummy_attribute_id_mleref = dummy_input_data_mle.attr_id(None);
-    //     let dummy_attribute_id_mleref_expr = ExpressionStandard::Mle(dummy_attribute_id_mleref);
-    //     let dummy_attribute_val_mleref = dummy_input_data_mle.attr_val(None);
-    //     let dummy_attribute_val_mleref_expr = ExpressionStandard::Mle(dummy_attribute_val_mleref);
-
-    //     // --- 
-
-    // }
-=======
     /// Checks that bits within the diff binary decomp and the multiplicity
     /// binary decomp are all either 0 or 1
     #[test]
@@ -918,6 +528,7 @@
             dummy_leaf_nodes,
         ) = generate_dummy_data::<Fr>();
 
+        
         // --- Checks that all the (diff) bits are either zero or one ---
         dummy_binary_decomp_diffs
             .into_iter()
@@ -1211,7 +822,7 @@
                 let b_s_times_coeff =
                     ExpressionStandard::Product(vec![bin_decomp_mle.clone(), sign_bit_mle.clone()]);
 
-                let b_s_times_coeff_ptr = Box::new(b_s_times_coeff);
+                    let b_s_times_coeff_ptr = Box::new(b_s_times_coeff);
 
                 // --- Then compute (b_s * coeff) * 2^{bit_idx} ---
                 let base = Fr::from(2_u32.pow((16 - (bit_idx + 1)) as u32));
@@ -1245,9 +856,9 @@
                 let coeff_times_base_eval =
                     compute_sumcheck_message(&mut coeff_times_base.clone(), 1, 2);
 
-                acc_expr + coeff_times_base
-            },
-        );
+                    acc_expr + coeff_times_base
+                },
+            );
 
         // --- Subtract the two, and (TODO!(ryancao)) ensure they have the same number of variables ---
         let mut final_expr = diff_expr.clone() - abs_recomp_expr.clone()
@@ -1320,5 +931,5 @@
 
         // ---
     }
->>>>>>> 2a96b03c
-}+}
+*/