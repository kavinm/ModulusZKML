use crate::layer::LayerId;
use crate::mle::dense::DenseMle;
use crate::FieldExt;

use super::structs::*;

use ark_std::test_rng;
use itertools::{repeat_n, Itertools};
use rand::Rng;
use std::collections::HashMap;
use std::iter::zip;

/*
What's our plan here?
- First create some dummy data
- Then create MLEs and MLERefs using that dummy data
- Then create expressions over those which are representative
- Hmm sounds like we might need to do intermediate stuff
*/

// --- Constants ---
const _DUMMY_INPUT_LEN: usize = 1 << 5; // was 1 << 5
pub const _NUM_DUMMY_INPUTS: usize = 1 << 2;
pub const _TREE_HEIGHT: usize = 9; // was 9
const _NUM_DECISION_NODES: u32 = 2_u32.pow(_TREE_HEIGHT as u32 - 1) - 1;
const _NUM_LEAF_NODES: u32 = _NUM_DECISION_NODES + 1;

#[derive(Debug, Clone)]
struct PathAndPermutation<F: FieldExt> {
    _path_decision_nodes: Vec<DecisionNode<F>>,
    _ret_leaf_node: LeafNode<F>,
    _diffs: Vec<F>,
    _used_input_attributes: Vec<InputAttribute<F>>,
}

/// - First element is the decision path nodes
/// - Second element is the final predicted leaf node
/// - Third element is the difference between the current attribute value and the node threshold
/// - Fourth element is the input attributes which were used during inference
/// - Third element is the attributes used (deprecated)
fn _generate_correct_path_and_permutation<F: FieldExt>(
    decision_nodes: &[DecisionNode<F>],
    leaf_nodes: &[LeafNode<F>],
    input_datum: &[InputAttribute<F>],
) -> PathAndPermutation<F> {
    // --- Keep track of the path and permutation ---
    let mut path_decision_nodes: Vec<DecisionNode<F>> = vec![];
    let mut used_input_attributes: Vec<InputAttribute<F>> = vec![];
    // let mut permuted_access_indices: Vec<F> = vec![];

    // --- Keep track of how many times each attribute ID was used (to get the corresponding attribute idx) ---
    // Key: Attribute ID
    // Value: Multiplicity
    let mut attr_num_hits: HashMap<F, u32> = HashMap::new();

    // --- Keep track of the differences for path nodes ---
    let mut diffs: Vec<F> = vec![];

    // --- Go through the decision nodes ---
    let mut current_node_idx = 0;
    while current_node_idx < decision_nodes.len() {
        // --- Add to path; grab the appropriate attribute index ---
        path_decision_nodes.push(decision_nodes[current_node_idx]);
        let attr_id = (decision_nodes[current_node_idx].attr_id.into_bigint()).as_ref()[0] as usize;

        // --- Stores the current input attribute which is being used ---
        used_input_attributes.push(input_datum[attr_id]);

        // --- Assume that repeats are basically layered one after another ---
        // let num_repeats = attr_num_hits.get(&decision_nodes[current_node_idx].attr_id).unwrap_or(&0);
        // let offset = *num_repeats * (DUMMY_INPUT_LEN as u32);
        // permuted_access_indices.push(decision_nodes[current_node_idx].attr_id + F::from(offset));

        // --- Adds a hit to the current attribute ID ---
        let num_attr_id_hits = attr_num_hits
            .entry(decision_nodes[current_node_idx].attr_id)
            .or_insert(0);
        *num_attr_id_hits += 1;

        // --- Compute the difference ---
        let diff = input_datum[attr_id].attr_val - decision_nodes[current_node_idx].threshold;
        diffs.push(diff);

        // --- Check if we should go left or right ---
        if input_datum[attr_id].attr_val > decision_nodes[current_node_idx].threshold {
            current_node_idx = current_node_idx * 2 + 2;
        } else {
            current_node_idx = current_node_idx * 2 + 1;
        }
    }

    // --- Leaf node indices are offset by 2^{TREE_HEIGHT} ---
    let ret_leaf_node = leaf_nodes[current_node_idx - _NUM_DECISION_NODES as usize];

    // assert!(path_decision_nodes.len() == TREE_HEIGHT - 1);

    // (path_decision_nodes, ret_leaf_node, permuted_access_indices, diffs)
    PathAndPermutation {
        _path_decision_nodes: path_decision_nodes,
        _ret_leaf_node: ret_leaf_node,
        _diffs: diffs,
        _used_input_attributes: used_input_attributes,
    }
}

fn _generate_16_bit_signed_decomp<F: FieldExt>(value: F) -> BinDecomp16Bit<F> {
    let upper_bound = F::from(2_u32.pow(16) - 1);

    // --- Compute the sign bit ---
    let sign_bit = if value <= upper_bound {
        F::zero()
    } else {
        F::one()
    };

    // --- Convert to positive ---
    let abs_value = if value <= upper_bound {
        value
    } else {
        value.neg()
    };

    // --- Grab the unsigned representation... ---
    let mut unsigned_bit_decomp = _generate_16_bit_unsigned_decomp(abs_value);

    // --- The first bit should be zero (i.e. unsigned version is decomposable in 15 bits) ---
    assert!(unsigned_bit_decomp.bits[0] == F::zero());

    // --- Set the sign bit in the first slot ---
    unsigned_bit_decomp.bits[0] = sign_bit;
    unsigned_bit_decomp
}

fn _generate_16_bit_unsigned_decomp<F: FieldExt>(value: F) -> BinDecomp16Bit<F> {
    // --- Ensure we can decompose in (positive) 16 bits ---
    let upper_bound = F::from(2_u32.pow(16) - 1);
    assert!(value >= F::zero());
    assert!(value <= upper_bound);

    // --- Grab the string repr ---
    let binary_repr = format!("{:0>16b}", value.into_bigint().as_ref()[0]);

    // --- Length must be 16, then parse as array of length 16 ---
    let mut binary_repr_arr = [F::zero(); 16];
    for (idx, item) in binary_repr_arr.iter_mut().enumerate() {
        let char_repr = binary_repr.chars().nth(idx).unwrap();
        assert!(char_repr == '0' || char_repr == '1');
        *item = if char_repr == '0' {
            F::zero()
        } else {
            F::one()
        }
    }

    BinDecomp16Bit {
        bits: binary_repr_arr,
    }
}

struct _DummyData<F: FieldExt> {
    dummy_input_data: Vec<Vec<InputAttribute<F>>>, // Input attributes
    dummy_permuted_input_data: Vec<Vec<InputAttribute<F>>>, // Permuted input attributes
    dummy_decision_node_paths: Vec<Vec<DecisionNode<F>>>, // Paths (decision node part only)
    dummy_leaf_node_paths: Vec<LeafNode<F>>,       // Paths (leaf node part only)
    dummy_binary_decomp_diffs: Vec<Vec<BinDecomp16Bit<F>>>, // Binary decomp of differences
    dummy_multiplicities_bin_decomp: Vec<BinDecomp16Bit<F>>, // Binary decomp of multiplicities
    dummy_decision_nodes: Vec<DecisionNode<F>>,    // Actual tree decision nodes
    dummy_leaf_nodes: Vec<LeafNode<F>>,            // Actual tree leaf nodes
}

/// Need to generate dummy circuit inputs, starting with the input data
/// Then get the path data and binary decomp stuff
/// TODO!(ryancao): add the attribute index field to `InputAttribute<F>`
/// -- Actually, scratch the above: we might be getting rid of `attr_id`s
/// altogether and replacing with `attr_idx` everywhere (as suggested by Ben!)
fn _generate_dummy_data<F: FieldExt>() -> _DummyData<F> {
    // --- Get the RNG ---
    let mut rng = test_rng();

    // --- Generate dummy input data ---
    let mut dummy_input_data: Vec<Vec<InputAttribute<F>>> = vec![];
    // let mut dummy_permuted_input_data: Vec<Vec<InputAttribute<F>>> = vec![];

    // --- Generate dummy input index data ---
    let dummy_attr_idx_data = (0..(_DUMMY_INPUT_LEN * (_TREE_HEIGHT - 1)))
        .map(|x| F::from(x as u16))
        .collect_vec();
    let _dummy_attr_idx_data = repeat_n(dummy_attr_idx_data, _NUM_DUMMY_INPUTS).collect_vec();

    // --- Populate (note that we have to permute later) ---
    for _ in 0.._NUM_DUMMY_INPUTS {
        // --- Generate a single copy of all the attributes ---
        let mut single_attribute_copy = vec![];
        // let mut single_permuted_attribute_copy = vec![];
        for attr_id in 0.._DUMMY_INPUT_LEN {
            let input_attribute = InputAttribute {
                attr_id: F::from(attr_id as u16),
                attr_val: F::from(rng.gen_range(0..(2_u16.pow(12)))),
            };
            single_attribute_copy.push(input_attribute);
            // single_permuted_attribute_copy.push(input_attribute);
        }

        // --- Have to repeat attributes TREE_HEIGHT - 1 times ---
        let dummy_input_datum = single_attribute_copy
            .clone()
            .into_iter()
            .cycle()
            .take(single_attribute_copy.len() * (_TREE_HEIGHT - 1))
            .collect_vec();
        // let dummy_permuted_input_datum = single_permuted_attribute_copy.clone().into_iter().cycle().take(single_permuted_attribute_copy.len() * (TREE_HEIGHT - 1)).collect_vec();

        // --- Add to final list ---
        dummy_input_data.push(dummy_input_datum);
        // dummy_permuted_input_data.push(dummy_permuted_input_datum);
    }

    // --- Generate a dummy tree ---
    let mut dummy_decision_nodes: Vec<DecisionNode<F>> = vec![];
    let mut dummy_leaf_nodes: Vec<LeafNode<F>> = vec![];

    // --- Populate decision nodes ---
    // Note that attr_id can only be in [0, DUMMY_INPUT_LEN)
    for idx in 0.._NUM_DECISION_NODES {
        let decision_node = DecisionNode {
            node_id: F::from(idx as u16),
            attr_id: F::from(rng.gen_range(0.._DUMMY_INPUT_LEN as u16)),
            threshold: F::from(rng.gen_range(0..(2_u16.pow(12)))),
        };
        dummy_decision_nodes.push(decision_node);
    }

    // --- Populate leaf nodes ---
    for idx in _NUM_DECISION_NODES..(_NUM_DECISION_NODES + _NUM_LEAF_NODES) {
        let leaf_node = LeafNode {
            node_id: F::from(idx as u16),
            node_val: F::from(rng.gen::<u64>()),
        };
        dummy_leaf_nodes.push(leaf_node);
    }

    // --- Generate auxiliaries ---
    let dummy_auxiliaries = dummy_input_data
        .clone()
        .into_iter()
        .map(|dummy_attrs| {
            _generate_correct_path_and_permutation(
                &dummy_decision_nodes,
                &dummy_leaf_nodes,
                &dummy_attrs,
            )
        })
        .collect_vec();

    // --- Collect correct paths ---
    let dummy_decision_node_paths = dummy_auxiliaries
        .clone()
        .into_iter()
        .map(
            |PathAndPermutation {
                 _path_decision_nodes: x,
                 ..
             }| x,
        )
        .collect_vec();

    // --- Collect correct leaf nodes ---
    let dummy_leaf_node_paths = dummy_auxiliaries
        .clone()
        .into_iter()
        .map(
            |PathAndPermutation {
                 _ret_leaf_node: x, ..
             }| x,
        )
        .collect_vec();

    // --- Collect correct permutation indices ---
    // let dummy_permutation_indices = dummy_auxiliaries
    //     .clone()
    //     .into_iter()
    //     .map(|(_, _, x, _)| {
    //         x
    //     }).collect_vec();

    // --- Compute the actual permutations ---
    let all_used_input_attributes = dummy_auxiliaries
        .clone()
        .into_iter()
        .map(
            |PathAndPermutation {
                 _used_input_attributes: used_input_attributes,
                 ..
             }| used_input_attributes,
        )
        .collect_vec();
    let dummy_permuted_input_data = zip(all_used_input_attributes, dummy_input_data.clone())
        .map(|(used_input_attributes, original_input_attributes)| {
            let mut used_input_attributes_clone = used_input_attributes.clone();

            // --- Basically need to create a new vector with input attributes ---
            let ret = used_input_attributes
                .into_iter()
                .chain(original_input_attributes.clone().into_iter().filter(|x| {
                    // --- Filter by duplicates, but remove them from the containing set ---
                    if let Some(index) = used_input_attributes_clone.iter().position(|&y| y == *x) {
                        used_input_attributes_clone.remove(index);
                        return false;
                    }
                    true
                }))
                .collect_vec();

            assert_eq!(ret.len(), original_input_attributes.len());

            ret
        })
        .collect_vec();

    // --- Compute multiplicities: just add the ones that are given in the returned map ---
    // TODO!(ryancao): Just use the paths already! The decision nodes are there!
    let multiplicities: Vec<F> = vec![F::zero(); (2_u32.pow(_TREE_HEIGHT as u32) - 1) as usize];
    let dummy_multiplicities_bin_decomp = dummy_auxiliaries
        .clone()
        .into_iter()
        .fold(
            multiplicities,
            |prev_multiplicities,
             PathAndPermutation {
                 _path_decision_nodes: path_decision_nodes,
                 _ret_leaf_node: path_leaf_node,
                 ..
             }| {
                // --- TODO!(ryancao): This is so bad lol ---
                let mut new_multiplicities: Vec<F> = prev_multiplicities;

                // --- Just grab the node IDs from each decision node and add them to the multiplicities ---
                path_decision_nodes.into_iter().for_each(|decision_node| {
                    let node_id = decision_node.node_id.into_bigint().as_ref()[0] as usize;
                    new_multiplicities[node_id] += F::one();
                });

                // --- Count the leaf node as well! ---
                let node_id = path_leaf_node.node_id.into_bigint().as_ref()[0] as usize;
                new_multiplicities[node_id] += F::one();

                new_multiplicities
            },
        )
        .into_iter()
        .map(|multiplicity| {
            // --- Grab the binary decomp ---
            _generate_16_bit_unsigned_decomp(multiplicity)
        })
        .collect_vec();

    // --- Compute the binary decompositions of the differences ---
    let dummy_binary_decomp_diffs = dummy_auxiliaries
        .into_iter()
        .map(|PathAndPermutation { _diffs: diffs, .. }| {
            diffs
                .into_iter()
                .map(|diff| {
                    let ret = _generate_16_bit_signed_decomp(diff);
                    _check_signed_recomposition(diff, ret);
                    ret
                })
                .collect_vec()
        })
        .collect_vec();

    _DummyData {
        dummy_input_data,
        dummy_permuted_input_data,
        dummy_decision_node_paths,
        dummy_leaf_node_paths,
        dummy_binary_decomp_diffs,
        dummy_multiplicities_bin_decomp,
        dummy_decision_nodes,
        dummy_leaf_nodes,
    }
}

/// Gets the sign bit (0 for positive, 1 for negative) and abs value
fn _get_sign_bit_and_abs_value<F: FieldExt>(value: F) -> (F, F) {
    let upper_bound = F::from(2_u32.pow(16) - 1);
    let sign_bit = if value > upper_bound {
        F::one()
    } else {
        F::zero()
    };
    let abs_value = if value > upper_bound {
        value.neg()
    } else {
        value
    };
    (sign_bit, abs_value)
}

/// Computes the recomposition of the bits within `decomp` and checks
fn _check_signed_recomposition<F: FieldExt>(actual_value: F, decomp: BinDecomp16Bit<F>) -> bool {
    let (sign_bit, _) = _get_sign_bit_and_abs_value(actual_value);
    let mut total = F::zero();

    // --- Perform recomposition of non-sign bits ---
    for bit_idx in 1..16 {
        let base = F::from(2_u32.pow((16 - (bit_idx + 1)) as u32));
        total += base * decomp.bits[bit_idx];
    }
    total = if sign_bit == F::one() {
        total.neg()
    } else {
        total
    };
    if total != actual_value {
        // dbg!(
        //     "RIP: Total = {:?}, actual_value = {:?}",
        //     total,
        //     actual_value
        // );
        panic!();
        // return false;
    }
    true
}


pub(crate) fn generate_dummy_mles_batch<F: FieldExt>() -> (
    // DenseMle<F, F>,
    DenseMle<F, InputAttribute<F>>,
    // DenseMle<F, F>,
    Vec<DenseMle<F, InputAttribute<F>>>,
    Vec<DenseMle<F, DecisionNode<F>>>,
    Vec<DenseMle<F, LeafNode<F>>>,
    DenseMle<F, BinDecomp16Bit<F>>,
    DenseMle<F, BinDecomp16Bit<F>>,
    DenseMle<F, DecisionNode<F>>,
    DenseMle<F, LeafNode<F>>,
) {
    // --- First generate the dummy data ---
    let _DummyData {
        // dummy_attr_idx_data,
        dummy_input_data,
        // dummy_permutation_indices,
        dummy_permuted_input_data,
        dummy_decision_node_paths,
        dummy_leaf_node_paths,
        dummy_binary_decomp_diffs,
        dummy_multiplicities_bin_decomp,
        dummy_decision_nodes,
        dummy_leaf_nodes,
    } = _generate_dummy_data::<F>();

    // --- Generate MLEs for each ---
    // TODO!(ryancao): Change this into batched form
    // let dummy_attr_idx_data_mle = DenseMle::<_, F>::new(dummy_attr_idx_data[0].clone());
    let dummy_input_data_mle = dummy_input_data[0]
        .clone()
        .into_iter()
        .map(InputAttribute::from)
        .collect::<DenseMle<F, InputAttribute<F>>>();
    // let dummy_permutation_indices_mle = DenseMle::<_, F>::new(dummy_permutation_indices[0].clone());
    let dummy_permuted_input_data_mle = dummy_permuted_input_data
        .iter().map(|datum| datum
            .clone()
            .into_iter()
            .map(InputAttribute::from)
            .collect::<DenseMle<F, InputAttribute<F>>>()).collect();
    let dummy_decision_node_paths_mle = dummy_decision_node_paths
        .iter()
        .map(|path|
            path
            .clone()
            .into_iter()
            .collect::<DenseMle<F, DecisionNode<F>>>())
        .collect();
    let dummy_leaf_node_paths_mle = dummy_leaf_node_paths
        .into_iter()
        .map(|path| [path].into_iter().collect::<DenseMle<F, LeafNode<F>>>())
        .collect();
    let dummy_binary_decomp_diffs_mle = dummy_binary_decomp_diffs[0]
        .clone()
        .into_iter()
        .map(BinDecomp16Bit::from)
        .collect::<DenseMle<F, BinDecomp16Bit<F>>>();
    let dummy_multiplicities_bin_decomp_mle = dummy_multiplicities_bin_decomp
        .clone()
        .into_iter()
        .map(BinDecomp16Bit::from)
        .collect::<DenseMle<F, BinDecomp16Bit<F>>>();
    let dummy_decision_nodes_mle = dummy_decision_nodes
        .clone()
        .into_iter()
        .map(DecisionNode::from)
        .collect::<DenseMle<F, DecisionNode<F>>>();
    let dummy_leaf_nodes_mle = dummy_leaf_nodes
        .clone()
        .into_iter()
        .map(LeafNode::from)
        .collect::<DenseMle<F, LeafNode<F>>>();

    (
        // dummy_attr_idx_data_mle,
        dummy_input_data_mle,
        // dummy_permutation_indices_mle,
        dummy_permuted_input_data_mle,
        dummy_decision_node_paths_mle,
        dummy_leaf_node_paths_mle,
        dummy_binary_decomp_diffs_mle,
        dummy_multiplicities_bin_decomp_mle,
        dummy_decision_nodes_mle,
        dummy_leaf_nodes_mle,
    )
}

pub(crate) struct _DummyMles<F: FieldExt> {
    pub(crate) dummy_input_data_mle: DenseMle<F, InputAttribute<F>>,
    pub(crate) dummy_permuted_input_data_mle: DenseMle<F, InputAttribute<F>>,
    pub(crate) dummy_decision_node_paths_mle: DenseMle<F, DecisionNode<F>>,
    pub(crate) dummy_leaf_node_paths_mle: DenseMle<F, LeafNode<F>>,
    pub(crate) dummy_binary_decomp_diffs_mle: DenseMle<F, BinDecomp16Bit<F>>,
    pub(crate) dummy_multiplicities_bin_decomp_mle: DenseMle<F, BinDecomp16Bit<F>>,
    pub(crate) _dummy_decision_nodes_mle: DenseMle<F, DecisionNode<F>>,
    pub(crate) _dummy_leaf_nodes_mle: DenseMle<F, LeafNode<F>>,
}

/// Takes the above dummy data from `generate_dummy_data()` and converts
/// into MLE form factor.
pub(crate) fn _generate_dummy_mles<F: FieldExt>() -> _DummyMles<F> {
    // --- First generate the dummy data ---
    let _DummyData {
        dummy_input_data,
        dummy_permuted_input_data,
        dummy_decision_node_paths,
        dummy_leaf_node_paths,
        dummy_binary_decomp_diffs,
        dummy_multiplicities_bin_decomp,
        dummy_decision_nodes,
        dummy_leaf_nodes,
    } = _generate_dummy_data::<F>();

    // --- Generate MLEs for each ---
    // TODO!(ryancao): Change this into batched form
    // let dummy_attr_idx_data_mle = DenseMle::<_, F>::new(dummy_attr_idx_data[0].clone());
<<<<<<< HEAD
    let dummy_input_data_mle = dummy_input_data[0]
        .clone()
        .into_iter()
        .map(InputAttribute::from)
        .collect::<DenseMle<F, InputAttribute<F>>>();
    // let dummy_permutation_indices_mle = DenseMle::<_, F>::new(dummy_permutation_indices[0].clone());
    let dummy_permuted_input_data_mle = dummy_permuted_input_data[0]
        .clone()
        .into_iter()
        .map(InputAttribute::from)
        .collect::<DenseMle<F, InputAttribute<F>>>();
    let dummy_decision_node_paths_mle = dummy_decision_node_paths[0]
        .clone()
        .into_iter()
        .map(DecisionNode::from)
        .collect::<DenseMle<F, DecisionNode<F>>>();
    let dummy_leaf_node_paths_mle = vec![dummy_leaf_node_paths[0]]
        .into_iter()
        .map(LeafNode::from)
        .collect::<DenseMle<F, LeafNode<F>>>();
    let dummy_binary_decomp_diffs_mle = dummy_binary_decomp_diffs[0]
        .clone()
        .into_iter()
        .map(BinDecomp16Bit::from)
        .collect::<DenseMle<F, BinDecomp16Bit<F>>>();
    let dummy_multiplicities_bin_decomp_mle = dummy_multiplicities_bin_decomp
        .into_iter()
        .map(BinDecomp16Bit::from)
        .collect::<DenseMle<F, BinDecomp16Bit<F>>>();
    let dummy_decision_nodes_mle = dummy_decision_nodes
        .into_iter()
        .map(DecisionNode::from)
        .collect::<DenseMle<F, DecisionNode<F>>>();
    let dummy_leaf_nodes_mle = dummy_leaf_nodes
        .into_iter()
        .map(LeafNode::from)
        .collect::<DenseMle<F, LeafNode<F>>>();

    _DummyMles {
=======
    let dummy_input_data_mle = DenseMle::new_from_iter(
        dummy_input_data[0]
            .clone()
            .into_iter()
            .map(InputAttribute::from),
        LayerId::Input,
        None,
    ); // let dummy_permutation_indices_mle = DenseMle::<_, F>::new(dummy_permutation_indices[0].clone());
    let dummy_permuted_input_data_mle = DenseMle::new_from_iter(
        dummy_permuted_input_data[0]
            .clone()
            .into_iter()
            .map(InputAttribute::from),
        LayerId::Input,
        None,
    );
    let dummy_decision_node_paths_mle = DenseMle::new_from_iter(
        dummy_decision_node_paths[0]
            .clone()
            .into_iter()
            .map(DecisionNode::from),
        LayerId::Input,
        None,
    );
    let dummy_leaf_node_paths_mle = DenseMle::new_from_iter(
        vec![dummy_leaf_node_paths[0]]
            .into_iter()
            .map(LeafNode::from),
        LayerId::Input,
        None,
    );
    let dummy_binary_decomp_diffs_mle = DenseMle::new_from_iter(
        dummy_binary_decomp_diffs[0]
            .clone()
            .into_iter()
            .map(BinDecomp16Bit::from),
        LayerId::Input,
        None,
    );
    let dummy_multiplicities_bin_decomp_mle = DenseMle::new_from_iter(
        dummy_multiplicities_bin_decomp
            .into_iter()
            .map(BinDecomp16Bit::from),
        LayerId::Input,
        None,
    );
    let dummy_decision_nodes_mle = DenseMle::new_from_iter(
        dummy_decision_nodes.into_iter().map(DecisionNode::from),
        LayerId::Input,
        None,
    );
    let dummy_leaf_nodes_mle = DenseMle::new_from_iter(
        dummy_leaf_nodes.into_iter().map(LeafNode::from),
        LayerId::Input,
        None,
    );
    (
        // dummy_attr_idx_data_mle,
>>>>>>> 8d9db647
        dummy_input_data_mle,
        dummy_permuted_input_data_mle,
        dummy_decision_node_paths_mle,
        dummy_leaf_node_paths_mle,
        dummy_binary_decomp_diffs_mle,
        dummy_multiplicities_bin_decomp_mle,
        _dummy_decision_nodes_mle: dummy_decision_nodes_mle,
        _dummy_leaf_nodes_mle: dummy_leaf_nodes_mle,
    }
}

// --- Create expressions using... testing modules? ---
#[cfg(test)]
mod tests {

    use super::*;
    use crate::{
        expression::ExpressionStandard,
        layer::{Claim, LayerId},
        mle::{beta::BetaTable, dense::DenseMle, dense::DenseMleRef, MleRef},
        sumcheck::{
            compute_sumcheck_message, get_round_degree,
            tests::{dummy_sumcheck, get_dummy_expression_eval, verify_sumcheck_messages},
            Evals,
        },
    };
    use ark_bn254::Fr;
    use ark_std::test_rng;
    use ark_std::One;
    use ark_std::UniformRand;
    use ark_std::Zero;

    /// Checks that bits within the diff binary decomp and the multiplicity
    /// binary decomp are all either 0 or 1
    #[test]
    fn dummy_bits_are_binary_test() {
        // --- First generate the dummy data ---
        let _DummyData {
            dummy_binary_decomp_diffs,
            dummy_multiplicities_bin_decomp,
            ..
        } = _generate_dummy_data::<Fr>();

        // --- Checks that all the (diff) bits are either zero or one ---
        dummy_binary_decomp_diffs
            .into_iter()
            .for_each(|per_input_dummy_binary_decomp_diffs| {
                // --- We should have exactly TREE_HEIGHT - 1 diffs/decomps ---
                assert!(per_input_dummy_binary_decomp_diffs.len() == _TREE_HEIGHT - 1);

                per_input_dummy_binary_decomp_diffs.into_iter().for_each(
                    |dummy_binary_decomp_diff| {
                        dummy_binary_decomp_diff.bits.into_iter().for_each(|bit| {
                            assert!(bit == Fr::zero() || bit == Fr::one());
                        })
                    },
                );
            });

        // --- Checks the same for the multiplicity binary decompositions ---
        assert!(
            dummy_multiplicities_bin_decomp.len()
                == (_NUM_DECISION_NODES + _NUM_LEAF_NODES) as usize
        );
        dummy_multiplicities_bin_decomp
            .into_iter()
            .for_each(|multiplicity_bit_decomp| {
                multiplicity_bit_decomp.bits.into_iter().for_each(|bit| {
                    assert!(bit == Fr::zero() || bit == Fr::one());
                })
            })
    }

    /// Basic "bits are binary" test (for the diffs), but in circuit!
    #[test]
    fn circuit_dummy_bits_are_binary_test_diff() {
        let mut rng = test_rng();
        let layer_claim: Claim<Fr> = (
            vec![
                Fr::rand(&mut rng),
                Fr::rand(&mut rng),
                Fr::rand(&mut rng),
                Fr::rand(&mut rng),
            ],
            Fr::zero(),
        );
        let mut beta = BetaTable::new(layer_claim.clone()).unwrap();
        beta.table.index_mle_indices(0);

        let _DummyMles {
            dummy_binary_decomp_diffs_mle,
            ..
        } = _generate_dummy_mles::<Fr>();

        // --- Grab the bin decomp MLE ---
        let first_bin_decomp_bit_mle: Vec<DenseMleRef<Fr>> =
            dummy_binary_decomp_diffs_mle._mle_bit_refs();
        let first_bin_decomp_bit_expr =
            ExpressionStandard::Mle(first_bin_decomp_bit_mle[0].clone());

        // --- Do b * (1 - b) = b - b^2 ---
        let b_squared = ExpressionStandard::Product(vec![
            first_bin_decomp_bit_mle[0].clone(),
            first_bin_decomp_bit_mle[0].clone(),
        ]);
        // dbg!(&b_squared);
        // dbg!(&first_bin_decomp_bit_mle[0]);
        let mut b_minus_b_squared = first_bin_decomp_bit_expr - b_squared;
        // dbg!(&b_minus_b_squared);

        // --- Evaluating at V(0, 0, 0) --> 0 ---
        let _dummy_claim = (vec![Fr::from(1); 3], Fr::zero());
        let mut b_minus_b_squared_clone = b_minus_b_squared.clone();
        b_minus_b_squared.index_mle_indices(0);
        // b_minus_b_squared.init_beta_tables(dummy_claim.clone());

        // idk if this is actually how we should do this
        let round_degree = get_round_degree(&b_minus_b_squared, 0);
        // dbg!(round_degree);
        let res =
            compute_sumcheck_message(&mut b_minus_b_squared.clone(), 0, round_degree, &mut beta);

        // --- Only first two values need to be zeros ---
        let Evals::<Fr>(vec) = res.unwrap();
        assert_eq!(vec[0], Fr::zero());
        assert_eq!(vec[1], Fr::zero());

        let layer_claims = get_dummy_expression_eval(&b_minus_b_squared_clone, &mut rng);

        let res_messages =
            dummy_sumcheck(&mut b_minus_b_squared_clone, &mut rng, layer_claims.clone());
        let verify_res = verify_sumcheck_messages(
            res_messages,
            b_minus_b_squared_clone,
            layer_claims,
            &mut rng,
        );
        assert!(verify_res.is_ok());
    }

    /// basic "bits are binary" test (for multiplicities), but in circuit!
    #[test]
    fn circuit_dummy_bits_are_binary_test_multiplicities() {
        let mut rng = test_rng();
        let layer_claim: Claim<Fr> = (vec![Fr::rand(&mut rng); 12], Fr::zero());
        let mut beta = BetaTable::new(layer_claim.clone()).unwrap();
        beta.table.index_mle_indices(0);

        let _DummyMles {
            dummy_multiplicities_bin_decomp_mle,
            ..
        } = _generate_dummy_mles::<Fr>();

        // --- Grab the bin decomp MLE ---
        let first_bin_decomp_bit_mle: Vec<DenseMleRef<Fr>> =
            dummy_multiplicities_bin_decomp_mle._mle_bit_refs();
        let first_bin_decomp_bit_expr =
            ExpressionStandard::Mle(first_bin_decomp_bit_mle[0].clone());

        // --- Do b * (1 - b) = b - b^2 ---
        let b_squared = ExpressionStandard::Product(vec![
            first_bin_decomp_bit_mle[0].clone(),
            first_bin_decomp_bit_mle[0].clone(),
        ]);
        let mut b_minus_b_squared = first_bin_decomp_bit_expr - b_squared;

        // --- We should get all zeros ---x
        let all_zeros: Vec<Fr> = vec![Fr::zero()]
            .repeat(2_u32.pow(first_bin_decomp_bit_mle[0].num_vars() as u32) as usize);
        let all_zeros_mle = DenseMle::<Fr, _>::new_from_raw(all_zeros, LayerId::Input, None);
        let _all_zeros_mle_expr = ExpressionStandard::Mle(all_zeros_mle.mle_ref());

        // --- Evaluating at V(1, 1, 1, 1, 1, 1, 1, 1, 1, 1, 1, 1) --> 0 ---
        let _dummy_claim = (vec![Fr::one(); 3 + 9], Fr::zero());

        // --- Initialize beta tables manually ---
        let mut b_minus_b_squared_clone = b_minus_b_squared.clone();
        b_minus_b_squared.index_mle_indices(0);
        // b_minus_b_squared.init_beta_tables(dummy_claim.clone());

        let first_round_deg = get_round_degree(&b_minus_b_squared, 0);

        // --- The first two elements in the sumcheck message should both be zero ---
        // Afterwards there are no guarantees since we're doing a potentially non-linear interpolation
        let res = compute_sumcheck_message(
            &mut b_minus_b_squared.clone(),
            1,
            first_round_deg,
            &mut beta,
        );
        let Evals::<Fr>(vec) = res.unwrap();
        assert_eq!(vec[0], Fr::zero());
        assert_eq!(vec[1], Fr::zero());

        let layer_claims = get_dummy_expression_eval(&b_minus_b_squared_clone, &mut rng);

        let res_messages =
            dummy_sumcheck(&mut b_minus_b_squared_clone, &mut rng, layer_claims.clone());
        let verify_res = verify_sumcheck_messages(
            res_messages,
            b_minus_b_squared_clone,
            layer_claims,
            &mut rng,
        );
        assert!(verify_res.is_ok());
    }

    /// Binary recomposition test (out of circuit)
    #[test]
    fn dummy_binary_recomp_test() {
        // --- First generate the dummy data ---
        let _DummyData {
            dummy_permuted_input_data,
            dummy_decision_node_paths,
            dummy_binary_decomp_diffs,
            ..
        } = _generate_dummy_data::<Fr>();

        // --- Grab the attr vals from the permuted inputs ---
        let permuted_attr_vals = dummy_permuted_input_data
            .into_iter()
            .map(|input_attributes| {
                // Dummy inputs should always have length `original_len * tree_height - 1`
                // from duplication
                assert!(input_attributes.len() == _DUMMY_INPUT_LEN * (_TREE_HEIGHT - 1));

                // Just extract the attribute vals
                input_attributes
                    .into_iter()
                    .map(|input_attribute| input_attribute.attr_val)
                    .collect_vec()
            })
            .collect_vec();

        // --- Grab the thresholds from the path nodes ---
        let decision_node_thresholds = dummy_decision_node_paths
            .into_iter()
            .map(|dummy_decision_node_path| {
                // Paths should always be length TREE_HEIGHT - 1
                assert!(dummy_decision_node_path.len() == _TREE_HEIGHT - 1);

                dummy_decision_node_path
                    .into_iter()
                    .map(|dummy_decision_node| dummy_decision_node.threshold)
                    .collect_vec()
            })
            .collect_vec();

        // --- Slice the permuted inputs to match the path node length ---
        let permuted_attr_vals = permuted_attr_vals
            .into_iter()
            .map(|single_input_attr_vals| single_input_attr_vals[.._TREE_HEIGHT - 1].to_vec())
            .collect_vec();

        // --- Compute diffs ---
        assert!(decision_node_thresholds.len() == permuted_attr_vals.len());
        let all_diffs = zip(decision_node_thresholds, permuted_attr_vals)
            .map(
                |(input_decision_node_thresholds, input_permuted_attr_vals)| {
                    assert!(input_decision_node_thresholds.len() == input_permuted_attr_vals.len());
                    zip(input_decision_node_thresholds, input_permuted_attr_vals)
                        .map(|(decision_node_threshold, permuted_attr_val)| {
                            permuted_attr_val - decision_node_threshold
                        })
                        .collect_vec()
                },
            )
            .collect_vec();

        // --- Now time to compute binary recompositions ---
        // Just do a zip between the decomps and `all_diffs` above
        zip(dummy_binary_decomp_diffs, all_diffs).for_each(
            |(input_binary_decomp_diffs, input_diffs)| {
                assert!(input_binary_decomp_diffs.len() == input_diffs.len());
                zip(input_binary_decomp_diffs, input_diffs).for_each(
                    |(binary_decomp_diff, diff)| {
                        _check_signed_recomposition(diff, binary_decomp_diff);
                    },
                );
            },
        );
    }

    /// Binary recomposition test (showing that the binary recomposition of the
    /// difference recomposes to equal the differences)
    /// The original expression: (1 - b_s)(diff - abs_recomp) + b_s(diff + abs_recomp) = 0
    /// The simplified expression: (diff - abs_recomp) + 2b_s(abs_recomp) = 0
    /// abs_recomp = \sum_{i = 1}^{15} b_i 2^{16 - i - 1}
    #[test]
    fn circuit_dummy_binary_recomp_test() {
        let mut rng = test_rng();
        let layer_claim: Claim<Fr> = (
            vec![
                Fr::rand(&mut rng),
                Fr::rand(&mut rng),
                Fr::rand(&mut rng),
                Fr::rand(&mut rng),
            ],
            Fr::zero(),
        );
        let mut beta = BetaTable::new(layer_claim).unwrap();
        beta.table.index_mle_indices(0);
        let _DummyMles {
            dummy_permuted_input_data_mle,
            dummy_decision_node_paths_mle,
            dummy_binary_decomp_diffs_mle,
            ..
        } = _generate_dummy_mles::<Fr>();

        // --- Grab the bin decomp MLEs and associated expressions ---
        let bin_decomp_mles: Vec<DenseMleRef<Fr>> = dummy_binary_decomp_diffs_mle._mle_bit_refs();

        // --- Grab the things necessary to compute the diff (the permuted input and thresholds) ---
        let threshold_mle: DenseMleRef<Fr> = dummy_decision_node_paths_mle._threshold();
        let threshold_mle_expr = ExpressionStandard::Mle(threshold_mle.clone());
        let permuted_input_values_mle: DenseMleRef<Fr> =
            dummy_permuted_input_data_mle._attr_val(Some(threshold_mle.num_vars()));
        let permuted_input_values_mle_expr = ExpressionStandard::Mle(permuted_input_values_mle);

        // --- For debugging ---
        // let threshold_mle_expr_eval = evaluate_expr(&mut threshold_mle_expr.clone(), 1, 2);
        // dbg!(threshold_mle_expr_eval);
        // let permuted_input_values_mle_expr_eval = evaluate_expr(&mut permuted_input_values_mle_expr.clone(), 1, 2);
        // dbg!(permuted_input_values_mle_expr_eval);

        // --- Need to just get diff ---
        // dbg!(permuted_input_values_mle.num_vars()); // Should be 3
        // dbg!(threshold_mle.num_vars()); // Should be 3
        let diff_expr = permuted_input_values_mle_expr - threshold_mle_expr;
        // let permuted_input_values_mle_expr_eval = compute_sumcheck_message(&mut permuted_input_values_mle_expr.clone(), 1, 2);
        // let threshold_mle_expr_eval = compute_sumcheck_message(&mut threshold_mle_expr.clone(), 1, 2);
        // dbg!(permuted_input_values_mle_expr_eval);
        // dbg!(threshold_mle_expr_eval);

        // --- We need `abs_recomp` and `b_s * abs_recomp` ---
        let b_s_initial_acc = ExpressionStandard::Constant(Fr::zero());
        let sign_bit_mle = bin_decomp_mles[0].clone();
        let bin_decomp_mles_clone = bin_decomp_mles.clone();

        // --- Time for iterators... sigh ---
        let b_s_times_abs_recomp_expr = bin_decomp_mles.into_iter().enumerate().skip(1).fold(
            b_s_initial_acc,
            |acc_expr, (bit_idx, bin_decomp_mle)| {
                // --- First compute b_s * coeff ---
                let b_s_times_coeff =
                    ExpressionStandard::Product(vec![bin_decomp_mle, sign_bit_mle.clone()]);

                let b_s_times_coeff_ptr = Box::new(b_s_times_coeff);

                // --- Then compute (b_s * coeff) * 2^{bit_idx} ---
                let base = Fr::from(2_u32.pow((16 - (bit_idx + 1)) as u32));
                let b_s_times_coeff_times_base =
                    ExpressionStandard::Scaled(b_s_times_coeff_ptr, base);

                // Debugging
                // let b_i_expr = ExpressionStandard::Mle(bin_decomp_mle.clone());
                // let b_i_expr_eval = evaluate_expr(&mut b_i_expr.clone(), 1, 1);
                // let b_s_times_coeff_times_base_eval = evaluate_expr(&mut b_s_times_coeff_times_base.clone(), 1, 2);
                // dbg!(bit_idx);
                // dbg!(bin_decomp_mle.clone().num_vars());
                // dbg!(b_i_expr_eval);
                // dbg!(b_s_times_coeff_times_base_eval);

                acc_expr + b_s_times_coeff_times_base
            },
        );

        let abs_recomp_initial_acc = ExpressionStandard::Constant(Fr::zero());
        let abs_recomp_expr = bin_decomp_mles_clone.into_iter().enumerate().skip(1).fold(
            abs_recomp_initial_acc,
            |acc_expr, (bit_idx, bin_decomp_mle)| {
                // --- Compute just coeff * 2^{bit_idx} ---
                let base = Fr::from(2_u32.pow((16 - (bit_idx + 1)) as u32));
                let coeff_expr = ExpressionStandard::Mle(bin_decomp_mle);
                let coeff_expr_ptr = Box::new(coeff_expr);
                let coeff_times_base = ExpressionStandard::Scaled(coeff_expr_ptr, base);

                // Debugging
                let _coeff_times_base_eval =
                    compute_sumcheck_message(&mut coeff_times_base.clone(), 1, 2, &mut beta);

                acc_expr + coeff_times_base
            },
        );

        // --- Subtract the two, and (TODO!(ryancao)) ensure they have the same number of variables ---
        let mut final_expr = diff_expr - abs_recomp_expr
            + b_s_times_abs_recomp_expr.clone()
            + b_s_times_abs_recomp_expr;

        // --- Let's just see what the expressions give us... ---
        // Debugging
        // let diff_result = compute_sumcheck_message(&mut diff_expr, 1, 2);
        // let abs_recomp_expr_result = compute_sumcheck_message(&mut abs_recomp_expr, 1, 2);
        // let b_s_times_abs_recomp_expr_result = compute_sumcheck_message(&mut b_s_times_abs_recomp_expr, 1, 2);
        // dbg!(diff_result);
        // dbg!(abs_recomp_expr_result);
        // dbg!(b_s_times_abs_recomp_expr_result);

        // let dummy_claim = (vec![Fr::one(); 3], Fr::zero());

        let _final_expr_clone = final_expr.clone();

        final_expr.index_mle_indices(0);
        // final_expr.init_beta_tables(dummy_claim.clone());

        // --- Only the first two evals should be zeros ---
        let res = compute_sumcheck_message(&mut final_expr, 1, 3, &mut beta);
        let Evals::<Fr>(vec) = res.unwrap();
        assert_eq!(vec[0], Fr::zero());
        assert_eq!(vec[1], Fr::zero());

        // let res_messages = dummy_sumcheck(final_expr_clone, &mut rng, dummy_claim);
        // let verify_res = verify_sumcheck_messages(res_messages);
        // assert!(verify_res.is_ok());
    }

    /// Permutation test showing that the characteristic polynomial of the
    /// initial inputs is equivalent to that of the permuted inputs.
    /// What's the expression we actually need, and what are the terms?
    /// - We need the packed inputs first, (attr_idx + r_1 * attr_id + r_2 * attr_val)
    /// - Then we need the characteristic polynomial terms evaluated at `r_3`: r_3 - (attr_idx + r_1 * attr_id + r_2 * attr_val)
    /// - Then we need to multiply all of them together in a binary product tree
    #[test]
    fn dummy_permutation_test() {
        let _DummyMles {
            dummy_input_data_mle,
            ..
        } = _generate_dummy_mles::<Fr>();

        let mut rng = test_rng();

        // --- Get packed inputs first ---
        let _r1: Fr = rng.gen();
        let _r2: Fr = rng.gen();

        // --- Multiply to do packing ---
        let dummy_attribute_id_mleref = dummy_input_data_mle._attr_id(None);
        let _dummy_attribute_id_mleref_expr = ExpressionStandard::Mle(dummy_attribute_id_mleref);
        let dummy_attribute_val_mleref = dummy_input_data_mle._attr_val(None);
        let _dummy_attribute_val_mleref_expr = ExpressionStandard::Mle(dummy_attribute_val_mleref);

        // ---
    }
}<|MERGE_RESOLUTION|>--- conflicted
+++ resolved
@@ -19,18 +19,18 @@
 */
 
 // --- Constants ---
-const _DUMMY_INPUT_LEN: usize = 1 << 5; // was 1 << 5
-pub const _NUM_DUMMY_INPUTS: usize = 1 << 2;
-pub const _TREE_HEIGHT: usize = 9; // was 9
-const _NUM_DECISION_NODES: u32 = 2_u32.pow(_TREE_HEIGHT as u32 - 1) - 1;
-const _NUM_LEAF_NODES: u32 = _NUM_DECISION_NODES + 1;
+const DUMMY_INPUT_LEN: usize = 1 << 5; // was 1 << 5
+pub const NUM_DUMMY_INPUTS: usize = 1 << 2;
+pub const TREE_HEIGHT: usize = 9; // was 9
+const NUM_DECISION_NODES: u32 = 2_u32.pow(TREE_HEIGHT as u32 - 1) - 1;
+const NUM_LEAF_NODES: u32 = NUM_DECISION_NODES + 1;
 
 #[derive(Debug, Clone)]
 struct PathAndPermutation<F: FieldExt> {
-    _path_decision_nodes: Vec<DecisionNode<F>>,
-    _ret_leaf_node: LeafNode<F>,
-    _diffs: Vec<F>,
-    _used_input_attributes: Vec<InputAttribute<F>>,
+    path_decision_nodes: Vec<DecisionNode<F>>,
+    ret_leaf_node: LeafNode<F>,
+    diffs: Vec<F>,
+    used_input_attributes: Vec<InputAttribute<F>>,
 }
 
 /// - First element is the decision path nodes
@@ -38,7 +38,7 @@
 /// - Third element is the difference between the current attribute value and the node threshold
 /// - Fourth element is the input attributes which were used during inference
 /// - Third element is the attributes used (deprecated)
-fn _generate_correct_path_and_permutation<F: FieldExt>(
+fn generate_correct_path_and_permutation<F: FieldExt>(
     decision_nodes: &[DecisionNode<F>],
     leaf_nodes: &[LeafNode<F>],
     input_datum: &[InputAttribute<F>],
@@ -90,20 +90,20 @@
     }
 
     // --- Leaf node indices are offset by 2^{TREE_HEIGHT} ---
-    let ret_leaf_node = leaf_nodes[current_node_idx - _NUM_DECISION_NODES as usize];
+    let ret_leaf_node = leaf_nodes[current_node_idx - NUM_DECISION_NODES as usize];
 
     // assert!(path_decision_nodes.len() == TREE_HEIGHT - 1);
 
     // (path_decision_nodes, ret_leaf_node, permuted_access_indices, diffs)
     PathAndPermutation {
-        _path_decision_nodes: path_decision_nodes,
-        _ret_leaf_node: ret_leaf_node,
-        _diffs: diffs,
-        _used_input_attributes: used_input_attributes,
+        path_decision_nodes,
+        ret_leaf_node,
+        diffs,
+        used_input_attributes,
     }
 }
 
-fn _generate_16_bit_signed_decomp<F: FieldExt>(value: F) -> BinDecomp16Bit<F> {
+fn generate_16_bit_signed_decomp<F: FieldExt>(value: F) -> BinDecomp16Bit<F> {
     let upper_bound = F::from(2_u32.pow(16) - 1);
 
     // --- Compute the sign bit ---
@@ -121,7 +121,7 @@
     };
 
     // --- Grab the unsigned representation... ---
-    let mut unsigned_bit_decomp = _generate_16_bit_unsigned_decomp(abs_value);
+    let mut unsigned_bit_decomp = generate_16_bit_unsigned_decomp(abs_value);
 
     // --- The first bit should be zero (i.e. unsigned version is decomposable in 15 bits) ---
     assert!(unsigned_bit_decomp.bits[0] == F::zero());
@@ -131,7 +131,7 @@
     unsigned_bit_decomp
 }
 
-fn _generate_16_bit_unsigned_decomp<F: FieldExt>(value: F) -> BinDecomp16Bit<F> {
+fn generate_16_bit_unsigned_decomp<F: FieldExt>(value: F) -> BinDecomp16Bit<F> {
     // --- Ensure we can decompose in (positive) 16 bits ---
     let upper_bound = F::from(2_u32.pow(16) - 1);
     assert!(value >= F::zero());
@@ -157,7 +157,7 @@
     }
 }
 
-struct _DummyData<F: FieldExt> {
+struct DummyData<F: FieldExt> {
     dummy_input_data: Vec<Vec<InputAttribute<F>>>, // Input attributes
     dummy_permuted_input_data: Vec<Vec<InputAttribute<F>>>, // Permuted input attributes
     dummy_decision_node_paths: Vec<Vec<DecisionNode<F>>>, // Paths (decision node part only)
@@ -173,7 +173,7 @@
 /// TODO!(ryancao): add the attribute index field to `InputAttribute<F>`
 /// -- Actually, scratch the above: we might be getting rid of `attr_id`s
 /// altogether and replacing with `attr_idx` everywhere (as suggested by Ben!)
-fn _generate_dummy_data<F: FieldExt>() -> _DummyData<F> {
+fn generate_dummy_data<F: FieldExt>() -> DummyData<F> {
     // --- Get the RNG ---
     let mut rng = test_rng();
 
@@ -182,17 +182,17 @@
     // let mut dummy_permuted_input_data: Vec<Vec<InputAttribute<F>>> = vec![];
 
     // --- Generate dummy input index data ---
-    let dummy_attr_idx_data = (0..(_DUMMY_INPUT_LEN * (_TREE_HEIGHT - 1)))
+    let dummy_attr_idx_data = (0..(DUMMY_INPUT_LEN * (TREE_HEIGHT - 1)))
         .map(|x| F::from(x as u16))
         .collect_vec();
-    let _dummy_attr_idx_data = repeat_n(dummy_attr_idx_data, _NUM_DUMMY_INPUTS).collect_vec();
+    let _dummy_attr_idx_data = repeat_n(dummy_attr_idx_data, NUM_DUMMY_INPUTS).collect_vec();
 
     // --- Populate (note that we have to permute later) ---
-    for _ in 0.._NUM_DUMMY_INPUTS {
+    for _ in 0..NUM_DUMMY_INPUTS {
         // --- Generate a single copy of all the attributes ---
         let mut single_attribute_copy = vec![];
         // let mut single_permuted_attribute_copy = vec![];
-        for attr_id in 0.._DUMMY_INPUT_LEN {
+        for attr_id in 0..DUMMY_INPUT_LEN {
             let input_attribute = InputAttribute {
                 attr_id: F::from(attr_id as u16),
                 attr_val: F::from(rng.gen_range(0..(2_u16.pow(12)))),
@@ -206,7 +206,7 @@
             .clone()
             .into_iter()
             .cycle()
-            .take(single_attribute_copy.len() * (_TREE_HEIGHT - 1))
+            .take(single_attribute_copy.len() * (TREE_HEIGHT - 1))
             .collect_vec();
         // let dummy_permuted_input_datum = single_permuted_attribute_copy.clone().into_iter().cycle().take(single_permuted_attribute_copy.len() * (TREE_HEIGHT - 1)).collect_vec();
 
@@ -221,17 +221,17 @@
 
     // --- Populate decision nodes ---
     // Note that attr_id can only be in [0, DUMMY_INPUT_LEN)
-    for idx in 0.._NUM_DECISION_NODES {
+    for idx in 0..NUM_DECISION_NODES {
         let decision_node = DecisionNode {
             node_id: F::from(idx as u16),
-            attr_id: F::from(rng.gen_range(0.._DUMMY_INPUT_LEN as u16)),
+            attr_id: F::from(rng.gen_range(0..DUMMY_INPUT_LEN as u16)),
             threshold: F::from(rng.gen_range(0..(2_u16.pow(12)))),
         };
         dummy_decision_nodes.push(decision_node);
     }
 
     // --- Populate leaf nodes ---
-    for idx in _NUM_DECISION_NODES..(_NUM_DECISION_NODES + _NUM_LEAF_NODES) {
+    for idx in NUM_DECISION_NODES..(NUM_DECISION_NODES + NUM_LEAF_NODES) {
         let leaf_node = LeafNode {
             node_id: F::from(idx as u16),
             node_val: F::from(rng.gen::<u64>()),
@@ -244,7 +244,7 @@
         .clone()
         .into_iter()
         .map(|dummy_attrs| {
-            _generate_correct_path_and_permutation(
+            generate_correct_path_and_permutation(
                 &dummy_decision_nodes,
                 &dummy_leaf_nodes,
                 &dummy_attrs,
@@ -258,7 +258,7 @@
         .into_iter()
         .map(
             |PathAndPermutation {
-                 _path_decision_nodes: x,
+                 path_decision_nodes: x,
                  ..
              }| x,
         )
@@ -270,7 +270,7 @@
         .into_iter()
         .map(
             |PathAndPermutation {
-                 _ret_leaf_node: x, ..
+                 ret_leaf_node: x, ..
              }| x,
         )
         .collect_vec();
@@ -289,7 +289,7 @@
         .into_iter()
         .map(
             |PathAndPermutation {
-                 _used_input_attributes: used_input_attributes,
+                 used_input_attributes,
                  ..
              }| used_input_attributes,
         )
@@ -319,7 +319,7 @@
 
     // --- Compute multiplicities: just add the ones that are given in the returned map ---
     // TODO!(ryancao): Just use the paths already! The decision nodes are there!
-    let multiplicities: Vec<F> = vec![F::zero(); (2_u32.pow(_TREE_HEIGHT as u32) - 1) as usize];
+    let multiplicities: Vec<F> = vec![F::zero(); (2_u32.pow(TREE_HEIGHT as u32) - 1) as usize];
     let dummy_multiplicities_bin_decomp = dummy_auxiliaries
         .clone()
         .into_iter()
@@ -327,8 +327,8 @@
             multiplicities,
             |prev_multiplicities,
              PathAndPermutation {
-                 _path_decision_nodes: path_decision_nodes,
-                 _ret_leaf_node: path_leaf_node,
+                 path_decision_nodes,
+                 ret_leaf_node: path_leaf_node,
                  ..
              }| {
                 // --- TODO!(ryancao): This is so bad lol ---
@@ -350,26 +350,26 @@
         .into_iter()
         .map(|multiplicity| {
             // --- Grab the binary decomp ---
-            _generate_16_bit_unsigned_decomp(multiplicity)
+            generate_16_bit_unsigned_decomp(multiplicity)
         })
         .collect_vec();
 
     // --- Compute the binary decompositions of the differences ---
     let dummy_binary_decomp_diffs = dummy_auxiliaries
         .into_iter()
-        .map(|PathAndPermutation { _diffs: diffs, .. }| {
+        .map(|PathAndPermutation { diffs, .. }| {
             diffs
                 .into_iter()
                 .map(|diff| {
-                    let ret = _generate_16_bit_signed_decomp(diff);
-                    _check_signed_recomposition(diff, ret);
+                    let ret = generate_16_bit_signed_decomp(diff);
+                    check_signed_recomposition(diff, ret);
                     ret
                 })
                 .collect_vec()
         })
         .collect_vec();
 
-    _DummyData {
+    DummyData {
         dummy_input_data,
         dummy_permuted_input_data,
         dummy_decision_node_paths,
@@ -382,7 +382,7 @@
 }
 
 /// Gets the sign bit (0 for positive, 1 for negative) and abs value
-fn _get_sign_bit_and_abs_value<F: FieldExt>(value: F) -> (F, F) {
+fn get_sign_bit_and_abs_value<F: FieldExt>(value: F) -> (F, F) {
     let upper_bound = F::from(2_u32.pow(16) - 1);
     let sign_bit = if value > upper_bound {
         F::one()
@@ -398,8 +398,8 @@
 }
 
 /// Computes the recomposition of the bits within `decomp` and checks
-fn _check_signed_recomposition<F: FieldExt>(actual_value: F, decomp: BinDecomp16Bit<F>) -> bool {
-    let (sign_bit, _) = _get_sign_bit_and_abs_value(actual_value);
+fn check_signed_recomposition<F: FieldExt>(actual_value: F, decomp: BinDecomp16Bit<F>) -> bool {
+    let (sign_bit, _) = get_sign_bit_and_abs_value(actual_value);
     let mut total = F::zero();
 
     // --- Perform recomposition of non-sign bits ---
@@ -438,7 +438,7 @@
     DenseMle<F, LeafNode<F>>,
 ) {
     // --- First generate the dummy data ---
-    let _DummyData {
+    let DummyData {
         // dummy_attr_idx_data,
         dummy_input_data,
         // dummy_permutation_indices,
@@ -449,55 +449,48 @@
         dummy_multiplicities_bin_decomp,
         dummy_decision_nodes,
         dummy_leaf_nodes,
-    } = _generate_dummy_data::<F>();
+    } = generate_dummy_data::<F>();
 
     // --- Generate MLEs for each ---
     // TODO!(ryancao): Change this into batched form
     // let dummy_attr_idx_data_mle = DenseMle::<_, F>::new(dummy_attr_idx_data[0].clone());
-    let dummy_input_data_mle = dummy_input_data[0]
+    let dummy_input_data_mle = DenseMle::new_from_iter(dummy_input_data[0]
         .clone()
         .into_iter()
-        .map(InputAttribute::from)
-        .collect::<DenseMle<F, InputAttribute<F>>>();
+        .map(InputAttribute::from), LayerId::Input, None);
     // let dummy_permutation_indices_mle = DenseMle::<_, F>::new(dummy_permutation_indices[0].clone());
     let dummy_permuted_input_data_mle = dummy_permuted_input_data
-        .iter().map(|datum| datum
+        .iter().map(|datum| DenseMle::new_from_iter(datum
             .clone()
             .into_iter()
-            .map(InputAttribute::from)
-            .collect::<DenseMle<F, InputAttribute<F>>>()).collect();
+            .map(InputAttribute::from), LayerId::Input, None)).collect();
     let dummy_decision_node_paths_mle = dummy_decision_node_paths
         .iter()
         .map(|path|
-            path
+            DenseMle::new_from_iter(path
             .clone()
-            .into_iter()
-            .collect::<DenseMle<F, DecisionNode<F>>>())
+            .into_iter(), LayerId::Input, None))
         .collect();
     let dummy_leaf_node_paths_mle = dummy_leaf_node_paths
         .into_iter()
-        .map(|path| [path].into_iter().collect::<DenseMle<F, LeafNode<F>>>())
+        .map(|path| DenseMle::new_from_iter([path].into_iter(), LayerId::Input, None))
         .collect();
-    let dummy_binary_decomp_diffs_mle = dummy_binary_decomp_diffs[0]
+    let dummy_binary_decomp_diffs_mle = DenseMle::new_from_iter(dummy_binary_decomp_diffs[0]
         .clone()
         .into_iter()
-        .map(BinDecomp16Bit::from)
-        .collect::<DenseMle<F, BinDecomp16Bit<F>>>();
-    let dummy_multiplicities_bin_decomp_mle = dummy_multiplicities_bin_decomp
+        .map(BinDecomp16Bit::from), LayerId::Input, None);
+    let dummy_multiplicities_bin_decomp_mle = DenseMle::new_from_iter(dummy_multiplicities_bin_decomp
         .clone()
         .into_iter()
-        .map(BinDecomp16Bit::from)
-        .collect::<DenseMle<F, BinDecomp16Bit<F>>>();
-    let dummy_decision_nodes_mle = dummy_decision_nodes
+        .map(BinDecomp16Bit::from), LayerId::Input, None);
+    let dummy_decision_nodes_mle = DenseMle::new_from_iter(dummy_decision_nodes
         .clone()
         .into_iter()
-        .map(DecisionNode::from)
-        .collect::<DenseMle<F, DecisionNode<F>>>();
-    let dummy_leaf_nodes_mle = dummy_leaf_nodes
+        .map(DecisionNode::from), LayerId::Input, None);
+    let dummy_leaf_nodes_mle = DenseMle::new_from_iter(dummy_leaf_nodes
         .clone()
         .into_iter()
-        .map(LeafNode::from)
-        .collect::<DenseMle<F, LeafNode<F>>>();
+        .map(LeafNode::from), LayerId::Input, None);
 
     (
         // dummy_attr_idx_data_mle,
@@ -513,22 +506,22 @@
     )
 }
 
-pub(crate) struct _DummyMles<F: FieldExt> {
+pub(crate) struct DummyMles<F: FieldExt> {
     pub(crate) dummy_input_data_mle: DenseMle<F, InputAttribute<F>>,
     pub(crate) dummy_permuted_input_data_mle: DenseMle<F, InputAttribute<F>>,
     pub(crate) dummy_decision_node_paths_mle: DenseMle<F, DecisionNode<F>>,
     pub(crate) dummy_leaf_node_paths_mle: DenseMle<F, LeafNode<F>>,
     pub(crate) dummy_binary_decomp_diffs_mle: DenseMle<F, BinDecomp16Bit<F>>,
     pub(crate) dummy_multiplicities_bin_decomp_mle: DenseMle<F, BinDecomp16Bit<F>>,
-    pub(crate) _dummy_decision_nodes_mle: DenseMle<F, DecisionNode<F>>,
-    pub(crate) _dummy_leaf_nodes_mle: DenseMle<F, LeafNode<F>>,
+    pub(crate) dummy_decision_nodes_mle: DenseMle<F, DecisionNode<F>>,
+    pub(crate) dummy_leaf_nodes_mle: DenseMle<F, LeafNode<F>>,
 }
 
 /// Takes the above dummy data from `generate_dummy_data()` and converts
 /// into MLE form factor.
-pub(crate) fn _generate_dummy_mles<F: FieldExt>() -> _DummyMles<F> {
+pub(crate) fn generate_dummy_mles<F: FieldExt>() -> DummyMles<F> {
     // --- First generate the dummy data ---
-    let _DummyData {
+    let DummyData {
         dummy_input_data,
         dummy_permuted_input_data,
         dummy_decision_node_paths,
@@ -537,52 +530,11 @@
         dummy_multiplicities_bin_decomp,
         dummy_decision_nodes,
         dummy_leaf_nodes,
-    } = _generate_dummy_data::<F>();
+    } = generate_dummy_data::<F>();
 
     // --- Generate MLEs for each ---
     // TODO!(ryancao): Change this into batched form
     // let dummy_attr_idx_data_mle = DenseMle::<_, F>::new(dummy_attr_idx_data[0].clone());
-<<<<<<< HEAD
-    let dummy_input_data_mle = dummy_input_data[0]
-        .clone()
-        .into_iter()
-        .map(InputAttribute::from)
-        .collect::<DenseMle<F, InputAttribute<F>>>();
-    // let dummy_permutation_indices_mle = DenseMle::<_, F>::new(dummy_permutation_indices[0].clone());
-    let dummy_permuted_input_data_mle = dummy_permuted_input_data[0]
-        .clone()
-        .into_iter()
-        .map(InputAttribute::from)
-        .collect::<DenseMle<F, InputAttribute<F>>>();
-    let dummy_decision_node_paths_mle = dummy_decision_node_paths[0]
-        .clone()
-        .into_iter()
-        .map(DecisionNode::from)
-        .collect::<DenseMle<F, DecisionNode<F>>>();
-    let dummy_leaf_node_paths_mle = vec![dummy_leaf_node_paths[0]]
-        .into_iter()
-        .map(LeafNode::from)
-        .collect::<DenseMle<F, LeafNode<F>>>();
-    let dummy_binary_decomp_diffs_mle = dummy_binary_decomp_diffs[0]
-        .clone()
-        .into_iter()
-        .map(BinDecomp16Bit::from)
-        .collect::<DenseMle<F, BinDecomp16Bit<F>>>();
-    let dummy_multiplicities_bin_decomp_mle = dummy_multiplicities_bin_decomp
-        .into_iter()
-        .map(BinDecomp16Bit::from)
-        .collect::<DenseMle<F, BinDecomp16Bit<F>>>();
-    let dummy_decision_nodes_mle = dummy_decision_nodes
-        .into_iter()
-        .map(DecisionNode::from)
-        .collect::<DenseMle<F, DecisionNode<F>>>();
-    let dummy_leaf_nodes_mle = dummy_leaf_nodes
-        .into_iter()
-        .map(LeafNode::from)
-        .collect::<DenseMle<F, LeafNode<F>>>();
-
-    _DummyMles {
-=======
     let dummy_input_data_mle = DenseMle::new_from_iter(
         dummy_input_data[0]
             .clone()
@@ -639,17 +591,16 @@
         LayerId::Input,
         None,
     );
-    (
-        // dummy_attr_idx_data_mle,
->>>>>>> 8d9db647
+
+    DummyMles {        // dummy_attr_idx_data_mle,
         dummy_input_data_mle,
         dummy_permuted_input_data_mle,
         dummy_decision_node_paths_mle,
         dummy_leaf_node_paths_mle,
         dummy_binary_decomp_diffs_mle,
         dummy_multiplicities_bin_decomp_mle,
-        _dummy_decision_nodes_mle: dummy_decision_nodes_mle,
-        _dummy_leaf_nodes_mle: dummy_leaf_nodes_mle,
+        dummy_decision_nodes_mle,
+        dummy_leaf_nodes_mle,
     }
 }
 
@@ -679,18 +630,18 @@
     #[test]
     fn dummy_bits_are_binary_test() {
         // --- First generate the dummy data ---
-        let _DummyData {
+        let DummyData {
             dummy_binary_decomp_diffs,
             dummy_multiplicities_bin_decomp,
             ..
-        } = _generate_dummy_data::<Fr>();
+        } = generate_dummy_data::<Fr>();
 
         // --- Checks that all the (diff) bits are either zero or one ---
         dummy_binary_decomp_diffs
             .into_iter()
             .for_each(|per_input_dummy_binary_decomp_diffs| {
                 // --- We should have exactly TREE_HEIGHT - 1 diffs/decomps ---
-                assert!(per_input_dummy_binary_decomp_diffs.len() == _TREE_HEIGHT - 1);
+                assert!(per_input_dummy_binary_decomp_diffs.len() == TREE_HEIGHT - 1);
 
                 per_input_dummy_binary_decomp_diffs.into_iter().for_each(
                     |dummy_binary_decomp_diff| {
@@ -704,7 +655,7 @@
         // --- Checks the same for the multiplicity binary decompositions ---
         assert!(
             dummy_multiplicities_bin_decomp.len()
-                == (_NUM_DECISION_NODES + _NUM_LEAF_NODES) as usize
+                == (NUM_DECISION_NODES + NUM_LEAF_NODES) as usize
         );
         dummy_multiplicities_bin_decomp
             .into_iter()
@@ -731,14 +682,14 @@
         let mut beta = BetaTable::new(layer_claim.clone()).unwrap();
         beta.table.index_mle_indices(0);
 
-        let _DummyMles {
+        let DummyMles {
             dummy_binary_decomp_diffs_mle,
             ..
-        } = _generate_dummy_mles::<Fr>();
+        } = generate_dummy_mles::<Fr>();
 
         // --- Grab the bin decomp MLE ---
         let first_bin_decomp_bit_mle: Vec<DenseMleRef<Fr>> =
-            dummy_binary_decomp_diffs_mle._mle_bit_refs();
+            dummy_binary_decomp_diffs_mle.mle_bit_refs();
         let first_bin_decomp_bit_expr =
             ExpressionStandard::Mle(first_bin_decomp_bit_mle[0].clone());
 
@@ -790,14 +741,14 @@
         let mut beta = BetaTable::new(layer_claim.clone()).unwrap();
         beta.table.index_mle_indices(0);
 
-        let _DummyMles {
+        let DummyMles {
             dummy_multiplicities_bin_decomp_mle,
             ..
-        } = _generate_dummy_mles::<Fr>();
+        } = generate_dummy_mles::<Fr>();
 
         // --- Grab the bin decomp MLE ---
         let first_bin_decomp_bit_mle: Vec<DenseMleRef<Fr>> =
-            dummy_multiplicities_bin_decomp_mle._mle_bit_refs();
+            dummy_multiplicities_bin_decomp_mle.mle_bit_refs();
         let first_bin_decomp_bit_expr =
             ExpressionStandard::Mle(first_bin_decomp_bit_mle[0].clone());
 
@@ -853,12 +804,12 @@
     #[test]
     fn dummy_binary_recomp_test() {
         // --- First generate the dummy data ---
-        let _DummyData {
+        let DummyData {
             dummy_permuted_input_data,
             dummy_decision_node_paths,
             dummy_binary_decomp_diffs,
             ..
-        } = _generate_dummy_data::<Fr>();
+        } = generate_dummy_data::<Fr>();
 
         // --- Grab the attr vals from the permuted inputs ---
         let permuted_attr_vals = dummy_permuted_input_data
@@ -866,7 +817,7 @@
             .map(|input_attributes| {
                 // Dummy inputs should always have length `original_len * tree_height - 1`
                 // from duplication
-                assert!(input_attributes.len() == _DUMMY_INPUT_LEN * (_TREE_HEIGHT - 1));
+                assert!(input_attributes.len() == DUMMY_INPUT_LEN * (TREE_HEIGHT - 1));
 
                 // Just extract the attribute vals
                 input_attributes
@@ -881,7 +832,7 @@
             .into_iter()
             .map(|dummy_decision_node_path| {
                 // Paths should always be length TREE_HEIGHT - 1
-                assert!(dummy_decision_node_path.len() == _TREE_HEIGHT - 1);
+                assert!(dummy_decision_node_path.len() == TREE_HEIGHT - 1);
 
                 dummy_decision_node_path
                     .into_iter()
@@ -893,7 +844,7 @@
         // --- Slice the permuted inputs to match the path node length ---
         let permuted_attr_vals = permuted_attr_vals
             .into_iter()
-            .map(|single_input_attr_vals| single_input_attr_vals[.._TREE_HEIGHT - 1].to_vec())
+            .map(|single_input_attr_vals| single_input_attr_vals[..TREE_HEIGHT - 1].to_vec())
             .collect_vec();
 
         // --- Compute diffs ---
@@ -918,7 +869,7 @@
                 assert!(input_binary_decomp_diffs.len() == input_diffs.len());
                 zip(input_binary_decomp_diffs, input_diffs).for_each(
                     |(binary_decomp_diff, diff)| {
-                        _check_signed_recomposition(diff, binary_decomp_diff);
+                        check_signed_recomposition(diff, binary_decomp_diff);
                     },
                 );
             },
@@ -944,21 +895,21 @@
         );
         let mut beta = BetaTable::new(layer_claim).unwrap();
         beta.table.index_mle_indices(0);
-        let _DummyMles {
+        let DummyMles {
             dummy_permuted_input_data_mle,
             dummy_decision_node_paths_mle,
             dummy_binary_decomp_diffs_mle,
             ..
-        } = _generate_dummy_mles::<Fr>();
+        } = generate_dummy_mles::<Fr>();
 
         // --- Grab the bin decomp MLEs and associated expressions ---
-        let bin_decomp_mles: Vec<DenseMleRef<Fr>> = dummy_binary_decomp_diffs_mle._mle_bit_refs();
+        let bin_decomp_mles: Vec<DenseMleRef<Fr>> = dummy_binary_decomp_diffs_mle.mle_bit_refs();
 
         // --- Grab the things necessary to compute the diff (the permuted input and thresholds) ---
-        let threshold_mle: DenseMleRef<Fr> = dummy_decision_node_paths_mle._threshold();
+        let threshold_mle: DenseMleRef<Fr> = dummy_decision_node_paths_mle.threshold();
         let threshold_mle_expr = ExpressionStandard::Mle(threshold_mle.clone());
         let permuted_input_values_mle: DenseMleRef<Fr> =
-            dummy_permuted_input_data_mle._attr_val(Some(threshold_mle.num_vars()));
+            dummy_permuted_input_data_mle.attr_val(Some(threshold_mle.num_vars()));
         let permuted_input_values_mle_expr = ExpressionStandard::Mle(permuted_input_values_mle);
 
         // --- For debugging ---
@@ -1067,10 +1018,10 @@
     /// - Then we need to multiply all of them together in a binary product tree
     #[test]
     fn dummy_permutation_test() {
-        let _DummyMles {
+        let DummyMles {
             dummy_input_data_mle,
             ..
-        } = _generate_dummy_mles::<Fr>();
+        } = generate_dummy_mles::<Fr>();
 
         let mut rng = test_rng();
 
@@ -1079,9 +1030,9 @@
         let _r2: Fr = rng.gen();
 
         // --- Multiply to do packing ---
-        let dummy_attribute_id_mleref = dummy_input_data_mle._attr_id(None);
+        let dummy_attribute_id_mleref = dummy_input_data_mle.attr_id(None);
         let _dummy_attribute_id_mleref_expr = ExpressionStandard::Mle(dummy_attribute_id_mleref);
-        let dummy_attribute_val_mleref = dummy_input_data_mle._attr_val(None);
+        let dummy_attribute_val_mleref = dummy_input_data_mle.attr_val(None);
         let _dummy_attribute_val_mleref_expr = ExpressionStandard::Mle(dummy_attribute_val_mleref);
 
         // ---
