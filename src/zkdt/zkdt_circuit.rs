--- conflicted
+++ resolved
@@ -1,37 +1,9 @@
-<<<<<<< HEAD
+use crate::layer::LayerId;
 use std::{marker::PhantomData, path::Path};
-=======
-use crate::layer::LayerId;
-use crate::mle::dense::DenseMle;
-use crate::FieldExt;
->>>>>>> 8f19e0de
 
 use crate::{FieldExt, prover::GKRCircuit, transcript::poseidon_transcript::PoseidonTranscript};
 
-<<<<<<< HEAD
-///GKRCircuit that proves inference for a single decision tree
-pub struct ZKDTCircuit<F: FieldExt> {
-    _marker: PhantomData<F>,
-}
-
-impl<F: FieldExt> ZKDTCircuit<F> {
-    pub fn new(directory: &Path) -> Self {
-        todo!()
-    }
-}
-
-impl<F: FieldExt> GKRCircuit<F> for ZKDTCircuit<F> {
-    type Transcript = PoseidonTranscript<F>;
-
-    fn synthesize(&mut self) -> (crate::prover::Layers<F, Self::Transcript>, Vec<crate::prover::OutputLayer<F>>) {
-        todo!()
-    }
-}
-
-#[cfg(test)]
-mod tests {
-
-=======
+
 use ark_std::test_rng;
 use itertools::{repeat_n, Itertools};
 use rand::Rng;
@@ -47,19 +19,11 @@
 */
 
 // --- Constants ---
-const DUMMY_INPUT_LEN: usize = 1 << 5; // was 1 << 5
-pub const NUM_DUMMY_INPUTS: usize = 1 << 2;
-pub const TREE_HEIGHT: usize = 9; // was 9
+const DUMMY_INPUT_LEN: usize = 1 << 5;
+const NUM_DUMMY_INPUTS: usize = 1 << 8;
+const TREE_HEIGHT: usize = 9;
 const NUM_DECISION_NODES: u32 = 2_u32.pow(TREE_HEIGHT as u32 - 1) - 1;
 const NUM_LEAF_NODES: u32 = NUM_DECISION_NODES + 1;
-
-#[derive(Debug, Clone)]
-struct PathAndPermutation<F: FieldExt> {
-    path_decision_nodes: Vec<DecisionNode<F>>,
-    ret_leaf_node: LeafNode<F>,
-    diffs: Vec<F>,
-    used_input_attributes: Vec<InputAttribute<F>>,
-}
 
 /// - First element is the decision path nodes
 /// - Second element is the final predicted leaf node
@@ -67,10 +31,15 @@
 /// - Fourth element is the input attributes which were used during inference
 /// - Third element is the attributes used (deprecated)
 fn generate_correct_path_and_permutation<F: FieldExt>(
-    decision_nodes: &[DecisionNode<F>],
-    leaf_nodes: &[LeafNode<F>],
-    input_datum: &[InputAttribute<F>],
-) -> PathAndPermutation<F> {
+    decision_nodes: &Vec<DecisionNode<F>>,
+    leaf_nodes: &Vec<LeafNode<F>>,
+    input_datum: &Vec<InputAttribute<F>>,
+) -> (
+    Vec<DecisionNode<F>>,
+    LeafNode<F>,
+    Vec<F>,
+    Vec<InputAttribute<F>>,
+) {
     // --- Keep track of the path and permutation ---
     let mut path_decision_nodes: Vec<DecisionNode<F>> = vec![];
     let mut used_input_attributes: Vec<InputAttribute<F>> = vec![];
@@ -123,12 +92,12 @@
     // assert!(path_decision_nodes.len() == TREE_HEIGHT - 1);
 
     // (path_decision_nodes, ret_leaf_node, permuted_access_indices, diffs)
-    PathAndPermutation {
+    (
         path_decision_nodes,
         ret_leaf_node,
         diffs,
         used_input_attributes,
-    }
+    )
 }
 
 fn generate_16_bit_signed_decomp<F: FieldExt>(value: F) -> BinDecomp16Bit<F> {
@@ -205,6 +174,7 @@
     // --- Get the RNG ---
     let mut rng = test_rng();
 
+    
     // --- Generate dummy input data ---
     let mut dummy_input_data: Vec<Vec<InputAttribute<F>>> = vec![];
     // let mut dummy_permuted_input_data: Vec<Vec<InputAttribute<F>>> = vec![];
@@ -213,7 +183,7 @@
     let dummy_attr_idx_data = (0..(DUMMY_INPUT_LEN * (TREE_HEIGHT - 1)))
         .map(|x| F::from(x as u16))
         .collect_vec();
-    let _dummy_attr_idx_data = repeat_n(dummy_attr_idx_data, NUM_DUMMY_INPUTS).collect_vec();
+    let dummy_attr_idx_data = repeat_n(dummy_attr_idx_data, NUM_DUMMY_INPUTS).collect_vec();
 
     // --- Populate (note that we have to permute later) ---
     for _ in 0..NUM_DUMMY_INPUTS {
@@ -223,7 +193,7 @@
         for attr_id in 0..DUMMY_INPUT_LEN {
             let input_attribute = InputAttribute {
                 attr_id: F::from(attr_id as u16),
-                attr_val: F::from(rng.gen_range(0..(2_u16.pow(12)))),
+                attr_val: F::from(rng.gen_range(0..(2_u16.pow(12)) as u16)),
             };
             single_attribute_copy.push(input_attribute);
             // single_permuted_attribute_copy.push(input_attribute);
@@ -284,23 +254,14 @@
     let dummy_decision_node_paths = dummy_auxiliaries
         .clone()
         .into_iter()
-        .map(
-            |PathAndPermutation {
-                 path_decision_nodes: x,
-                 ..
-             }| x,
-        )
+        .map(|(x, _, _, _)| x)
         .collect_vec();
 
     // --- Collect correct leaf nodes ---
     let dummy_leaf_node_paths = dummy_auxiliaries
         .clone()
         .into_iter()
-        .map(
-            |PathAndPermutation {
-                 ret_leaf_node: x, ..
-             }| x,
-        )
+        .map(|(_, x, _, _)| x)
         .collect_vec();
 
     // --- Collect correct permutation indices ---
@@ -315,12 +276,7 @@
     let all_used_input_attributes = dummy_auxiliaries
         .clone()
         .into_iter()
-        .map(
-            |PathAndPermutation {
-                 used_input_attributes,
-                 ..
-             }| used_input_attributes,
-        )
+        .map(|(_, _, _, used_input_attributes)| used_input_attributes)
         .collect_vec();
     let dummy_permuted_input_data = zip(all_used_input_attributes, dummy_input_data.clone())
         .map(|(used_input_attributes, original_input_attributes)| {
@@ -328,6 +284,7 @@
 
             // --- Basically need to create a new vector with input attributes ---
             let ret = used_input_attributes
+                .clone()
                 .into_iter()
                 .chain(original_input_attributes.clone().into_iter().filter(|x| {
                     // --- Filter by duplicates, but remove them from the containing set ---
@@ -341,7 +298,7 @@
 
             assert_eq!(ret.len(), original_input_attributes.len());
 
-            ret
+            return ret;
         })
         .collect_vec();
 
@@ -353,14 +310,9 @@
         .into_iter()
         .fold(
             multiplicities,
-            |prev_multiplicities,
-             PathAndPermutation {
-                 path_decision_nodes,
-                 ret_leaf_node: path_leaf_node,
-                 ..
-             }| {
+            |prev_multiplicities, (path_decision_nodes, path_leaf_node, _, _)| {
                 // --- TODO!(ryancao): This is so bad lol ---
-                let mut new_multiplicities: Vec<F> = prev_multiplicities;
+                let mut new_multiplicities: Vec<F> = prev_multiplicities.clone();
 
                 // --- Just grab the node IDs from each decision node and add them to the multiplicities ---
                 path_decision_nodes.into_iter().for_each(|decision_node| {
@@ -384,8 +336,9 @@
 
     // --- Compute the binary decompositions of the differences ---
     let dummy_binary_decomp_diffs = dummy_auxiliaries
-        .into_iter()
-        .map(|PathAndPermutation { diffs, .. }| {
+        .clone()
+        .into_iter()
+        .map(|(_, _, diffs, _)| {
             diffs
                 .into_iter()
                 .map(|diff| {
@@ -397,8 +350,10 @@
         })
         .collect_vec();
 
-    DummyData {
+    (
+        // dummy_attr_idx_data,
         dummy_input_data,
+        // dummy_permutation_indices,
         dummy_permuted_input_data,
         dummy_decision_node_paths,
         dummy_leaf_node_paths,
@@ -406,7 +361,7 @@
         dummy_multiplicities_bin_decomp,
         dummy_decision_nodes,
         dummy_leaf_nodes,
-    }
+    )
 }
 
 /// Gets the sign bit (0 for positive, 1 for negative) and abs value
@@ -422,7 +377,7 @@
     } else {
         value
     };
-    (sign_bit, abs_value)
+    return (sign_bit, abs_value);
 }
 
 /// Computes the recomposition of the bits within `decomp` and checks
@@ -534,6 +489,8 @@
     )
 }
 
+
+
 pub(crate) struct DummyMles<F: FieldExt> {
     pub(crate) dummy_input_data_mle: DenseMle<F, InputAttribute<F>>,
     pub(crate) dummy_permuted_input_data_mle: DenseMle<F, InputAttribute<F>>,
@@ -632,7 +589,6 @@
     }
 }
 
-// --- Create expressions using... testing modules? ---
 #[cfg(test)]
 mod tests {
 
@@ -1065,5 +1021,4 @@
 
         // ---
     }
->>>>>>> 8f19e0de
 }