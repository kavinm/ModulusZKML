--- conflicted
+++ resolved
@@ -505,7 +505,6 @@
     /// Basic "bits are binary" test (for the diffs), but in circuit!
     #[test]
     fn circuit_dummy_bits_are_binary_test_diff() {
-        let mut rng = test_rng();
 
         let mut rng = test_rng();
 
@@ -542,17 +541,6 @@
         // --- prover message and just ensuring that both of them are zero, but really we should ---
         // --- be showing that all the evaluations match ---
         let res = evaluate_expr(&mut b_minus_b_squared.clone(), 1, 2);
-<<<<<<< HEAD
-        let other_res = evaluate_expr(&mut all_zeros_mle_expr.clone(), 1, 2);
-        assert_eq!(res.unwrap(), other_res.unwrap());
-
-        // --- TODO!(ryancao): Actually sumchecking over all of these expressions ---
-        let res_messages = dummy_sumcheck(b_minus_b_squared, &mut rng);
-        
-        let verify_res = verify_sumcheck_messages(res_messages);
-        assert!(verify_res.is_ok());
-
-=======
         let exp = evaluate_expr(&mut all_zeros_mle_expr.clone(), 1, 2);
         assert_eq!(res.unwrap(), exp.unwrap());
         
@@ -613,7 +601,6 @@
         let res_messages = dummy_sumcheck(b_minus_b_squared, &mut rng);
         let verify_res = verify_sumcheck_messages(res_messages);
         assert!(verify_res.is_ok());
->>>>>>> aae6af44
     }
 
     /// Binary recomposition test (out of circuit)
