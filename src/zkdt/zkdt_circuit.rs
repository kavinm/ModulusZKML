--- conflicted
+++ resolved
@@ -18,16 +18,9 @@
 */
 
 // --- Constants ---
-<<<<<<< HEAD
-const DUMMY_INPUT_LEN: usize = 1 << 1; // was 1 << 5
-pub const NUM_DUMMY_INPUTS: usize = 1 << 2;
-pub const TREE_HEIGHT: usize = 2; // was 9
-const NUM_DECISION_NODES: u32 = 2_u32.pow(TREE_HEIGHT as u32 - 1) - 1;
-const NUM_LEAF_NODES: u32 = NUM_DECISION_NODES + 1;
-=======
-const _DUMMY_INPUT_LEN: usize = 1 << 5;
-const _NUM_DUMMY_INPUTS: usize = 1 << 8;
-const _TREE_HEIGHT: usize = 9;
+const _DUMMY_INPUT_LEN: usize = 1 << 5; // was 1 << 5
+pub const _NUM_DUMMY_INPUTS: usize = 1 << 2;
+pub const _TREE_HEIGHT: usize = 9; // was 9
 const _NUM_DECISION_NODES: u32 = 2_u32.pow(_TREE_HEIGHT as u32 - 1) - 1;
 const _NUM_LEAF_NODES: u32 = _NUM_DECISION_NODES + 1;
 
@@ -38,7 +31,6 @@
     _diffs: Vec<F>,
     _used_input_attributes: Vec<InputAttribute<F>>,
 }
->>>>>>> aee74566
 
 /// - First element is the decision path nodes
 /// - Second element is the final predicted leaf node
@@ -431,9 +423,8 @@
     true
 }
 
-<<<<<<< HEAD
-
-pub fn generate_dummy_mles_batch<F: FieldExt>() -> (
+
+pub(crate) fn generate_dummy_mles_batch<F: FieldExt>() -> (
     // DenseMle<F, F>,
     DenseMle<F, InputAttribute<F>>,
     // DenseMle<F, F>,
@@ -446,7 +437,7 @@
     DenseMle<F, LeafNode<F>>,
 ) {
     // --- First generate the dummy data ---
-    let (
+    let _DummyData {
         // dummy_attr_idx_data,
         dummy_input_data,
         // dummy_permutation_indices,
@@ -457,7 +448,7 @@
         dummy_multiplicities_bin_decomp,
         dummy_decision_nodes,
         dummy_leaf_nodes,
-    ) = generate_dummy_data::<F>();
+    } = _generate_dummy_data::<F>();
 
     // --- Generate MLEs for each ---
     // TODO!(ryancao): Change this into batched form
@@ -518,37 +509,22 @@
         dummy_decision_nodes_mle,
         dummy_leaf_nodes_mle,
     )
-=======
-struct _DummyMles<F: FieldExt> {
-    dummy_input_data_mle: DenseMle<F, InputAttribute<F>>,
-    dummy_permuted_input_data_mle: DenseMle<F, InputAttribute<F>>,
-    dummy_decision_node_paths_mle: DenseMle<F, DecisionNode<F>>,
-    _dummy_leaf_node_paths_mle: DenseMle<F, LeafNode<F>>,
-    dummy_binary_decomp_diffs_mle: DenseMle<F, BinDecomp16Bit<F>>,
-    dummy_multiplicities_bin_decomp_mle: DenseMle<F, BinDecomp16Bit<F>>,
-    _dummy_decision_nodes_mle: DenseMle<F, DecisionNode<F>>,
-    _dummy_leaf_nodes_mle: DenseMle<F, LeafNode<F>>,
->>>>>>> aee74566
+}
+
+pub(crate) struct _DummyMles<F: FieldExt> {
+    pub(crate) dummy_input_data_mle: DenseMle<F, InputAttribute<F>>,
+    pub(crate) dummy_permuted_input_data_mle: DenseMle<F, InputAttribute<F>>,
+    pub(crate) dummy_decision_node_paths_mle: DenseMle<F, DecisionNode<F>>,
+    pub(crate) dummy_leaf_node_paths_mle: DenseMle<F, LeafNode<F>>,
+    pub(crate) dummy_binary_decomp_diffs_mle: DenseMle<F, BinDecomp16Bit<F>>,
+    pub(crate) dummy_multiplicities_bin_decomp_mle: DenseMle<F, BinDecomp16Bit<F>>,
+    pub(crate) _dummy_decision_nodes_mle: DenseMle<F, DecisionNode<F>>,
+    pub(crate) _dummy_leaf_nodes_mle: DenseMle<F, LeafNode<F>>,
 }
 
 /// Takes the above dummy data from `generate_dummy_data()` and converts
 /// into MLE form factor.
-<<<<<<< HEAD
-pub fn generate_dummy_mles<F: FieldExt>() -> (
-    // DenseMle<F, F>,
-    DenseMle<F, InputAttribute<F>>,
-    // DenseMle<F, F>,
-    DenseMle<F, InputAttribute<F>>,
-    DenseMle<F, DecisionNode<F>>,
-    DenseMle<F, LeafNode<F>>,
-    DenseMle<F, BinDecomp16Bit<F>>,
-    DenseMle<F, BinDecomp16Bit<F>>,
-    DenseMle<F, DecisionNode<F>>,
-    DenseMle<F, LeafNode<F>>,
-) {
-=======
-fn _generate_dummy_mles<F: FieldExt>() -> _DummyMles<F> {
->>>>>>> aee74566
+pub(crate) fn _generate_dummy_mles<F: FieldExt>() -> _DummyMles<F> {
     // --- First generate the dummy data ---
     let _DummyData {
         dummy_input_data,
@@ -606,7 +582,7 @@
         dummy_input_data_mle,
         dummy_permuted_input_data_mle,
         dummy_decision_node_paths_mle,
-        _dummy_leaf_node_paths_mle: dummy_leaf_node_paths_mle,
+        dummy_leaf_node_paths_mle,
         dummy_binary_decomp_diffs_mle,
         dummy_multiplicities_bin_decomp_mle,
         _dummy_decision_nodes_mle: dummy_decision_nodes_mle,
