--- conflicted
+++ resolved
@@ -19,15 +19,6 @@
 /// Used for the following components of the (circuit) input:
 /// a)
 #[derive(Copy, Debug, Clone)]
-<<<<<<< HEAD
-pub struct DecisionNode<F: FieldExt> {
-    ///The id of this node in the tree
-    pub node_id: F,
-    ///The id of the attribute this node involves
-    pub attr_id: F,
-    ///The treshold of this node
-    pub threshold: F,
-=======
 pub(crate) struct DecisionNode<F: FieldExt> {
     ///The id of this node in the tree
     pub(crate) node_id: F,
@@ -35,45 +26,27 @@
     pub(crate) attr_id: F,
     ///The treshold of this node
     pub(crate) threshold: F,
->>>>>>> 8f19e0de
 }
 
 #[derive(Copy, Debug, Clone)]
 ///The Leafs of the tree
-<<<<<<< HEAD
-pub struct LeafNode<F: FieldExt> {
-    ///The id of this leaf in the tree
-    pub node_id: F,
-    ///The value of this leaf
-    pub node_val: F,
-=======
 pub(crate) struct LeafNode<F: FieldExt> {
     ///The id of this leaf in the tree
     pub(crate) node_id: F,
     ///The value of this leaf
     pub(crate) node_val: F,
->>>>>>> 8f19e0de
 }
 
 /// --- 16-bit binary decomposition ---
 /// Used for the following components of the (circuit) input:
 /// a) The binary decomposition of the path node hints (i.e. x.val - path_x.thr)
 /// b) The binary decomposition of the multiplicity coefficients $c_j$
-<<<<<<< HEAD
 #[derive(Copy, Debug, Clone, PartialEq)]
 pub struct BinDecomp16Bit<F: FieldExt> {
     ///The 16 bits that make up this decomposition
     ///
     /// Should all be 1 or 0
     pub bits: [F; 16],
-=======
-#[derive(Copy, Debug, Clone)]
-pub(crate) struct BinDecomp16Bit<F: FieldExt> {
-    ///The 16 bits that make up this decomposition
-    ///
-    /// Should all be 1 or 0
-    pub(crate) bits: [F; 16],
->>>>>>> 8f19e0de
 }
 
 /// --- Input element to the tree, i.e. a list of input attributes ---
@@ -81,21 +54,12 @@
 /// a) The actual input attributes, i.e. x
 /// b) The permuted input attributes, i.e. \bar{x}
 #[derive(Copy, Debug, Clone, PartialEq)]
-<<<<<<< HEAD
-pub struct InputAttribute<F: FieldExt> {
-    // pub attr_idx: F,
-    ///The attr id of this input
-    pub attr_id: F,
-    ///The threshold value of this input
-    pub attr_val: F,
-=======
 pub(crate) struct InputAttribute<F: FieldExt> {
     // pub attr_idx: F,
     ///The attr id of this input
     pub(crate) attr_id: F,
     ///The threshold value of this input
     pub(crate) attr_val: F,
->>>>>>> 8f19e0de
 }
 
 // --- Just an enumeration of, uh, stuff...? ---
@@ -514,11 +478,7 @@
                 .flatten()
                 .chain(
                     std::iter::once(MleIndex::Fixed(true))
-<<<<<<< HEAD
-.chain(repeat_n(
-=======
                         .chain(repeat_n(
->>>>>>> 8f19e0de
                             MleIndex::Fixed(false),
                             self.num_vars() - 1 - num_vars,
                         ))
