--- conflicted
+++ resolved
@@ -1,20 +1,13 @@
-<<<<<<< HEAD
+//!The LayerBuilders that build the ZKDT Circuit
+
 use itertools::Itertools;
-use crate::expression::{Expression, ExpressionStandard};
+
+use crate::expression::{ExpressionStandard, Expression};
 use crate::layer::{LayerBuilder, LayerId};
 use crate::mle::dense::{DenseMle, Tuple2};
 use crate::mle::{zero::ZeroMleRef, Mle, MleIndex};
 use crate::FieldExt;
 use super::structs::{BinDecomp16Bit, InputAttribute, DecisionNode, LeafNode};
-=======
-//!The LayerBuilders that build the ZKDT Circuit
-
-use crate::expression::ExpressionStandard;
-use crate::layer::{LayerBuilder, LayerId};
-use crate::mle::dense::{DenseMle, Tuple2};
-use crate::mle::{Mle, MleIndex};
-use crate::FieldExt;
->>>>>>> aee74566
 
 struct ProductTreeBuilder<F: FieldExt> {
     mle: DenseMle<F, Tuple2<F>>,
@@ -34,7 +27,6 @@
             .into_iter()
             .map(|(first, second)| first * second)
             .collect();
-<<<<<<< HEAD
         flat_mle.add_prefix_bits(prefix_bits);
         flat_mle.define_layer_id(id);
         flat_mle
@@ -53,8 +45,8 @@
     type Successor = DenseMle<F, F>;
 
     fn build_expression(&self) -> ExpressionStandard<F> {
-        ExpressionStandard::Mle(self.mle_input.attr_id(Some(self.tree_height))) - 
-        ExpressionStandard::Mle(self.mle_path.attr_id())
+        ExpressionStandard::Mle(self.mle_input._attr_id(Some(self.tree_height))) - 
+        ExpressionStandard::Mle(self.mle_path._attr_id())
     }
 
     fn next_layer(&self, id: LayerId, prefix_bits: Option<Vec<MleIndex<F>>>) -> Self::Successor {
@@ -74,7 +66,7 @@
 
 impl<F: FieldExt> AttributeConsistencyBuilder<F> {
     /// create new halfed multiplied mle
-    pub fn new(
+    pub(crate) fn new(
         mle_input: DenseMle<F, InputAttribute<F>>,
         mle_path: DenseMle<F, DecisionNode<F>>,
         tree_height: usize
@@ -249,12 +241,12 @@
 impl<F: FieldExt> LayerBuilder<F> for BitExponentiationBuilder<F> {
     type Successor = DenseMle<F, F>;
     fn build_expression(&self) -> ExpressionStandard<F> {
-        let b_ij = self.bin_decomp.mle_bit_refs()[15-self.bit_index].clone();
+        let b_ij = self.bin_decomp._mle_bit_refs()[15-self.bit_index].clone();
         ExpressionStandard::Sum(Box::new(ExpressionStandard::products(vec![self.r_minus_x_power.mle_ref(), b_ij.clone()])),
                                 Box::new(ExpressionStandard::Constant(F::one()) - ExpressionStandard::Mle(b_ij)))
     }
     fn next_layer(&self, id: LayerId, prefix_bits: Option<Vec<MleIndex<F>>>) -> Self::Successor {
-        let b_ij = self.bin_decomp.mle_bit_refs()[15-self.bit_index].clone();
+        let b_ij = self.bin_decomp._mle_bit_refs()[15-self.bit_index].clone();
         let mut bit_expoed: DenseMle<F, F> = self.r_minus_x_power
             .clone()
             .into_iter()
@@ -271,7 +263,7 @@
 
 impl<F: FieldExt> BitExponentiationBuilder<F> {
     /// create new leaf node packed
-    pub fn new(
+    pub(crate) fn new(
         bin_decomp: DenseMle<F, BinDecomp16Bit<F>>,
         bit_index: usize,
         r_minus_x_power: DenseMle<F, F>,
@@ -337,8 +329,8 @@
 
     // expressions = r - (x.node_id + r_packing * x.node_val)
     fn build_expression(&self) -> ExpressionStandard<F> {
-        ExpressionStandard::Constant(self.r) - (ExpressionStandard::Mle(self.mle.node_id()) + 
-        ExpressionStandard::Scaled(Box::new(ExpressionStandard::Mle(self.mle.node_val())), self.r_packing))
+        ExpressionStandard::Constant(self.r) - (ExpressionStandard::Mle(self.mle._node_id()) + 
+        ExpressionStandard::Scaled(Box::new(ExpressionStandard::Mle(self.mle._node_val())), self.r_packing))
     }
 
     fn next_layer(&self, id: LayerId, prefix_bits: Option<Vec<MleIndex<F>>>) -> Self::Successor {
@@ -354,7 +346,7 @@
 
 impl<F: FieldExt> LeafPackingBuilder<F> {
     /// create new leaf node packed
-    pub fn new(
+    pub(crate) fn new(
         mle: DenseMle<F, LeafNode<F>>,
         r: F,
         r_packing: F
@@ -377,9 +369,9 @@
 
     // expressions = r - (x.node_id + r_packing[0] * x.attr_id + r_packing[1] * x.threshold)
     fn build_expression(&self) -> ExpressionStandard<F> {
-        ExpressionStandard::Constant(self.r) - (ExpressionStandard::Mle(self.mle.node_id()) + 
-        ExpressionStandard::Scaled(Box::new(ExpressionStandard::Mle(self.mle.attr_id())), self.r_packings.0) + 
-        ExpressionStandard::Scaled(Box::new(ExpressionStandard::Mle(self.mle.threshold())), self.r_packings.1))
+        ExpressionStandard::Constant(self.r) - (ExpressionStandard::Mle(self.mle._node_id()) + 
+        ExpressionStandard::Scaled(Box::new(ExpressionStandard::Mle(self.mle._attr_id())), self.r_packings.0) + 
+        ExpressionStandard::Scaled(Box::new(ExpressionStandard::Mle(self.mle._threshold())), self.r_packings.1))
     }
 
     fn next_layer(&self, id: LayerId, prefix_bits: Option<Vec<MleIndex<F>>>) -> Self::Successor {
@@ -395,7 +387,7 @@
 
 impl<F: FieldExt> DecisionPackingBuilder<F> {
     /// create new decision node packed
-    pub fn new(
+    pub(crate) fn new(
         mle: DenseMle<F, DecisionNode<F>>,
         r: F,
         r_packings: (F, F)
@@ -417,19 +409,16 @@
 
     // expressions = r - (x.attr_id + r_packing * x.attr_val)
     fn build_expression(&self) -> ExpressionStandard<F> {
-        ExpressionStandard::Constant(self.r) - (ExpressionStandard::Mle(self.mle.attr_id(None)) + 
-        ExpressionStandard::Scaled(Box::new(ExpressionStandard::Mle(self.mle.attr_val(None))), self.r_packing))
+        ExpressionStandard::Constant(self.r) - (ExpressionStandard::Mle(self.mle._attr_id(None)) + 
+        ExpressionStandard::Scaled(Box::new(ExpressionStandard::Mle(self.mle._attr_val(None))), self.r_packing))
     }
 
     fn next_layer(&self, id: LayerId, prefix_bits: Option<Vec<MleIndex<F>>>) -> Self::Successor {
         let mut flat_mle:DenseMle<F, F> = self.mle.into_iter().map(|(id, val)| self.r - (id + self.r_packing * val)).collect();
-=======
->>>>>>> aee74566
         flat_mle.add_prefix_bits(prefix_bits);
         flat_mle.define_layer_id(id);
         flat_mle
     }
-<<<<<<< HEAD
 }
 
 struct BinaryDecompBuilder<F: FieldExt> {
@@ -441,7 +430,7 @@
 
     // Returns an expression that checks if the bits are binary.
     fn build_expression(&self) -> ExpressionStandard<F> {
-        let decomp_bit_mle = self.mle.mle_bit_refs();
+        let decomp_bit_mle = self.mle._mle_bit_refs();
         let expressions = decomp_bit_mle
             .into_iter()
             .map(|bit| {
@@ -473,7 +462,7 @@
 #[cfg(test)]
 mod tests {
     use super::*;
-    use crate::{mle::{dense::DenseMle, MleRef}, zkdt::zkdt_circuit::{generate_dummy_mles, NUM_DUMMY_INPUTS, TREE_HEIGHT, generate_dummy_mles_batch}};
+    use crate::{mle::{dense::DenseMle, MleRef}, zkdt::zkdt_circuit::{_generate_dummy_mles, _NUM_DUMMY_INPUTS, _TREE_HEIGHT, generate_dummy_mles_batch, _DummyMles}};
     use ark_bn254::Fr;
     use ark_ff::Field;
     use ark_std::log2;
@@ -506,9 +495,9 @@
 
     #[test]
     fn test_binary_decomp_builder() {
-        let (_, _, _, _, dummy_binary_decomp_diffs_mle, _, _, _) = generate_dummy_mles::<Fr>();
-
-        let first_bin_decomp_bit_mle = dummy_binary_decomp_diffs_mle.mle_bit_refs();
+        let _DummyMles {dummy_binary_decomp_diffs_mle, ..} = _generate_dummy_mles::<Fr>();
+
+        let first_bin_decomp_bit_mle = dummy_binary_decomp_diffs_mle._mle_bit_refs();
         let _first_bin_decomp_bit_expr =
             ExpressionStandard::Mle(first_bin_decomp_bit_mle[0].clone());
 
@@ -529,9 +518,7 @@
         // const DUMMY_INPUT_LEN: usize = 1 << 1;
         // const TREE_HEIGHT: usize = 2;
 
-        let (dummy_input_data_mle,
-            _dummy_permuted_input_data_mle,
-            _, _, _, _, _, _) = generate_dummy_mles::<Fr>();
+        let _DummyMles {dummy_input_data_mle, ..} = _generate_dummy_mles::<Fr>();
 
         let (r, r_packing) = (Fr::from(3), Fr::from(5));
         let input_packing_builder = InputPackingBuilder{
@@ -543,9 +530,9 @@
         println!("layer expression: {:?}", input_packed_expression);
 
         let next_layer = input_packing_builder.next_layer(LayerId::Layer(0), None);
-        let next_layer_should_be = dummy_input_data_mle.attr_id(None).bookkeeping_table
+        let next_layer_should_be = dummy_input_data_mle._attr_id(None).bookkeeping_table
                             .clone().iter()
-                            .zip(dummy_input_data_mle.attr_val(None).bookkeeping_table.clone().iter())
+                            .zip(dummy_input_data_mle._attr_val(None).bookkeeping_table.clone().iter())
                             .map(|(a, b)| {r - (a + &(r_packing * b))})
                             .collect_vec();
        
@@ -568,7 +555,7 @@
         // const DUMMY_INPUT_LEN: usize = 1 << 1;
         // const TREE_HEIGHT: usize = 2;
 
-        let (_,_, dummy_decision_node_paths_mle, _, _, _, _, _) = generate_dummy_mles::<Fr>();
+        let _DummyMles {dummy_decision_node_paths_mle, ..} = _generate_dummy_mles::<Fr>();
 
         let (r, r_packings) = (Fr::from(3), (Fr::from(5), Fr::from(4)));
         let input_packing_builder = DecisionPackingBuilder{
@@ -580,10 +567,10 @@
         println!("layer expression: {:?}", input_packed_expression);
 
         let next_layer = input_packing_builder.next_layer(LayerId::Layer(0), None);
-        let next_layer_should_be = dummy_decision_node_paths_mle.node_id().bookkeeping_table
+        let next_layer_should_be = dummy_decision_node_paths_mle._node_id().bookkeeping_table
                             .clone().iter()
-                            .zip(dummy_decision_node_paths_mle.attr_id().bookkeeping_table.clone().iter())
-                            .zip(dummy_decision_node_paths_mle.threshold().bookkeeping_table.clone().iter())
+                            .zip(dummy_decision_node_paths_mle._attr_id().bookkeeping_table.clone().iter())
+                            .zip(dummy_decision_node_paths_mle._threshold().bookkeeping_table.clone().iter())
                             .map(|((a, b), c)| {r - (a + &(r_packings.0 * b) + &(r_packings.1 * c))})
                             .collect_vec();
        
@@ -607,7 +594,7 @@
         // const DUMMY_INPUT_LEN: usize = 1 << 1;
         // const TREE_HEIGHT: usize = 2;
 
-        let (_,_, _, dummy_leaf_node_paths_mle, _, _, _, _) = generate_dummy_mles::<Fr>();
+        let _DummyMles {dummy_leaf_node_paths_mle, ..} = _generate_dummy_mles::<Fr>();
 
         let (r, r_packing) = (Fr::from(3), Fr::from(5));
         let input_packing_builder = LeafPackingBuilder{
@@ -619,9 +606,9 @@
         println!("layer expression: {:?}", input_packed_expression);
 
         let next_layer = input_packing_builder.next_layer(LayerId::Layer(0), None);
-        let next_layer_should_be = dummy_leaf_node_paths_mle.node_id().bookkeeping_table
+        let next_layer_should_be = dummy_leaf_node_paths_mle._node_id().bookkeeping_table
                             .clone().iter()
-                            .zip(dummy_leaf_node_paths_mle.node_val().bookkeeping_table.clone().iter())
+                            .zip(dummy_leaf_node_paths_mle._node_val().bookkeeping_table.clone().iter())
                             .map(|(a, b)| {r - (a + &(r_packing * b))})
                             .collect_vec();
        
@@ -914,7 +901,7 @@
         // ------ NEXT LAYER ID: 20 ------
 
         let mut exponentiated_nodes = prev_prod.clone();
-        for i in 0..TREE_HEIGHT {
+        for i in 0.._TREE_HEIGHT {
             let prod_builder = SplitProductBuilder {
                 mle: exponentiated_nodes
             };
@@ -950,9 +937,9 @@
         // r-x: 1 layer
         // literally 3 layers + log2(TREE_HEIGHT * NUM_DUMMY_INPUTS) layers for final product (binary product)
 
-        let mut prev_prod_x_path_packed: DenseMle<Fr, Fr> = [Fr::from(1); TREE_HEIGHT].into_iter().collect::<DenseMle<Fr, Fr>>();
-
-        for i in 0..NUM_DUMMY_INPUTS {
+        let mut prev_prod_x_path_packed: DenseMle<Fr, Fr> = [Fr::from(1); _TREE_HEIGHT].into_iter().collect::<DenseMle<Fr, Fr>>();
+
+        for i in 0.._NUM_DUMMY_INPUTS {
 
             // PATH: decision nodes packing
             let decision_path_packing_builder = DecisionPackingBuilder{
@@ -1057,7 +1044,7 @@
 
         // dbg!(&path_exponentiated, "path exponentiated");
 
-        for _ in 0..log2(TREE_HEIGHT) {
+        for _ in 0..log2(_TREE_HEIGHT) {
             let prod_builder = SplitProductBuilder {
                 mle: path_exponentiated
             };
@@ -1078,6 +1065,4 @@
         println!("multi SET!!")
     }
 
-=======
->>>>>>> aee74566
 }