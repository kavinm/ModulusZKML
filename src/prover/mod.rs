//!Module that orchestrates creating a GKR Proof

use std::collections::HashMap;

use crate::{
    layer::{
        claims::aggregate_claims, claims::verify_aggragate_claim, Claim, GKRLayer, Layer,
        LayerBuilder, LayerError, LayerId,
    },
    mle::MleIndex,
    mle::MleRef,
    transcript::Transcript,
<<<<<<< HEAD
    FieldExt, expression::ExpressionStandard, mle::MleRef,
    zkdt::zkdt_layer::{DecisionPackingBuilder}
=======
    FieldExt,
>>>>>>> aee74566
};

// use derive_more::From;
use itertools::Itertools;
use thiserror::Error;

///Newtype for containing the list of Layers that make up the GKR circuit
pub struct Layers<F: FieldExt, Tr: Transcript<F>>(Vec<Box<dyn Layer<F, Transcript = Tr>>>);

impl<F: FieldExt, Tr: Transcript<F> + 'static> Layers<F, Tr> {
    ///Add a layer to a list of layers
    pub fn add<B: LayerBuilder<F>, L: Layer<F, Transcript = Tr> + 'static>(
        &mut self,
        new_layer: B,
    ) -> B::Successor {
        let id = LayerId::Layer(self.0.len());
        let successor = new_layer.next_layer(id.clone(), None);
        let layer = L::new(new_layer, id);
        self.0.push(Box::new(layer));
        successor
    }

    ///Add a GKRLayer to a list of layers
    pub fn add_gkr<B: LayerBuilder<F>>(&mut self, new_layer: B) -> B::Successor {
        self.add::<_, GKRLayer<_, Tr>>(new_layer)
    }

    ///Creates a new Layers
    pub fn new() -> Self {
        Self(vec![])
    }
}

impl<F: FieldExt, Tr: Transcript<F> + 'static> Default for Layers<F, Tr> {
    fn default() -> Self {
        Self::new()
    }
}

///An output layer which will have it's bits bound and then evaluated
pub type OutputLayer<F> = Box<dyn MleRef<F = F>>;

#[derive(Error, Debug, Clone)]
///Errors relating to the proving of a GKR circuit
pub enum GKRError {
    #[error("No claims were found for layer {0:?}")]
    ///No claims were found for layer
    NoClaimsForLayer(LayerId),
    #[error("Error when proving layer {0:?}: {1}")]
    ///Error when proving layer
    ErrorWhenProvingLayer(LayerId, LayerError),
    #[error("Error when verifying layer {0:?}: {1}")]
    ///Error when verifying layer
    ErrorWhenVerifyingLayer(LayerId, LayerError),
    #[error("Error when verifying output layer")]
    ///Error when verifying output layer
    ErrorWhenVerifyingOutputLayer,
}

///A proof of the sumcheck protocol; Outer vec is rounds, inner vec is evaluations
#[derive(Clone, Debug)]
pub struct SumcheckProof<F: FieldExt>(Vec<Vec<F>>);

impl<F: FieldExt> From<Vec<Vec<F>>> for SumcheckProof<F> {
    fn from(value: Vec<Vec<F>>) -> Self {
        Self(value)
    }
}

///The proof for an individual GKR layer
pub struct LayerProof<F: FieldExt, Tr: Transcript<F>> {
    sumcheck_proof: SumcheckProof<F>,
    layer: Box<dyn Layer<F, Transcript = Tr>>,
    wlx_evaluations: Vec<F>,
}

///All the elements to be passed to the verifier for the succinct non-interactive sumcheck proof
pub struct GKRProof<F: FieldExt, Tr: Transcript<F>> {
    ///The sumcheck proof of each GKR Layer, along with the fully bound expression.
    ///
    /// In reverse order (e.g. layer closest to the output layer is first)
    pub layer_sumcheck_proofs: Vec<LayerProof<F, Tr>>,
    ///All the output layers that this circuit yields
    pub output_layers: Vec<OutputLayer<F>>,
}

///A GKRCircuit ready to be proven
pub trait GKRCircuit<F: FieldExt> {
    ///The transcript this circuit uses
    type Transcript: Transcript<F>;
    ///The forward pass, defining the layer relationships and generating the layers
    fn synthesize(&mut self) -> (Layers<F, Self::Transcript>, Vec<OutputLayer<F>>);

    ///The backwards pass, creating the GKRProof
    fn prove(
        &mut self,
        transcript: &mut Self::Transcript,
    ) -> Result<GKRProof<F, Self::Transcript>, GKRError> {
        let (layers, mut output_layers) = self.synthesize();

        let mut claims: HashMap<LayerId, Vec<Claim<F>>> = HashMap::new();

        for output in output_layers.iter_mut() {
            let mut claim = None;
            let bits = output.index_mle_indices(0);
            for bit in 0..bits {
                let challenge = transcript
                    .get_challenge("Setting Output Layer Claim")
                    .unwrap();
                claim = output.fix_variable(bit, challenge);
            }

            let claim = claim.unwrap();

            let layer_id = output.get_layer_id();

            if let Some(curr_claims) = claims.get_mut(&layer_id) {
                curr_claims.push(claim);
            } else {
                claims.insert(layer_id, vec![claim]);
            }
        }

        let layer_sumcheck_proofs = layers
            .0
            .into_iter()
            .rev()
            .map(|mut layer| {
                //Aggregate claims
                let layer_id = layer.id().clone();
                let layer_claims = claims
                    .get(&layer_id)
                    .ok_or_else(|| GKRError::NoClaimsForLayer(layer_id.clone()))?;

                for claim in layer_claims {
                    transcript
                        .append_field_elements("Claimed bits to be aggregated", &claim.0)
                        .unwrap();
                    transcript
                        .append_field_element("Claimed value to be aggregated", claim.1)
                        .unwrap();
                }

                let agg_chal = transcript
                    .get_challenge("Challenge for claim aggregation")
                    .unwrap();

                let (layer_claim, wlx_evaluations) =
                    aggregate_claims(layer_claims, layer.expression(), agg_chal).unwrap();

                transcript
                    .append_field_elements("Claim Aggregation Wlx_evaluations", &wlx_evaluations)
                    .unwrap();

                let sumcheck_rounds = layer
                    .prove_rounds(layer_claim, transcript)
                    .map_err(|err| GKRError::ErrorWhenProvingLayer(layer_id.clone(), err))?;

                let other_claims = layer
                    .get_claims()
                    .map_err(|err| GKRError::ErrorWhenProvingLayer(layer_id.clone(), err))?;

                //Add the claims to the claim tracking state
                for (layer_id, claim) in other_claims {
                    if let Some(curr_claims) = claims.get_mut(&layer_id) {
                        curr_claims.push(claim);
                    } else {
                        claims.insert(layer_id, vec![claim]);
                    }
                }

                Ok(LayerProof {
                    sumcheck_proof: sumcheck_rounds,
                    layer,
                    wlx_evaluations,
                })
            })
            .try_collect()?;

        let gkr_proof = GKRProof {
            layer_sumcheck_proofs,
            output_layers,
        };

        Ok(gkr_proof)
    }

    /// Verifies the GKRProof produced by fn prove
    ///
    /// Derive randomness from constructing the Transcript from scratch
    fn verify(
        &mut self,
        transcript: &mut Self::Transcript,
        gkr_proof: GKRProof<F, Self::Transcript>,
    ) -> Result<(), GKRError> {
        let GKRProof {
            layer_sumcheck_proofs,
            output_layers,
        } = gkr_proof;

        let mut claims: HashMap<LayerId, Vec<Claim<F>>> = HashMap::new();

        for output in output_layers.iter() {
            let mle_indices = output.mle_indices();
            let mut claim_chal: Vec<F> = vec![];
            for (bit, index) in mle_indices.iter().enumerate() {
                let challenge = transcript
                    .get_challenge("Setting Output Layer Claim")
                    .unwrap();

                // assume the output layers are zero valued...
                // cannot actually do the initial step of evaluating V_1'(z) as specified in Thaler 13 page 14
                // basically checks all the challenges are correct right now
                if MleIndex::Bound(challenge, bit) != *index {
                    return Err(GKRError::ErrorWhenVerifyingOutputLayer);
                }
                claim_chal.push(challenge);
            }
            let claim = (claim_chal, F::zero());
            let layer_id = output.get_layer_id();

            if let Some(curr_claims) = claims.get_mut(&layer_id) {
                curr_claims.push(claim);
            } else {
                claims.insert(layer_id, vec![claim]);
            }
        }

        // at this point, verifier knows all the output layer's claims, it recurses down the layers.
        // each layer has an individual sumcheck proof
        for sumcheck_proof_single in layer_sumcheck_proofs {
            // for each layer check check claims are actually the first x values of init_evals

            // expression is used for the one oracle query
            let LayerProof {
                sumcheck_proof,
                mut layer,
                wlx_evaluations,
            } = sumcheck_proof_single;

            let layer_id = layer.id().clone();
            let layer_claims = claims
                .get(&layer_id)
                .ok_or_else(|| GKRError::NoClaimsForLayer(layer_id.clone()))?;

            for claim in layer_claims {
                transcript
                    .append_field_elements("Claimed bits to be aggregated", &claim.0)
                    .unwrap();
                transcript
                    .append_field_element("Claimed value to be aggregated", claim.1)
                    .unwrap();
            }

            let agg_chal = transcript
                .get_challenge("Challenge for claim aggregation")
                .unwrap();

            let prev_claim = verify_aggragate_claim(&wlx_evaluations, layer_claims, agg_chal)
                .map_err(|_err| {
                    GKRError::ErrorWhenVerifyingLayer(
                        layer_id.clone(),
                        LayerError::AggregationError,
                    )
                })?;

            transcript
                .append_field_elements("Claim Aggregation Wlx_evaluations", &wlx_evaluations)
                .unwrap();

            layer
                .verify_rounds(prev_claim, sumcheck_proof.0, transcript)
                .map_err(|err| GKRError::ErrorWhenVerifyingLayer(layer_id.clone(), err))?;

            // verifier manipulates transcript same way as prover
            let other_claims = layer
                .get_claims()
                .map_err(|err| GKRError::ErrorWhenVerifyingLayer(layer_id.clone(), err))?;

            //Add the claims to the claim tracking state
            for (layer_id, claim) in other_claims {
                if let Some(curr_claims) = claims.get_mut(&layer_id) {
                    curr_claims.push(claim);
                } else {
                    claims.insert(layer_id, vec![claim]);
                }
            }
        }
        Ok(())
    }
}

#[cfg(test)]
mod tests {
    use std::{cmp::max, time::Instant};

    use ark_bn254::Fr;
<<<<<<< HEAD
    use ark_std::One;

    use crate::{transcript::{poseidon_transcript::PoseidonTranscript, Transcript}, FieldExt, mle::{dense::{DenseMle, Tuple2}, MleRef, Mle, zero::ZeroMleRef}, layer::{LayerBuilder, from_mle, SimpleLayer, LayerId}, expression::ExpressionStandard, zkdt::{structs::{DecisionNode, LeafNode, BinDecomp16Bit}, zkdt_layer::{DecisionPackingBuilder, LeafPackingBuilder, ConcatBuilder, RMinusXBuilder, BitExponentiationBuilder, SquaringBuilder, ProductBuilder, SplitProductBuilder}}};
=======
    use ark_std::{test_rng, UniformRand};

    use crate::{
        expression::ExpressionStandard,
        layer::{from_mle, LayerBuilder, LayerId},
        mle::{
            dense::{DenseMle, Tuple2},
            zero::ZeroMleRef,
            Mle, MleRef,
        },
        transcript::{poseidon_transcript::PoseidonTranscript, Transcript},
        FieldExt,
    };
>>>>>>> aee74566

    use super::{GKRCircuit, Layers};

    struct MultiSetCircuit<F: FieldExt> {
        dummy_decision_nodes_mle: DenseMle<F, DecisionNode<F>>,
        dummy_leaf_nodes_mle: DenseMle<F, LeafNode<F>>,
        dummy_multiplicities_bin_decomp_mle: DenseMle<F, BinDecomp16Bit<F>>,
        dummy_decision_node_paths_mle_vec: DenseMle<F, DecisionNode<F>>, // batched
        dummy_leaf_node_paths_mle_vec: DenseMle<F, LeafNode<F>>,         // batched
        r: F,
        r_packings: (F, F),
        tree_height: usize
    }

    impl<F: FieldExt> GKRCircuit<F> for MultiSetCircuit<F> {
        fn synthesize(&mut self) -> (Layers<F>, Vec<Box<dyn MleRef<F = F>>>) {
            let mut layers = Layers::new();

            // layer 0
            let decision_packing_builder = DecisionPackingBuilder::new(
                self.dummy_decision_nodes_mle.clone(), self.r, self.r_packings);

            let leaf_packing_builder = LeafPackingBuilder::new(
                self.dummy_leaf_nodes_mle.clone(), self.r, self.r_packings.0
            );

            let packing_builders = decision_packing_builder.concat(leaf_packing_builder);
            let (decision_packed, leaf_packed) = layers.add_gkr(packing_builders);

            // layer 1
            let decision_leaf_concat_builder = ConcatBuilder::new(
                decision_packed, leaf_packed
            );
            let x_packed = layers.add_gkr(decision_leaf_concat_builder);

            // layer 2
            let r_minus_x_builder =  RMinusXBuilder::new(
                x_packed, self.r
            );
            let mut r_minus_x = layers.add_gkr(r_minus_x_builder);

            // layer 3
            let prev_prod_builder = BitExponentiationBuilder::new(
                self.dummy_multiplicities_bin_decomp_mle.clone(),
                0,
                r_minus_x.clone()
            );
            let mut prev_prod = layers.add_gkr(prev_prod_builder);

            for i in 1..16 {

                // layer 3, or i + 2
                let r_minus_x_square_builder = SquaringBuilder::new(
                    r_minus_x
                );
                let r_minus_x_square = layers.add_gkr(r_minus_x_square_builder);

                // layer 4, or i + 3
                let curr_prod_builder = BitExponentiationBuilder::new(
                    self.dummy_multiplicities_bin_decomp_mle.clone(),
                    i,
                    r_minus_x_square.clone()
                );
                let curr_prod = layers.add_gkr(curr_prod_builder);

                // layer 5, or i + 4
                let prod_builder = ProductBuilder::new(
                    curr_prod,
                    prev_prod
                );
                prev_prod = layers.add_gkr(prod_builder);

                r_minus_x = r_minus_x_square;

            }

            let mut exponentiated_nodes = prev_prod;

            for i in 0..self.tree_height {

                // layer 20, or i+20
                let prod_builder = SplitProductBuilder::new(
                    exponentiated_nodes
                );
                exponentiated_nodes = layers.add_gkr(prod_builder);
            }

            // let mut prev_prod_x_path_packed: DenseMle<Fr, Fr> = [Fr::from(1); self.tree_height as *const u32].into_iter().collect::<DenseMle<Fr, Fr>>();

            (layers, vec![Box::new(ZeroMleRef::new(0, None, LayerId::Layer(0)))])
        }
    }

    struct TestCircuit<F: FieldExt> {
        mle: DenseMle<F, Tuple2<F>>,
        mle_2: DenseMle<F, Tuple2<F>>,
    }

    impl<F: FieldExt> GKRCircuit<F> for TestCircuit<F> {
        type Transcript = PoseidonTranscript<F>;
        fn synthesize(&mut self) -> (Layers<F, Self::Transcript>, Vec<Box<dyn MleRef<F = F>>>) {
            let mut layers = Layers::new();

            let builder = from_mle(
                self.mle.clone(),
                |mle| ExpressionStandard::products(vec![mle.first(), mle.second()]),
                |mle, layer_id, prefix_bits| {
                    let mut output = mle
                        .into_iter()
                        .map(|(first, second)| first * second)
                        .collect::<DenseMle<F, F>>();

                    output.define_layer_id(layer_id);
                    output.add_prefix_bits(prefix_bits);

                    output
                },
            );

            let builder2 = from_mle(
                self.mle_2.clone(),
                |mle| mle.first().expression() + mle.second().expression(),
                |mle, layer_id, prefix_bits| {
                    let mut output = mle
                        .into_iter()
                        .map(|(first, second)| first + second)
                        .collect::<DenseMle<F, F>>();

                    output.define_layer_id(layer_id);
                    output.add_prefix_bits(prefix_bits);

                    output
                },
            );

            let builder3 = builder.concat(builder2);

            let output = layers.add_gkr(builder3);

            let builder4 = from_mle(
                output,
                |(mle1, mle2)| mle1.mle_ref().expression() - mle2.mle_ref().expression(),
                |(mle1, mle2), layer_id, prefix_bits| {
                    let mut new_mle = mle1
                        .clone()
                        .into_iter()
                        .zip(mle2.clone().into_iter())
                        .map(|(first, second)| first - second)
                        .collect::<DenseMle<F, F>>();
                    new_mle.define_layer_id(layer_id);
                    new_mle.add_prefix_bits(prefix_bits);
                    new_mle
                },
            );

            let output = layers.add_gkr(builder4);

            let mut output_input = output.clone();
            output_input.define_layer_id(LayerId::Input);

            let builder4 = from_mle(
                (output, output_input),
                |(mle1, mle2)| mle1.mle_ref().expression() - mle2.mle_ref().expression(),
                |(mle1, mle2), layer_id, prefix_bits| {
                    let num_vars = max(mle1.num_vars(), mle2.num_vars());
                    ZeroMleRef::new(num_vars, prefix_bits, layer_id)
                },
            );

            let output = layers.add_gkr(builder4);

            (layers, vec![Box::new(output)])
        }
    }

    #[test]
    fn test_gkr() {
        let mut rng = test_rng();
        let size = 2 << 10;
        // let subscriber = tracing_subscriber::fmt().with_max_level(Level::TRACE).finish();
        // tracing::subscriber::set_global_default(subscriber)
        //     .map_err(|_err| eprintln!("Unable to set global default subscriber"));

        let mut mle: DenseMle<Fr, Tuple2<Fr>> = (0..size)
            .map(|_| (Fr::rand(&mut rng), Fr::rand(&mut rng)).into())
            .collect();
        mle.define_layer_id(LayerId::Input);
        let mut mle_2: DenseMle<Fr, Tuple2<Fr>> = (0..size)
            .map(|_| (Fr::rand(&mut rng), Fr::rand(&mut rng)).into())
            .collect();

        mle_2.define_layer_id(LayerId::Input);

        let mut circuit = TestCircuit { mle, mle_2 };

        let mut transcript: PoseidonTranscript<Fr> =
            PoseidonTranscript::new("GKR Prover Transcript");
        let now = Instant::now();
        match circuit.prove(&mut transcript) {
            Ok(proof) => {
                println!(
                    "proof generated successfully in {}!",
                    now.elapsed().as_secs_f32()
                );
                let mut transcript: PoseidonTranscript<Fr> =
                    PoseidonTranscript::new("GKR Verifier Transcript");
                let now = Instant::now();
                match circuit.verify(&mut transcript, proof) {
                    Ok(_) => {
                        println!(
                            "Verification succeeded: takes {}!",
                            now.elapsed().as_secs_f32()
                        );
                    }
                    Err(err) => {
                        println!("Verify failed! Error: {err}");
                        panic!();
                    }
                }
            }
            Err(err) => {
                println!("Proof failed! Error: {err}");
                panic!();
            }
        }
    }
}<|MERGE_RESOLUTION|>--- conflicted
+++ resolved
@@ -10,12 +10,8 @@
     mle::MleIndex,
     mle::MleRef,
     transcript::Transcript,
-<<<<<<< HEAD
-    FieldExt, expression::ExpressionStandard, mle::MleRef,
+    FieldExt, expression::ExpressionStandard,
     zkdt::zkdt_layer::{DecisionPackingBuilder}
-=======
-    FieldExt,
->>>>>>> aee74566
 };
 
 // use derive_more::From;
@@ -313,25 +309,9 @@
     use std::{cmp::max, time::Instant};
 
     use ark_bn254::Fr;
-<<<<<<< HEAD
-    use ark_std::One;
+    use ark_std::{test_rng, UniformRand};
 
     use crate::{transcript::{poseidon_transcript::PoseidonTranscript, Transcript}, FieldExt, mle::{dense::{DenseMle, Tuple2}, MleRef, Mle, zero::ZeroMleRef}, layer::{LayerBuilder, from_mle, SimpleLayer, LayerId}, expression::ExpressionStandard, zkdt::{structs::{DecisionNode, LeafNode, BinDecomp16Bit}, zkdt_layer::{DecisionPackingBuilder, LeafPackingBuilder, ConcatBuilder, RMinusXBuilder, BitExponentiationBuilder, SquaringBuilder, ProductBuilder, SplitProductBuilder}}};
-=======
-    use ark_std::{test_rng, UniformRand};
-
-    use crate::{
-        expression::ExpressionStandard,
-        layer::{from_mle, LayerBuilder, LayerId},
-        mle::{
-            dense::{DenseMle, Tuple2},
-            zero::ZeroMleRef,
-            Mle, MleRef,
-        },
-        transcript::{poseidon_transcript::PoseidonTranscript, Transcript},
-        FieldExt,
-    };
->>>>>>> aee74566
 
     use super::{GKRCircuit, Layers};
 
@@ -347,7 +327,9 @@
     }
 
     impl<F: FieldExt> GKRCircuit<F> for MultiSetCircuit<F> {
-        fn synthesize(&mut self) -> (Layers<F>, Vec<Box<dyn MleRef<F = F>>>) {
+        type Transcript = PoseidonTranscript<F>;
+        
+        fn synthesize(&mut self) -> (Layers<F, Self::Transcript>, Vec<Box<dyn MleRef<F = F>>>) {
             let mut layers = Layers::new();
 
             // layer 0
