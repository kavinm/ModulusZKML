--- conflicted
+++ resolved
@@ -93,15 +93,9 @@
     ///The sumcheck proof of each GKR Layer, along with the fully bound expression.
     ///
     /// In reverse order (e.g. layer closest to the output layer is first)
-<<<<<<< HEAD
     pub layer_sumcheck_proofs: Vec<LayerProof<F, Tr>>,
     ///All the output layers that this circuit yields
     pub output_layers: Vec<OutputLayer<F>>,
-=======
-    pub layer_sumcheck_proofs: Vec<(SumcheckProof<F>, ExpressionStandard<F>)>,
-    /// assumes to be all zero for now?
-    pub output_layers: Vec<Box<dyn MleRef<F = F>>>
->>>>>>> 1d1ded28
 }
 
 ///A GKRCircuit ready to be proven
@@ -315,13 +309,9 @@
     use std::{cmp::max, time::Instant};
 
     use ark_bn254::Fr;
-<<<<<<< HEAD
-    use ark_std::{test_rng, UniformRand};
-=======
-    use ark_std::log2;
->>>>>>> 1d1ded28
-
-    use crate::{transcript::{poseidon_transcript::PoseidonTranscript, Transcript}, FieldExt, mle::{dense::{DenseMle, Tuple2}, MleRef, Mle, zero::ZeroMleRef}, layer::{LayerBuilder, from_mle}, expression::ExpressionStandard, zkdt::{structs::{DecisionNode, LeafNode, BinDecomp16Bit, InputAttribute}, zkdt_layer::{DecisionPackingBuilder, LeafPackingBuilder, ConcatBuilder, RMinusXBuilder, BitExponentiationBuilder, SquaringBuilder, ProductBuilder, SplitProductBuilder, DifferenceBuilder, AttributeConsistencyBuilder, InputPackingBuilder}}};
+    use ark_std::{test_rng, UniformRand, log2};
+
+    use crate::{transcript::{poseidon_transcript::PoseidonTranscript, Transcript}, FieldExt, mle::{dense::{DenseMle, Tuple2}, MleRef, Mle, zero::ZeroMleRef}, layer::{LayerBuilder, from_mle, LayerId}, expression::ExpressionStandard, zkdt::{structs::{DecisionNode, LeafNode, BinDecomp16Bit, InputAttribute}, zkdt_layer::{DecisionPackingBuilder, LeafPackingBuilder, ConcatBuilder, RMinusXBuilder, BitExponentiationBuilder, SquaringBuilder, ProductBuilder, SplitProductBuilder, DifferenceBuilder, AttributeConsistencyBuilder, InputPackingBuilder}}};
 
     use super::{GKRCircuit, Layers};
 
@@ -335,7 +325,8 @@
     }
 
     impl<F: FieldExt> GKRCircuit<F> for PermutationCircuit<F> {
-        fn synthesize(&mut self) -> (Layers<F>, Vec<Box<dyn MleRef<F = F>>>) {
+        type Transcript = PoseidonTranscript<F>;
+        fn synthesize(&mut self) -> (Layers<F, Self::Transcript>, Vec<Box<dyn MleRef<F = F>>>) {
             let mut layers = Layers::new();
 
             // layer 0: packing
@@ -381,7 +372,8 @@
     }
 
     impl<F: FieldExt> GKRCircuit<F> for AttributeConsistencyCircuit<F> {
-        fn synthesize(&mut self) -> (Layers<F>, Vec<Box<dyn MleRef<F = F>>>) {
+        type Transcript = PoseidonTranscript<F>;
+        fn synthesize(&mut self) -> (Layers<F, Self::Transcript>, Vec<Box<dyn MleRef<F = F>>>) {
             let mut layers = Layers::new();
 
             let attribute_consistency_builder = AttributeConsistencyBuilder::new(
