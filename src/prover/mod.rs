//!Module that orchestrates creating a GKR Proof

use std::{collections::HashMap, ops::Range, vec::IntoIter};

use crate::{
    layer::{Claim, GKRLayer, Layer, LayerBuilder, LayerError, LayerId, claims::aggregate_claims},
    transcript::Transcript,
    FieldExt, expression::ExpressionStandard, mle::MleRef,
};

<<<<<<< HEAD
// ///Newtype for containing the list of Layers that make up the GKR circuit
// pub struct Layers<F: FieldExt>(Vec<Box<dyn Layer<F>>>);

// impl<F: FieldExt> Layers<F> {
//     ///Add a layer to a list of layers
//     pub fn add<B: LayerBuilder<F>, L: Layer<F> + 'static>(&mut self, new_layer: B) -> B::Successor {
//         let id = self.0.len();
//         let successor = new_layer.next_layer(id);
//         let layer = L::new(new_layer, id);
//         self.0.push(Box::new(layer));
//         successor
//     }

//     ///Add a GKRLayer to a list of layers
//     pub fn add_gkr<B: LayerBuilder<F>>(&mut self, new_layer: B) -> B::Successor {
//         let id = self.0.len();
//         let successor = new_layer.next_layer(id);
//         let layer = GKRLayer::new(new_layer, id);
//         self.0.push(Box::new(layer));
//         successor
//     }
// }

// pub trait GKRCircuit<F: FieldExt> {
//     fn synthesize(&mut self) -> Layers<F>;

//     fn prove(&mut self, transcript: &mut impl Transcript<F>) -> Result<(), LayerError> {
//         let layers: Layers<F> = self.synthesize();

//         //set up some claim tracking stuff
//         let mut curr_claim: Claim<F> = todo!();
//         let mut claims: HashMap<LayerId, Vec<Claim<F>>> = HashMap::new();

//         ///Output layers???

//         for mut layer in layers.0.into_iter().rev() {
//             //Aggregate claims
//             let init_evals = layer.start_sumcheck(curr_claim)?;
//             transcript
//                 .append_field_elements("Initial Sumcheck evaluations", &init_evals)
//                 .unwrap();

//             let rounds: Range<usize> = todo!();

//             for round_index in rounds {
//                 let challenge = transcript.get_challenge("Sumcheck challenge").unwrap();
//                 let evals = layer.prove_round(round_index, challenge)?;
//                 transcript
//                     .append_field_elements("Sumcheck evaluations", &evals)
//                     .unwrap();
//             }

//             let other_claims = layer.get_all_claims()?;

//             //Add the claims to the claim tracking state
//             for (layer_id,  claim) in other_claims {
//                 if let Some(curr_claims) = claims.get_mut(&layer_id) {
//                     curr_claims.push(claim);
//                 } else {
//                     claims.insert(layer_id, vec![claim]);
//                 }
//             }
//         }
        
//         //This needs to return the full sumcheck proof
//         Ok(())
//     }
// }

// #[cfg(test)]
// mod test {
//     use ark_bn254::Fr;

//     use crate::{transcript::poseidon_transcript::PoseidonTranscript, FieldExt};
=======
use itertools::Itertools;
use thiserror::Error;

///Newtype for containing the list of Layers that make up the GKR circuit
pub struct Layers<F: FieldExt>(Vec<Box<dyn Layer<F>>>);

impl<F: FieldExt> Layers<F> {
    ///Add a layer to a list of layers
    pub fn add<B: LayerBuilder<F>, L: Layer<F> + 'static>(&mut self, new_layer: B) -> B::Successor {
        let id = LayerId::Layer(self.0.len());
        let successor = new_layer.next_layer(id.clone(), None);
        let layer = L::new(new_layer, id);
        self.0.push(Box::new(layer));
        successor
    }

    ///Add a GKRLayer to a list of layers
    pub fn add_gkr<B: LayerBuilder<F>>(&mut self, new_layer: B) -> B::Successor {
        self.add::<_, GKRLayer<_>>(new_layer)
    }

    ///Creates a new Layers
    pub fn new() -> Self {
        Self(vec![])
    }
}

#[derive(Error, Debug, Clone)]
pub enum GKRError {
    #[error("No claims were found for layer {0:?}")]
    NoClaimsForLayer(LayerId),
    #[error("Error when proving layer {0:?}: {1}")]
    ErrorWhenProvingLayer(LayerId, LayerError)
}

///A proof of the sumcheck protocol; Outer vec is rounds, inner vec is evaluations
pub struct SumcheckProof<F: FieldExt>(Vec<Vec<F>>);

///All the elements to be passed to the verifier for the succinct non-interactive sumcheck proof
pub struct GKRProof<F: FieldExt> {
    ///The sumcheck proof of each GKR Layer, along with the fully bound expression.
    /// 
    /// In reverse order (e.g. layer closest to the output layer is first)
    pub layer_sumcheck_proofs: Vec<(SumcheckProof<F>, ExpressionStandard<F>)>,
    pub output_layers: Vec<Box<dyn MleRef<F = F>>>
}

///A GKRCircuit ready to be proven
pub trait GKRCircuit<F: FieldExt> {
    ///The forward pass, defining the layer relationships and generating the layers
    fn synthesize(&mut self) -> (Layers<F>, Vec<Box<dyn MleRef<F = F>>>);

    ///The backwards pass, creating the GKRProof
    fn prove(&mut self, transcript: &mut impl Transcript<F>) -> Result<GKRProof<F>, GKRError> {
        let (layers, mut output_layers) = self.synthesize();

        let mut claims: HashMap<LayerId, Vec<Claim<F>>> = HashMap::new();

        for output in output_layers.iter_mut() {
            let mut claim = None;
            let bits = output.index_mle_indices(0);
            for bit in 0..bits {
                let challenge = transcript.get_challenge("Setting Output Layer Claim").unwrap();
                claim = output.fix_variable(bit, challenge);
            }

            let claim = claim.unwrap();
            let layer_id = output.get_layer_id().unwrap();

            if let Some(curr_claims) = claims.get_mut(&layer_id) {
                curr_claims.push(claim);
            } else {
                claims.insert(layer_id, vec![claim]);
            }
        }

        let layer_sumcheck_proofs = layers.0.into_iter().rev().map(|mut layer| {
            //Aggregate claims
            let layer_id = layer.get_id().clone();
            let layer_claims = claims.get(&layer_id).ok_or_else(|| GKRError::NoClaimsForLayer(layer_id.clone()))?;

            for claim in layer_claims {
                transcript.append_field_elements("Claimed bits to be aggregated", &claim.0).unwrap();
                transcript.append_field_element("Claimed value to be aggregated", claim.1).unwrap();
            }

            let agg_chal = transcript.get_challenge("Challenge for claim aggregation").unwrap();

            let layer_claim = aggregate_claims(layer_claims, layer.get_expression(), agg_chal).unwrap();

            let (init_evals, rounds) = layer.start_sumcheck(layer_claim).map_err(|err| GKRError::ErrorWhenProvingLayer(layer_id.clone(), err))?;
            transcript
                .append_field_elements("Initial Sumcheck evaluations", &init_evals)
                .unwrap();

            let sumcheck_rounds: Vec<Vec<F>> = std::iter::once(Ok(init_evals)).chain((0..rounds).map(|round_index| {
                let challenge = transcript.get_challenge("Sumcheck challenge").unwrap();
                let evals = layer.prove_round(round_index, challenge)?;
                transcript
                    .append_field_elements("Sumcheck evaluations", &evals)
                    .unwrap();
                Ok::<_, LayerError>(evals)
            })).try_collect().map_err(|err| GKRError::ErrorWhenProvingLayer(layer_id.clone(), err))?;

            let sumcheck_rounds = SumcheckProof(sumcheck_rounds);

            let expression = layer.get_expression().clone();

            let other_claims = layer.get_claims().map_err(|err| GKRError::ErrorWhenProvingLayer(layer_id.clone(), err))?;

            //Add the claims to the claim tracking state
            for (layer_id, claim) in other_claims {
                if let Some(curr_claims) = claims.get_mut(&layer_id) {
                    curr_claims.push(claim);
                } else {
                    claims.insert(layer_id, vec![claim]);
                }
            }

            Ok((sumcheck_rounds, expression))
        }).try_collect()?;

        let gkr_proof = GKRProof {
            layer_sumcheck_proofs,
            output_layers
        };

        //This needs to return the full sumcheck proof
        Ok(gkr_proof)
    }
}

#[cfg(test)]
mod test {
    use std::cmp::max;

    use ark_bn254::Fr;
    use ark_std::One;

    use crate::{transcript::{poseidon_transcript::PoseidonTranscript, Transcript}, FieldExt, mle::{dense::{DenseMle, Tuple2}, MleRef, Mle, zero::ZeroMleRef}, layer::{LayerBuilder, from_mle, SimpleLayer}, expression::ExpressionStandard};
>>>>>>> 2a96b03c

//     use super::{GKRCircuit, Layers};

<<<<<<< HEAD
//     struct TestCircuit {}

//     impl<F: FieldExt> GKRCircuit<F> for TestCircuit {
//         fn synthesize(&mut self) -> Layers<F> {
//             todo!()
//         }
//     }

//     //#[test]
//     fn test_gkr() {
//         let mut circuit = TestCircuit {};

//         let transcript: PoseidonTranscript<Fr> = todo!();
=======
    struct TestCircuit<F: FieldExt> {
        mle: DenseMle<F, Tuple2<F>>,
        mle_2: DenseMle<F, Tuple2<F>>,
    }

    impl<F: FieldExt> GKRCircuit<F> for TestCircuit<F> {
        fn synthesize(&mut self) -> (Layers<F>, Vec<Box<dyn MleRef<F = F>>>) {
            let mut layers = Layers::new();

            let builder = from_mle(self.mle.clone(), |mle| {
                ExpressionStandard::products(vec![mle.first(), mle.second()])
            }, |mle, layer_id, prefix_bits| {
                let mut output = mle.into_iter().map(|(first, second)| first * second).collect::<DenseMle<F, F>>();

                output.define_layer_id(layer_id);
                output.add_prefix_bits(prefix_bits);

                output
            });

            let builder2 = from_mle(self.mle_2.clone(), |mle| {
                mle.first().expression() + mle.second().expression()
            }, |mle, layer_id, prefix_bits| {
                let mut output = mle.into_iter().map(|(first, second)| first + second).collect::<DenseMle<F, F>>();

                output.define_layer_id(layer_id);
                output.add_prefix_bits(prefix_bits);

                output
            });

            let builder3 = builder.concat(builder2);

            let output = layers.add_gkr(builder3);

            let builder4 = from_mle(output, |(mle1, mle2)| {
                mle1.mle_ref().expression() - mle2.mle_ref().expression()
            }, |(mle1, mle2), layer_id, prefix_bits| {
                let num_vars = max(mle1.num_vars(), mle2.num_vars());

                ZeroMleRef::new(num_vars, prefix_bits, layer_id)
            });

            let output = layers.add_gkr(builder4);

            (layers, vec![Box::new(output)])
        }
    }

    #[test]
    fn test_gkr() {
        let mle = vec![(Fr::from(2), Fr::from(8)), (Fr::from(7), Fr::from(3))].into_iter().map(|x| x.into()).collect();
        let mle_2 = vec![(Fr::from(9), Fr::from(7)), (Fr::from(15), Fr::from(6))].into_iter().map(|x| x.into()).collect();
        let mut circuit = TestCircuit::<Fr> {
            mle,
            mle_2
        };

        let mut transcript: PoseidonTranscript<Fr> = PoseidonTranscript::new("New Poseidon Test Transcript");
>>>>>>> 2a96b03c

//         circuit.prove(&mut transcript).unwrap();
//     }
// }<|MERGE_RESOLUTION|>--- conflicted
+++ resolved
@@ -8,82 +8,6 @@
     FieldExt, expression::ExpressionStandard, mle::MleRef,
 };
 
-<<<<<<< HEAD
-// ///Newtype for containing the list of Layers that make up the GKR circuit
-// pub struct Layers<F: FieldExt>(Vec<Box<dyn Layer<F>>>);
-
-// impl<F: FieldExt> Layers<F> {
-//     ///Add a layer to a list of layers
-//     pub fn add<B: LayerBuilder<F>, L: Layer<F> + 'static>(&mut self, new_layer: B) -> B::Successor {
-//         let id = self.0.len();
-//         let successor = new_layer.next_layer(id);
-//         let layer = L::new(new_layer, id);
-//         self.0.push(Box::new(layer));
-//         successor
-//     }
-
-//     ///Add a GKRLayer to a list of layers
-//     pub fn add_gkr<B: LayerBuilder<F>>(&mut self, new_layer: B) -> B::Successor {
-//         let id = self.0.len();
-//         let successor = new_layer.next_layer(id);
-//         let layer = GKRLayer::new(new_layer, id);
-//         self.0.push(Box::new(layer));
-//         successor
-//     }
-// }
-
-// pub trait GKRCircuit<F: FieldExt> {
-//     fn synthesize(&mut self) -> Layers<F>;
-
-//     fn prove(&mut self, transcript: &mut impl Transcript<F>) -> Result<(), LayerError> {
-//         let layers: Layers<F> = self.synthesize();
-
-//         //set up some claim tracking stuff
-//         let mut curr_claim: Claim<F> = todo!();
-//         let mut claims: HashMap<LayerId, Vec<Claim<F>>> = HashMap::new();
-
-//         ///Output layers???
-
-//         for mut layer in layers.0.into_iter().rev() {
-//             //Aggregate claims
-//             let init_evals = layer.start_sumcheck(curr_claim)?;
-//             transcript
-//                 .append_field_elements("Initial Sumcheck evaluations", &init_evals)
-//                 .unwrap();
-
-//             let rounds: Range<usize> = todo!();
-
-//             for round_index in rounds {
-//                 let challenge = transcript.get_challenge("Sumcheck challenge").unwrap();
-//                 let evals = layer.prove_round(round_index, challenge)?;
-//                 transcript
-//                     .append_field_elements("Sumcheck evaluations", &evals)
-//                     .unwrap();
-//             }
-
-//             let other_claims = layer.get_all_claims()?;
-
-//             //Add the claims to the claim tracking state
-//             for (layer_id,  claim) in other_claims {
-//                 if let Some(curr_claims) = claims.get_mut(&layer_id) {
-//                     curr_claims.push(claim);
-//                 } else {
-//                     claims.insert(layer_id, vec![claim]);
-//                 }
-//             }
-//         }
-        
-//         //This needs to return the full sumcheck proof
-//         Ok(())
-//     }
-// }
-
-// #[cfg(test)]
-// mod test {
-//     use ark_bn254::Fr;
-
-//     use crate::{transcript::poseidon_transcript::PoseidonTranscript, FieldExt};
-=======
 use itertools::Itertools;
 use thiserror::Error;
 
@@ -224,25 +148,9 @@
     use ark_std::One;
 
     use crate::{transcript::{poseidon_transcript::PoseidonTranscript, Transcript}, FieldExt, mle::{dense::{DenseMle, Tuple2}, MleRef, Mle, zero::ZeroMleRef}, layer::{LayerBuilder, from_mle, SimpleLayer}, expression::ExpressionStandard};
->>>>>>> 2a96b03c
-
-//     use super::{GKRCircuit, Layers};
-
-<<<<<<< HEAD
-//     struct TestCircuit {}
-
-//     impl<F: FieldExt> GKRCircuit<F> for TestCircuit {
-//         fn synthesize(&mut self) -> Layers<F> {
-//             todo!()
-//         }
-//     }
-
-//     //#[test]
-//     fn test_gkr() {
-//         let mut circuit = TestCircuit {};
-
-//         let transcript: PoseidonTranscript<Fr> = todo!();
-=======
+
+    use super::{GKRCircuit, Layers};
+
     struct TestCircuit<F: FieldExt> {
         mle: DenseMle<F, Tuple2<F>>,
         mle_2: DenseMle<F, Tuple2<F>>,
@@ -302,8 +210,7 @@
         };
 
         let mut transcript: PoseidonTranscript<Fr> = PoseidonTranscript::new("New Poseidon Test Transcript");
->>>>>>> 2a96b03c
-
-//         circuit.prove(&mut transcript).unwrap();
-//     }
-// }+
+         circuit.prove(&mut transcript).unwrap();
+     }
+ }