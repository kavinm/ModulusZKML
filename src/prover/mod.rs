//!Module that orchestrates creating a GKR Proof

/// For the input layer to the GKR circuit
pub mod input_layer;

use std::collections::HashMap;

use crate::{
    layer::{
        claims::aggregate_claims, claims::verify_aggragate_claim, Claim, GKRLayer, Layer,
        LayerBuilder, LayerError, LayerId,
    },
    mle::MleIndex,
    mle::MleRef,
    transcript::Transcript,
    FieldExt, expression::ExpressionStandard,
<<<<<<< HEAD
=======
    zkdt::zkdt_layer::{DecisionPackingBuilder}
>>>>>>> 142c87ab
};

// use derive_more::From;
use itertools::Itertools;
use thiserror::Error;

use self::input_layer::InputLayer;

/// New type for containing the list of Layers that make up the GKR circuit
/// 
/// Literally just a Vec of pointers to various layer types!
pub struct Layers<F: FieldExt, Tr: Transcript<F>>(Vec<Box<dyn Layer<F, Transcript = Tr>>>);

impl<F: FieldExt, Tr: Transcript<F> + 'static> Layers<F, Tr> {
    /// Add a layer to a list of layers
    pub fn add<B: LayerBuilder<F>, L: Layer<F, Transcript = Tr> + 'static>(
        &mut self,
        new_layer: B,
    ) -> B::Successor {
        let id = LayerId::Layer(self.0.len());
        let successor = new_layer.next_layer(id.clone(), None);
        let layer = L::new(new_layer, id);
        self.0.push(Box::new(layer));
        successor
    }

    /// Add a GKRLayer to a list of layers
    pub fn add_gkr<B: LayerBuilder<F>>(&mut self, new_layer: B) -> B::Successor {
        self.add::<_, GKRLayer<_, Tr>>(new_layer)
    }

    /// Creates a new Layers
    pub fn new() -> Self {
        Self(vec![])
    }
}

impl<F: FieldExt, Tr: Transcript<F> + 'static> Default for Layers<F, Tr> {
    fn default() -> Self {
        Self::new()
    }
}

///An output layer which will have it's bits bound and then evaluated
pub type OutputLayer<F> = Box<dyn MleRef<F = F>>;

#[derive(Error, Debug, Clone)]
/// Errors relating to the proving of a GKR circuit
pub enum GKRError {
    #[error("No claims were found for layer {0:?}")]
    /// No claims were found for layer
    NoClaimsForLayer(LayerId),
    #[error("Error when proving layer {0:?}: {1}")]
    /// Error when proving layer
    ErrorWhenProvingLayer(LayerId, LayerError),
    #[error("Error when verifying layer {0:?}: {1}")]
    /// Error when verifying layer
    ErrorWhenVerifyingLayer(LayerId, LayerError),
    #[error("Error when verifying output layer")]
    /// Error when verifying output layer
    ErrorWhenVerifyingOutputLayer,
}

/// A proof of the sumcheck protocol; Outer vec is rounds, inner vec is evaluations
#[derive(Clone, Debug)]
pub struct SumcheckProof<F: FieldExt>(Vec<Vec<F>>);

impl<F: FieldExt> From<Vec<Vec<F>>> for SumcheckProof<F> {
    fn from(value: Vec<Vec<F>>) -> Self {
        Self(value)
    }
}

/// The proof for an individual GKR layer
pub struct LayerProof<F: FieldExt, Tr: Transcript<F>> {
    sumcheck_proof: SumcheckProof<F>,
    layer: Box<dyn Layer<F, Transcript = Tr>>,
    wlx_evaluations: Vec<F>,
}

/// Proof for circuit input layer
pub struct InputLayerProof<F: FieldExt> {
    input_layer_aggregated_claim_proof: Vec<F>,
}

/// All the elements to be passed to the verifier for the succinct non-interactive sumcheck proof
pub struct GKRProof<F: FieldExt, Tr: Transcript<F>> {
    /// The sumcheck proof of each GKR Layer, along with the fully bound expression.
    /// 
    /// In reverse order (i.e. layer closest to the output layer is first)
    pub layer_sumcheck_proofs: Vec<LayerProof<F, Tr>>,
<<<<<<< HEAD
    /// All the output layers that this circuit yields
    pub output_layers: Vec<Box<dyn MleRef<F = F>>>,
    /// Proof for the circuit input layer
    pub input_layer_proof: InputLayerProof<F>,
=======
    ///All the output layers that this circuit yields
    pub output_layers: Vec<OutputLayer<F>>,
>>>>>>> 142c87ab
}

/// A GKRCircuit ready to be proven
pub trait GKRCircuit<F: FieldExt> {
    /// The transcript this circuit uses
    type Transcript: Transcript<F>;
<<<<<<< HEAD
    /// The forward pass, defining the layer relationships and generating the layers
    fn synthesize(&mut self) -> (Layers<F, Self::Transcript>, Vec<Box<dyn MleRef<F = F>>>, InputLayer<F>);
=======
    ///The forward pass, defining the layer relationships and generating the layers
    fn synthesize(&mut self) -> (Layers<F, Self::Transcript>, Vec<OutputLayer<F>>);
>>>>>>> 142c87ab

    /// The backwards pass, creating the GKRProof
    fn prove(
        &mut self,
        transcript: &mut Self::Transcript,
    ) -> Result<GKRProof<F, Self::Transcript>, GKRError> {

        // --- Synthesize the circuit, using LayerBuilders to create internal, output, and input layers ---
        let (layers, mut output_layers, input_layer) = self.synthesize();

        // --- Keep track of GKR-style claims across all layers ---
        let mut claims: HashMap<LayerId, Vec<Claim<F>>> = HashMap::new();

        // --- Go through circuit output layers and grab claims on each ---
        for output in output_layers.iter_mut() {
            let mut claim = None;
            let bits = output.index_mle_indices(0);

            // --- Evaluate each output MLE at a random challenge point ---
            for bit in 0..bits {
                let challenge = transcript
                    .get_challenge("Setting Output Layer Claim")
                    .unwrap();
                claim = output.fix_variable(bit, challenge);
            }

            // --- Gather the claim and layer ID ---
            let claim = claim.unwrap();
            let layer_id = output.get_layer_id();

            // --- Add the claim to either the set of current claims we're proving ---
            // --- or the global set of claims we need to eventually prove ---
            if let Some(curr_claims) = claims.get_mut(&layer_id) {
                curr_claims.push(claim);
            } else {
                claims.insert(layer_id, vec![claim]);
            }
        }

        // --- Collects all the prover messages for sumchecking over each layer, ---
        // --- as well as all the prover messages for claim aggregation at the ---
        // --- beginning of proving each layer ---
        let layer_sumcheck_proofs = layers
            .0
            .into_iter()
            .rev()
            .map(|mut layer| {
                
                // --- For each layer, get the ID and all the claims on that layer ---
                let layer_id = layer.id().clone();
                let layer_claims = claims
                    .get(&layer_id)
                    .ok_or_else(|| GKRError::NoClaimsForLayer(layer_id.clone()))?;

                // --- Add the claimed values to the FS transcript ---
                for claim in layer_claims {
                    transcript
                        .append_field_elements("Claimed bits to be aggregated", &claim.0)
                        .unwrap();
                    transcript
                        .append_field_element("Claimed value to be aggregated", claim.1)
                        .unwrap();
                }

                // --- Aggregate claims by sampling r^\star from the verifier and performing the ---
                // --- claim aggregation protocol ---
                let agg_chal = transcript
                    .get_challenge("Challenge for claim aggregation")
                    .unwrap();

                let (layer_claim, wlx_evaluations) =
                    aggregate_claims(layer_claims, layer.expression(), agg_chal).unwrap();

                transcript
                    .append_field_elements("Claim Aggregation Wlx_evaluations", &wlx_evaluations)
                    .unwrap();

                // --- Compute all sumcheck messages across this particular layer ---
                let prover_sumcheck_messages = layer
                    .prove_rounds(layer_claim, transcript)
                    .map_err(|err| GKRError::ErrorWhenProvingLayer(layer_id.clone(), err))?;

                // --- Grab all the resulting claims from the above sumcheck procedure and add them to the claim tracking map ---
                let post_sumcheck_new_claims = layer
                    .get_claims()
                    .map_err(|err| GKRError::ErrorWhenProvingLayer(layer_id.clone(), err))?;

                for (layer_id, claim) in post_sumcheck_new_claims {
                    if let Some(curr_claims) = claims.get_mut(&layer_id) {
                        curr_claims.push(claim);
                    } else {
                        claims.insert(layer_id, vec![claim]);
                    }
                }

                Ok(LayerProof {
                    sumcheck_proof: prover_sumcheck_messages,
                    layer,
                    wlx_evaluations,
                })
            })
            .try_collect()?;

        // --- Gather all of the claims on the input layer and aggregate them ---
        let input_layer_id = LayerId::Input;
        let input_layer_claims = claims
            .get(&input_layer_id)
            .ok_or_else(|| GKRError::NoClaimsForLayer(input_layer_id.clone()))?;

        // --- Add the claimed values to the FS transcript ---
        for claim in input_layer_claims {
            transcript
                .append_field_elements("Claimed challenge coordinates to be aggregated", &claim.0)
                .unwrap();
            transcript
                .append_field_element("Claimed value to be aggregated", claim.1)
                .unwrap();
        }

        // --- Aggregate claims by sampling r^\star from the verifier and performing the ---
        // --- claim aggregation protocol ---
        let agg_chal = transcript
            .get_challenge("Challenge for input claim aggregation")
            .unwrap();

        // --- The "expression" to aggregate over is simply the input layer's combined MLE, but as an expression ---
        let input_layer_expression = ExpressionStandard::Mle(input_layer.get_combined_mle().mle_ref());
        let (input_layer_claim, input_wlx_evaluations) =
            aggregate_claims(input_layer_claims, &input_layer_expression, agg_chal).unwrap();

        transcript
            .append_field_elements("Input claim aggregation Wlx_evaluations", &input_wlx_evaluations)
            .unwrap();

        let input_layer_proof = InputLayerProof {
            input_layer_aggregated_claim_proof: input_wlx_evaluations,
        };

        let gkr_proof = GKRProof {
            layer_sumcheck_proofs,
            output_layers,
            input_layer_proof,
        };

        Ok(gkr_proof)
    }

    /// Verifies the GKRProof produced by fn prove
    /// 
    /// Takes in a transcript for FS and re-generates challenges on its own
    fn verify(
        &mut self,
        transcript: &mut Self::Transcript,
        gkr_proof: GKRProof<F, Self::Transcript>,
    ) -> Result<(), GKRError> {
        let GKRProof {
            layer_sumcheck_proofs,
            output_layers,
            input_layer_proof
        } = gkr_proof;

        // --- Verifier keeps track of the claims on its own ---
        let mut claims: HashMap<LayerId, Vec<Claim<F>>> = HashMap::new();

        // --- NOTE that all the `Expression`s and MLEs contained within `gkr_proof` are already bound! ---
        for output in output_layers.iter() {

            let mle_indices = output.mle_indices();
            let mut claim_chal: Vec<F> = vec![];
            for (bit, index) in mle_indices.iter().enumerate() {
                let challenge = transcript
                    .get_challenge("Setting Output Layer Claim")
                    .unwrap();

                // We assume that all the outputs are zero-valued for now. We should be 
                // doing the initial step of evaluating V_1'(z) as specified in Thaler 13 page 14,
                // but given the assumption we have that V_1'(z) = 0 for all z if the prover is honest.
                if MleIndex::Bound(challenge, bit) != *index {
                    return Err(GKRError::ErrorWhenVerifyingOutputLayer);
                }
                claim_chal.push(challenge);
            }
            let claim = (claim_chal, F::zero());
            let layer_id = output.get_layer_id();

            // --- Append claims to either the claim tracking map OR the first (sumchecked) layer's list of claims ---
            if let Some(curr_claims) = claims.get_mut(&layer_id) {
                curr_claims.push(claim);
            } else {
                claims.insert(layer_id, vec![claim]);
            }
        }

        // --- Go through each of the layers' sumcheck proofs... ---
        for sumcheck_proof_single in layer_sumcheck_proofs {

            let LayerProof {
                sumcheck_proof,
                mut layer,
                wlx_evaluations,
            } = sumcheck_proof_single;

            // --- Independently grab the claims which should've been imposed on this layer (based on the verifier's own claim tracking) ---
            let layer_id = layer.id().clone();
            let layer_claims = claims
                .get(&layer_id)
                .ok_or_else(|| GKRError::NoClaimsForLayer(layer_id.clone()))?;

            // --- Append claims to the FS transcript... TODO!(ryancao): Do we actually need to do this??? ---
            for claim in layer_claims {
                transcript
                    .append_field_elements("Claimed bits to be aggregated", &claim.0)
                    .unwrap();
                transcript
                    .append_field_element("Claimed value to be aggregated", claim.1)
                    .unwrap();
            }

            // --- Perform the claim aggregation verification, first sampling `r` ---
            let agg_chal = transcript
                .get_challenge("Challenge for claim aggregation")
                .unwrap();

            let prev_claim = verify_aggragate_claim(&wlx_evaluations, layer_claims, agg_chal)
                .map_err(|_err| {
                    GKRError::ErrorWhenVerifyingLayer(
                        layer_id.clone(),
                        LayerError::AggregationError,
                    )
                })?;

            transcript
                .append_field_elements("Claim Aggregation Wlx_evaluations", &wlx_evaluations)
                .unwrap();

            // --- Performs the actual sumcheck verification step ---
            layer
                .verify_rounds(prev_claim, sumcheck_proof.0, transcript)
                .map_err(|err| GKRError::ErrorWhenVerifyingLayer(layer_id.clone(), err))?;

            // --- Extract/track claims from the expression independently (this ensures implicitly that the ---
            // --- prover is behaving correctly with respect to claim reduction, as otherwise the claim ---
            // --- aggregation verification step will fail ---
            let other_claims = layer
                .get_claims()
                .map_err(|err| GKRError::ErrorWhenVerifyingLayer(layer_id.clone(), err))?;

            for (layer_id, claim) in other_claims {
                if let Some(curr_claims) = claims.get_mut(&layer_id) {
                    curr_claims.push(claim);
                } else {
                    claims.insert(layer_id, vec![claim]);
                }
            }
        }

        // --- Verify the input claim aggregation step ---
        let InputLayerProof {
            input_layer_aggregated_claim_proof,
        } = input_layer_proof;

        // --- Grab the self-tracked input layer claims ---
        let input_layer_id = LayerId::Input;
        let input_layer_claims = claims
            .get(&input_layer_id)
            .ok_or_else(|| GKRError::NoClaimsForLayer(input_layer_id.clone()))?;
    
        let input_r_star = transcript
            .get_challenge("Challenge for input claim aggregation")
            .unwrap();

        // --- Perform the aggregation verification step and extract the correct input layer claim ---
        let input_layer_claim = verify_aggragate_claim(&input_layer_aggregated_claim_proof, input_layer_claims, input_r_star)
        .map_err(|_err| {
            GKRError::ErrorWhenVerifyingLayer(
                input_layer_id,
                LayerError::AggregationError,
            )
        })?;

        // TODO!(ryancao): Verify the final `input_layer_claim` using Ligero!!!

        Ok(())
    }
}

#[cfg(test)]
mod tests {
    use std::{cmp::max, time::Instant};

    use ark_bn254::Fr;
    use ark_std::{test_rng, UniformRand, log2};

    use crate::{transcript::{poseidon_transcript::PoseidonTranscript, Transcript}, FieldExt, mle::{dense::{DenseMle, Tuple2}, MleRef, Mle, zero::ZeroMleRef}, layer::{LayerBuilder, from_mle, LayerId}, expression::ExpressionStandard, zkdt::{structs::{DecisionNode, LeafNode, BinDecomp16Bit, InputAttribute}, zkdt_layer::{DecisionPackingBuilder, LeafPackingBuilder, ConcatBuilder, RMinusXBuilder, BitExponentiationBuilder, SquaringBuilder, ProductBuilder, SplitProductBuilder, DifferenceBuilder, AttributeConsistencyBuilder, InputPackingBuilder}}};

    use super::{GKRCircuit, Layers, input_layer::InputLayer};

<<<<<<< HEAD
    /// This circuit is a 4k --> k circuit, such that
    /// [x_1, x_2, x_3, x_4] --> [x_1 * x_3, x_2 + x_4] --> [(x_1 * x_3) - (x_2 + x_4)]
=======
    struct PermutationCircuit<F: FieldExt> {
        dummy_input_data_mle_vec: DenseMle<F, InputAttribute<F>>,               // batched
        dummy_permuted_input_data_mle_vec: DenseMle<F, InputAttribute<F>>,      // batched
        r: F,
        r_packing: F,
        input_len: usize,
        num_inputs: usize
    }

    impl<F: FieldExt> GKRCircuit<F> for PermutationCircuit<F> {
        type Transcript = PoseidonTranscript<F>;
        fn synthesize(&mut self) -> (Layers<F, Self::Transcript>, Vec<Box<dyn MleRef<F = F>>>) {
            let mut layers = Layers::new();

            // layer 0: packing
            let input_packing_builder = InputPackingBuilder::new(
                self.dummy_input_data_mle_vec.clone(),
                self.r,
                self.r_packing);

            let input_permuted_packing_builder = InputPackingBuilder::new(
                self.dummy_permuted_input_data_mle_vec.clone(),
                self.r,
                self.r_packing);

            let packing_builders = input_packing_builder.concat(input_permuted_packing_builder);
            let (mut input_packed, mut input_permuted_packed) = layers.add_gkr(packing_builders);

            for _ in 0..log2(self.input_len * self.num_inputs) {
                let prod_builder = SplitProductBuilder::new(
                    input_packed
                );
                let prod_permuted_builder = SplitProductBuilder::new(
                    input_permuted_packed
                );
                let split_product_builders = prod_builder.concat(prod_permuted_builder);
                (input_packed, input_permuted_packed) = layers.add_gkr(split_product_builders);
            }

            let difference_builder = DifferenceBuilder::new(
                input_packed,
                input_permuted_packed,
            );

            let difference_mle = layers.add_gkr(difference_builder);

            (layers, vec![Box::new(difference_mle.mle_ref())])
        }
    }

    struct AttributeConsistencyCircuit<F: FieldExt> {
        dummy_permuted_input_data_mle_vec: DenseMle<F, InputAttribute<F>>, // batched
        dummy_decision_node_paths_mle_vec: DenseMle<F, DecisionNode<F>>,     // batched
        tree_height: usize,
    }

    impl<F: FieldExt> GKRCircuit<F> for AttributeConsistencyCircuit<F> {
        type Transcript = PoseidonTranscript<F>;
        fn synthesize(&mut self) -> (Layers<F, Self::Transcript>, Vec<Box<dyn MleRef<F = F>>>) {
            let mut layers = Layers::new();

            let attribute_consistency_builder = AttributeConsistencyBuilder::new(
                self.dummy_permuted_input_data_mle_vec.clone(),
                self.dummy_decision_node_paths_mle_vec.clone(),
                self.tree_height
            );

            let difference_mle = layers.add_gkr(attribute_consistency_builder);

            (layers, vec![Box::new(difference_mle.mle_ref())])
        }
    }

    struct MultiSetCircuit<F: FieldExt> {
        dummy_decision_nodes_mle: DenseMle<F, DecisionNode<F>>,
        dummy_leaf_nodes_mle: DenseMle<F, LeafNode<F>>,
        dummy_multiplicities_bin_decomp_mle: DenseMle<F, BinDecomp16Bit<F>>,
        dummy_decision_node_paths_mle_vec: DenseMle<F, DecisionNode<F>>, // batched
        dummy_leaf_node_paths_mle_vec: DenseMle<F, LeafNode<F>>,         // batched
        r: F,
        r_packings: (F, F),
        tree_height: usize,
        num_inputs: usize,
    }

    impl<F: FieldExt> GKRCircuit<F> for MultiSetCircuit<F> {
        type Transcript = PoseidonTranscript<F>;
        
        fn synthesize(&mut self) -> (Layers<F, Self::Transcript>, Vec<Box<dyn MleRef<F = F>>>) {
            let mut layers = Layers::new();

            // layer 0
            let decision_packing_builder = DecisionPackingBuilder::new(
                self.dummy_decision_nodes_mle.clone(), self.r, self.r_packings);

            let leaf_packing_builder = LeafPackingBuilder::new(
                self.dummy_leaf_nodes_mle.clone(), self.r, self.r_packings.0
            );

            let packing_builders = decision_packing_builder.concat(leaf_packing_builder);
            let (decision_packed, leaf_packed) = layers.add_gkr(packing_builders);

            // layer 1
            let decision_leaf_concat_builder = ConcatBuilder::new(
                decision_packed, leaf_packed
            );
            let x_packed = layers.add_gkr(decision_leaf_concat_builder);

            // layer 2
            let r_minus_x_builder =  RMinusXBuilder::new(
                x_packed, self.r
            );
            let mut r_minus_x = layers.add_gkr(r_minus_x_builder);

            // layer 3
            let prev_prod_builder = BitExponentiationBuilder::new(
                self.dummy_multiplicities_bin_decomp_mle.clone(),
                0,
                r_minus_x.clone()
            );
            let mut prev_prod = layers.add_gkr(prev_prod_builder);

            for i in 1..16 {

                // layer 3, or i + 2
                let r_minus_x_square_builder = SquaringBuilder::new(
                    r_minus_x
                );
                let r_minus_x_square = layers.add_gkr(r_minus_x_square_builder);

                // layer 4, or i + 3
                let curr_prod_builder = BitExponentiationBuilder::new(
                    self.dummy_multiplicities_bin_decomp_mle.clone(),
                    i,
                    r_minus_x_square.clone()
                );
                let curr_prod = layers.add_gkr(curr_prod_builder);

                // layer 5, or i + 4
                let prod_builder = ProductBuilder::new(
                    curr_prod,
                    prev_prod
                );
                prev_prod = layers.add_gkr(prod_builder);

                r_minus_x = r_minus_x_square;

            }

            let mut exponentiated_nodes = prev_prod;

            for _ in 0..self.tree_height {

                // layer 20, or i+20
                let prod_builder = SplitProductBuilder::new(
                    exponentiated_nodes
                );
                exponentiated_nodes = layers.add_gkr(prod_builder);
            }

            // **** above is nodes exponentiated ****
            // **** below is all decision nodes on the path multiplied ****


            // layer 0: packing
            let decision_path_packing_builder = DecisionPackingBuilder::new(
                self.dummy_decision_node_paths_mle_vec.clone(),
                self.r,
                self.r_packings
            );

            let leaf_path_packing_builder = LeafPackingBuilder::new(
                self.dummy_leaf_node_paths_mle_vec.clone(),
                self.r,
                self.r_packings.0
            );

            let path_packing_builders = decision_path_packing_builder.concat(leaf_path_packing_builder);
            let (decision_path_packed, leaf_path_packed) = layers.add_gkr(path_packing_builders);

            // layer 1: concat
            let path_decision_leaf_concat_builder = ConcatBuilder::new(
                decision_path_packed, leaf_path_packed
            );
            let x_path_packed = layers.add_gkr(path_decision_leaf_concat_builder);

            // layer 2: r - x
            let r_minus_x_path_builder =  RMinusXBuilder::new(
                x_path_packed, self.r
            );
            let r_minus_x_path = layers.add_gkr(r_minus_x_path_builder);

            let mut path_product = r_minus_x_path;

            // layer remaining: product it together
            for _ in 0..log2(self.tree_height * self.num_inputs) {
                let prod_builder = SplitProductBuilder::new(
                    path_product
                );
                path_product = layers.add_gkr(prod_builder);
            }

            let difference_builder = DifferenceBuilder::new(
                exponentiated_nodes,
                path_product
            );

            let difference = layers.add_gkr(difference_builder);

            (layers, vec![Box::new(difference.mle_ref())])
        }
    }

>>>>>>> 142c87ab
    struct TestCircuit<F: FieldExt> {
        mle: DenseMle<F, Tuple2<F>>,
        mle_2: DenseMle<F, Tuple2<F>>,
    }

    impl<F: FieldExt> GKRCircuit<F> for TestCircuit<F> {
        type Transcript = PoseidonTranscript<F>;
        fn synthesize(&mut self) -> (Layers<F, Self::Transcript>, Vec<Box<dyn MleRef<F = F>>>, InputLayer<F>) {

            // --- Create Layers to be added to ---
            let mut layers = Layers::new();

            // --- Create a SimpleLayer from the first `mle` within the circuit ---
            let builder = from_mle(
                self.mle.clone(),
                // --- The expression is a simple product between the first and second halves ---
                |mle| ExpressionStandard::products(vec![mle.first(), mle.second()]),
                // --- The witness generation simply zips the two halves and multiplies them ---
                |mle, layer_id, prefix_bits| {
                    DenseMle::new_from_iter(
                        mle.into_iter()
                            .map(|Tuple2((first, second))| first * second),
                        layer_id,
                        prefix_bits,
                    )
                },
            );

            // --- Similarly here, but with addition between the two halves ---
            // --- Note that EACH of `mle` and `mle_2` are parts of the input layer ---
            let builder2 = from_mle(
                self.mle_2.clone(),
                |mle| mle.first().expression() + mle.second().expression(),
                |mle, layer_id, prefix_bits| {
                    DenseMle::new_from_iter(
                        mle.into_iter()
                            .map(|Tuple2((first, second))| first + second),
                        layer_id,
                        prefix_bits,
                    )
                },
            );

            // --- Stacks the two aforementioned layers together into a single layer ---
            // --- Then adds them to the overall circuit ---
            let builder3 = builder.concat(builder2);
            let output = layers.add_gkr(builder3);

            // --- Creates a single layer which takes [x_1, ..., x_n, y_1, ..., y_n] and returns [x_1 - y_1, ..., x_n - y_n] ---
            let builder4 = from_mle(
                output,
                |(mle1, mle2)| mle1.mle_ref().expression() - mle2.mle_ref().expression(),
                |(mle1, mle2), layer_id, prefix_bits| {
                    DenseMle::new_from_iter(
                        mle1.clone()
                            .into_iter()
                            .zip(mle2.clone().into_iter())
                            .map(|(first, second)| first - second),
                        layer_id,
                        prefix_bits,
                    )
                },
            );

            // --- Appends this to the circuit ---
            let output = layers.add_gkr(builder4);

            // --- Ahh. So we're doing the thing where we add the "real" circuit output as a circuit input, ---
            // --- then check if the difference between the two is zero ---
            let mut output_input =
                DenseMle::new_from_iter(output.into_iter(), LayerId::Input, None);

            // --- Subtract the computed circuit output from the advice circuit output ---
            let builder4 = from_mle(
                (output, output_input.clone()),
                |(mle1, mle2)| mle1.mle_ref().expression() - mle2.mle_ref().expression(),
                |(mle1, mle2), layer_id, prefix_bits| {
                    let num_vars = max(mle1.num_vars(), mle2.num_vars());
                    ZeroMleRef::new(num_vars, prefix_bits, layer_id)
                },
            );

            // --- Add this final layer to the circuit ---
            let output = layers.add_gkr(builder4);

            // --- The input layer should just be the concatenation of `mle`, `mle_2`, and `output_input` ---
            let mut input_mles: Vec<Box<&mut dyn Mle<F>>> = vec![Box::new(&mut self.mle), Box::new(&mut self.mle_2), Box::new(&mut output_input)];
            let input_layer = InputLayer::<F>::new_from_mles(&mut input_mles);

            (layers, vec![Box::new(output)], input_layer)
        }
    }

    #[test]
    fn test_gkr() {
        let mut rng = test_rng();
        let size = 2 << 10;
        // let subscriber = tracing_subscriber::fmt().with_max_level(Level::TRACE).finish();
        // tracing::subscriber::set_global_default(subscriber)
        //     .map_err(|_err| eprintln!("Unable to set global default subscriber"));

        let mle: DenseMle<Fr, Tuple2<Fr>> = DenseMle::new_from_iter(
            (0..size).map(|_| (Fr::rand(&mut rng), Fr::rand(&mut rng)).into()),
            LayerId::Input,
            None,
        );
        let mle_2: DenseMle<Fr, Tuple2<Fr>> = DenseMle::new_from_iter(
            (0..size).map(|_| (Fr::rand(&mut rng), Fr::rand(&mut rng)).into()),
            LayerId::Input,
            None,
        );

        let mut circuit = TestCircuit { mle, mle_2 };

        let mut transcript: PoseidonTranscript<Fr> =
            PoseidonTranscript::new("GKR Prover Transcript");
        let now = Instant::now();
        match circuit.prove(&mut transcript) {
            Ok(proof) => {
                println!(
                    "proof generated successfully in {}!",
                    now.elapsed().as_secs_f32()
                );
                let mut transcript: PoseidonTranscript<Fr> =
                    PoseidonTranscript::new("GKR Verifier Transcript");
                let now = Instant::now();
                match circuit.verify(&mut transcript, proof) {
                    Ok(_) => {
                        println!(
                            "Verification succeeded: takes {}!",
                            now.elapsed().as_secs_f32()
                        );
                    }
                    Err(err) => {
                        println!("Verify failed! Error: {err}");
                        panic!();
                    }
                }
            }
            Err(err) => {
                println!("Proof failed! Error: {err}");
                panic!();
            }
        }
    }
}<|MERGE_RESOLUTION|>--- conflicted
+++ resolved
@@ -14,10 +14,7 @@
     mle::MleRef,
     transcript::Transcript,
     FieldExt, expression::ExpressionStandard,
-<<<<<<< HEAD
-=======
     zkdt::zkdt_layer::{DecisionPackingBuilder}
->>>>>>> 142c87ab
 };
 
 // use derive_more::From;
@@ -109,28 +106,18 @@
     /// 
     /// In reverse order (i.e. layer closest to the output layer is first)
     pub layer_sumcheck_proofs: Vec<LayerProof<F, Tr>>,
-<<<<<<< HEAD
     /// All the output layers that this circuit yields
     pub output_layers: Vec<Box<dyn MleRef<F = F>>>,
     /// Proof for the circuit input layer
     pub input_layer_proof: InputLayerProof<F>,
-=======
-    ///All the output layers that this circuit yields
-    pub output_layers: Vec<OutputLayer<F>>,
->>>>>>> 142c87ab
 }
 
 /// A GKRCircuit ready to be proven
 pub trait GKRCircuit<F: FieldExt> {
     /// The transcript this circuit uses
     type Transcript: Transcript<F>;
-<<<<<<< HEAD
     /// The forward pass, defining the layer relationships and generating the layers
     fn synthesize(&mut self) -> (Layers<F, Self::Transcript>, Vec<Box<dyn MleRef<F = F>>>, InputLayer<F>);
-=======
-    ///The forward pass, defining the layer relationships and generating the layers
-    fn synthesize(&mut self) -> (Layers<F, Self::Transcript>, Vec<OutputLayer<F>>);
->>>>>>> 142c87ab
 
     /// The backwards pass, creating the GKRProof
     fn prove(
@@ -428,10 +415,6 @@
 
     use super::{GKRCircuit, Layers, input_layer::InputLayer};
 
-<<<<<<< HEAD
-    /// This circuit is a 4k --> k circuit, such that
-    /// [x_1, x_2, x_3, x_4] --> [x_1 * x_3, x_2 + x_4] --> [(x_1 * x_3) - (x_2 + x_4)]
-=======
     struct PermutationCircuit<F: FieldExt> {
         dummy_input_data_mle_vec: DenseMle<F, InputAttribute<F>>,               // batched
         dummy_permuted_input_data_mle_vec: DenseMle<F, InputAttribute<F>>,      // batched
@@ -645,7 +628,8 @@
         }
     }
 
->>>>>>> 142c87ab
+    /// This circuit is a 4k --> k circuit, such that
+    /// [x_1, x_2, x_3, x_4] --> [x_1 * x_3, x_2 + x_4] --> [(x_1 * x_3) - (x_2 + x_4)]
     struct TestCircuit<F: FieldExt> {
         mle: DenseMle<F, Tuple2<F>>,
         mle_2: DenseMle<F, Tuple2<F>>,
