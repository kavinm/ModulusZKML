#![warn(missing_docs)]
#![feature(closure_lifetime_binder)]
//!Remainder: A fast GKR based library for building zkSNARKS for ML applications

use ark_crypto_primitives::sponge::Absorb;
use ark_ff::PrimeField;

pub mod expression;
pub mod layer;
pub mod mle;
pub mod prover;
pub mod sumcheck;
<<<<<<< HEAD
pub mod zkdt;
=======
pub mod transcript;
>>>>>>> ce5dfe6d

///External definition of Field element trait, will remain an Alias for now
pub trait FieldExt: PrimeField + Absorb {}

impl<F: PrimeField + Absorb> FieldExt for F {}<|MERGE_RESOLUTION|>--- conflicted
+++ resolved
@@ -10,11 +10,8 @@
 pub mod mle;
 pub mod prover;
 pub mod sumcheck;
-<<<<<<< HEAD
 pub mod zkdt;
-=======
 pub mod transcript;
->>>>>>> ce5dfe6d
 
 ///External definition of Field element trait, will remain an Alias for now
 pub trait FieldExt: PrimeField + Absorb {}
