--- conflicted
+++ resolved
@@ -110,16 +110,8 @@
     }
 
     ///Splits the mle into a new mle with a tuple of size 2 as it's element
-<<<<<<< HEAD
     pub fn split(&self, default_fill: F) -> DenseMle<F, Tuple2<F>> {
         self.mle.chunks(2).map(|items| (items[0], items.get(1).cloned().unwrap_or(default_fill)).into()).collect()
-=======
-    pub fn split(&self) -> DenseMle<F, Tuple2<F>> {
-        self.mle
-            .chunks(2)
-            .map(|items| (items[0], items.get(1).cloned().unwrap_or(F::zero())).into())
-            .collect()
->>>>>>> aee74566
     }
 }
 
@@ -211,441 +203,6 @@
     }
 }
 
-<<<<<<< HEAD
-// --------------------------- zkDT struct stuff ---------------------------
-
-impl<F: FieldExt> MleAble<F> for DecisionNode<F> {
-    type Repr = [Vec<F>; 3];
-}
-
-// TODO!(ryancao): Actually implement this correctly for PathNode<F>
-impl<'a, F: FieldExt> IntoIterator for &'a DenseMle<F, DecisionNode<F>> {
-    type Item = ((F, F), F);
-
-    type IntoIter = Zip<Zip<Cloned<std::slice::Iter<'a, F>>, Cloned<std::slice::Iter<'a, F>>>, Cloned<std::slice::Iter<'a, F>>>;
-
-    fn into_iter(self) -> Self::IntoIter {
-        
-        self.mle[0]
-            .iter()
-            .cloned()
-            .zip(self.mle[1].iter().cloned())
-            .zip(self.mle[2].iter().cloned())
-    }
-}
-
-/// Conversion from a list of `PathNode<F>`s into a DenseMle
-impl<F: FieldExt> FromIterator<DecisionNode<F>> for DenseMle<F, DecisionNode<F>> {
-    fn from_iter<T: IntoIterator<Item = DecisionNode<F>>>(iter: T) -> Self {
-        // --- The physical storage is [node_id_1, ...] + [attr_id_1, ...] + [threshold_1, ...] ---
-        let iter = iter.into_iter();
-        let (node_ids, attr_ids, thresholds): (Vec<F>, Vec<F>, Vec<F>) = iter
-            .map(|x| (x.node_id, x.attr_id, x.threshold))
-            .multiunzip();
-
-        // --- TODO!(ryancao): Does this pad correctly? (I.e. is this necessary?) ---
-        let num_vars = log2(4 * node_ids.len()) as usize;
-
-        Self {
-            mle: [node_ids, attr_ids, thresholds],
-            num_vars,
-            _marker: PhantomData,
-            layer_id: None,
-            prefix_bits: None,
-        }
-    }
-}
-
-impl<F: FieldExt> DenseMle<F, DecisionNode<F>> {
-    /// MleRef grabbing just the list of node IDs
-    pub fn node_id(&'_ self) -> DenseMleRef<F> {
-        let num_vars = self.num_vars;
-
-        // --- There are four components to this MLE ---
-        let len = self.mle.len() / 4;
-
-        DenseMleRef {
-            bookkeeping_table: self.mle[0].to_vec(),
-            // --- [0, 0, b_1, ..., b_n] ---
-            // TODO!(ryancao): Does this give us the endian-ness we want???
-            mle_indices: self
-                .prefix_bits
-                .clone()
-                .into_iter()
-                .flatten()
-                .chain(
-                    std::iter::once(MleIndex::Fixed(false))
-                        .chain(std::iter::once(MleIndex::Fixed(false)))
-                        .chain(repeat_n(MleIndex::Iterated, num_vars - 2)),
-                )
-                .collect_vec(),
-            num_vars: num_vars - 2,
-            layer_id: self.layer_id.clone(),
-            indexed: false,
-        }
-    }
-
-    /// MleRef grabbing just the list of attribute IDs
-    pub fn attr_id(&'_ self) -> DenseMleRef<F> {
-        let num_vars = self.num_vars;
-
-        // --- There are four components to this MLE ---
-        let len = self.mle.len() / 4;
-
-        DenseMleRef {
-            bookkeeping_table: self.mle[1].to_vec(),
-            // --- [0, 1, b_1, ..., b_n] ---
-            // TODO!(ryancao): Does this give us the endian-ness we want???
-            mle_indices: self
-                .prefix_bits
-                .clone()
-                .into_iter()
-                .flatten()
-                .chain(
-                    std::iter::once(MleIndex::Fixed(false))
-                        .chain(std::iter::once(MleIndex::Fixed(true)))
-                        .chain(repeat_n(MleIndex::Iterated, num_vars - 2)),
-                )
-                .collect_vec(),
-            num_vars: num_vars - 2,
-            layer_id: None,
-            indexed: false,
-        }
-    }
-
-    /// MleRef grabbing just the list of thresholds
-    pub fn threshold(&'_ self) -> DenseMleRef<F> {
-        let num_vars = self.num_vars;
-
-        // --- There are four components to this MLE ---
-        // let len = self.mle.len() / 4;
-
-        DenseMleRef {
-            bookkeeping_table: self.mle[2].to_vec(),
-            // --- [1, 0, b_1, ..., b_n] ---
-            // TODO!(ryancao): Does this give us the endian-ness we want???
-            mle_indices: self
-                .prefix_bits
-                .clone()
-                .into_iter()
-                .flatten()
-                .chain(
-                    std::iter::once(MleIndex::Fixed(true))
-                        .chain(std::iter::once(MleIndex::Fixed(false)))
-                        .chain(repeat_n(MleIndex::Iterated, num_vars - 2)),
-                )
-                .collect_vec(),
-            num_vars: num_vars - 2,
-            layer_id: None,
-            indexed: false,
-        }
-    }
-}
-
-// --- Leaf node ---
-impl<F: FieldExt> MleAble<F> for LeafNode<F> {
-    type Repr = [Vec<F>; 2];
-}
-
-// TODO!(ryancao): Actually implement this correctly for LeafNode<F>
-impl<'a, F: FieldExt> IntoIterator for &'a DenseMle<F, LeafNode<F>> {
-    type Item = (F, F);
-
-    type IntoIter = Zip<Cloned<std::slice::Iter<'a, F>>, Cloned<std::slice::Iter<'a, F>>>;
-
-    fn into_iter(self) -> Self::IntoIter {
-        let len = self.mle.len() / 2;
-
-        self.mle[0]
-            .iter()
-            .cloned()
-            .zip(self.mle[1].iter().cloned())
-    }
-}
-
-/// Conversion from a list of `LeafNode<F>`s into a DenseMle
-impl<F: FieldExt> FromIterator<LeafNode<F>> for DenseMle<F, LeafNode<F>> {
-    fn from_iter<T: IntoIterator<Item = LeafNode<F>>>(iter: T) -> Self {
-        // --- The physical storage is [node_id_1, ...] + [attr_id_1, ...] + [threshold_1, ...] ---
-        let iter = iter.into_iter();
-        let (node_ids, node_vals): (Vec<F>, Vec<F>) = iter.map(|x| (x.node_id, x.node_val)).unzip();
-
-        // --- TODO!(ryancao): Does this pad correctly? (I.e. is this necessary?) ---
-        let num_vars = log2(2 * node_ids.len()) as usize;
-
-        Self {
-            mle: [node_ids, node_vals],
-            num_vars,
-            _marker: PhantomData,
-            layer_id: None,
-            prefix_bits: None,
-        }
-    }
-}
-
-impl<F: FieldExt> DenseMle<F, LeafNode<F>> {
-    /// MleRef grabbing just the list of node IDs
-    pub fn node_id(&'_ self) -> DenseMleRef<F> {
-        let num_vars = self.num_vars;
-
-        // --- There are four components to this MLE ---
-        let len = self.mle.len() / 2;
-
-        DenseMleRef {
-            bookkeeping_table: self.mle[0].to_vec(),
-            // --- [0, b_1, ..., b_n] ---
-            // TODO!(ryancao): Does this give us the endian-ness we want???
-            mle_indices: self
-                .prefix_bits
-                .clone()
-                .into_iter()
-                .flatten()
-                .chain(
-                    std::iter::once(MleIndex::Fixed(false))
-                        .chain(repeat_n(MleIndex::Iterated, num_vars - 1)),
-                )
-                .collect_vec(),
-            num_vars: num_vars - 1,
-            layer_id: self.layer_id.clone(),
-            indexed: false,
-        }
-    }
-
-    /// MleRef grabbing just the list of attribute IDs
-    pub fn node_val(&'_ self) -> DenseMleRef<F> {
-        let num_vars = self.num_vars;
-
-        DenseMleRef {
-            bookkeeping_table: self.mle[1].to_vec(),
-            // --- [1, b_1, ..., b_n] ---
-            // TODO!(ryancao): Does this give us the endian-ness we want???
-            mle_indices: self
-                .prefix_bits
-                .clone()
-                .into_iter()
-                .flatten()
-                .chain(
-                    std::iter::once(MleIndex::Fixed(true))
-                        .chain(repeat_n(MleIndex::Iterated, num_vars - 1)),
-                )
-                .collect_vec(),
-            num_vars: num_vars - 1,
-            layer_id: self.layer_id.clone(),
-            indexed: false,
-        }
-    }
-}
-
-// --- Input attribute ---
-impl<F: FieldExt> MleAble<F> for InputAttribute<F> {
-    type Repr = [Vec<F>; 2];
-}
-
-// TODO!(ryancao): Actually implement this correctly for InputAttribute<F>
-impl<'a, F: FieldExt> IntoIterator for &'a DenseMle<F, InputAttribute<F>> {
-    type Item = (F, F);
-
-    type IntoIter = Zip<Cloned<std::slice::Iter<'a, F>>, Cloned<std::slice::Iter<'a, F>>>;
-
-    fn into_iter(self) -> Self::IntoIter {
-        let len = self.mle.len() / 2;
-
-        self.mle[0]
-            .iter()
-            .cloned()
-            .zip(self.mle[1].iter().cloned())
-    }
-}
-
-/// Conversion from a list of `InputAttribute<F>`s into a DenseMle
-impl<F: FieldExt> FromIterator<InputAttribute<F>> for DenseMle<F, InputAttribute<F>> {
-    fn from_iter<T: IntoIterator<Item = InputAttribute<F>>>(iter: T) -> Self {
-        // --- The physical storage is [node_id_1, ...] + [attr_id_1, ...] + [threshold_1, ...] ---
-        let iter = iter.into_iter();
-        let (attr_ids, attr_vals): (Vec<F>, Vec<F>) = iter.map(|x| (x.attr_id, x.attr_val)).unzip();
-
-        // --- TODO!(ryancao): Does this pad correctly? (I.e. is this necessary?) ---
-        let num_vars = log2(2 * attr_ids.len()) as usize;
-
-        Self {
-            mle: [attr_ids, attr_vals],
-            num_vars,
-            _marker: PhantomData,
-            layer_id: None,
-            prefix_bits: None,
-        }
-    }
-}
-
-impl<F: FieldExt> DenseMle<F, InputAttribute<F>> {
-    /// MleRef grabbing just the list of attribute IDs
-    pub fn attr_id(&'_ self, num_vars: Option<usize>) -> DenseMleRef<F> {
-        // --- Default to the entire (component of) the MLE ---
-        let num_vars = num_vars.unwrap_or(self.num_vars - 1);
-
-        // TODO!(ryancao): Make this actually do error-handling
-        assert!(num_vars <= self.num_vars - 1);
-
-        // --- The length of the MLERef is just 2^{num_vars} ---
-        let len = 2_u32.pow(num_vars as u32) as usize;
-        let concrete_len = cmp::min(len, self.mle[0].to_vec().len());
-
-        DenseMleRef {
-            bookkeeping_table: self.mle[0].to_vec()[..concrete_len].to_vec(),
-            // --- [0; 0, ..., 0; b_1, ..., b_n] ---
-            // TODO!(ryancao): Does this give us the endian-ness we want???
-            mle_indices: self
-                .prefix_bits
-                .clone()
-                .into_iter()
-                .flatten()
-                .chain(
-                    std::iter::once(MleIndex::Fixed(false))
-                        .chain(repeat_n(
-                            MleIndex::Fixed(false),
-                            self.num_vars - 1 - num_vars,
-                        ))
-                        .chain(repeat_n(MleIndex::Iterated, num_vars)),
-                )
-                .collect_vec(),
-            num_vars,
-            layer_id: self.layer_id.clone(),
-            indexed: false,
-        }
-    }
-
-    /// MleRef grabbing just the list of attribute values
-    pub fn attr_val(&'_ self, num_vars: Option<usize>) -> DenseMleRef<F> {
-        // --- Default to the entire (component of) the MLE ---
-        let num_vars = match num_vars {
-            Some(num) => num,
-            None => self.num_vars - 1,
-        };
-
-        // TODO!(ryancao): Make this actually do error-handling
-        assert!(num_vars <= self.num_vars - 1);
-
-        // --- The length of the MLERef is just 2^{num_vars} ---
-        let len = 2_u32.pow(num_vars as u32) as usize;
-        let concrete_len = cmp::min(len, self.mle[1].to_vec().len());
-
-        DenseMleRef {
-            bookkeeping_table: self.mle[1].to_vec()[..concrete_len].to_vec(),
-            // --- [1; 0, ..., 0; b_1, ..., b_n] ---
-            // Note that the zeros are there to prefix all the things we chunked out
-            // TODO!(ryancao): Does this give us the endian-ness we want???
-            mle_indices: self
-                .prefix_bits
-                .clone()
-                .into_iter()
-                .flatten()
-                .chain(
-                    std::iter::once(MleIndex::Fixed(true))
-                        .chain(repeat_n(
-                            MleIndex::Fixed(false),
-                            self.num_vars - 1 - num_vars,
-                        ))
-                        .chain(repeat_n(MleIndex::Iterated, num_vars)),
-                )
-                .collect_vec(),
-            num_vars,
-            layer_id: None,
-            indexed: false,
-        }
-    }
-}
-
-// --- Bin decomp ---
-impl<F: FieldExt> MleAble<F> for BinDecomp16Bit<F> {
-    type Repr = [Vec<F>; 16];
-}
-
-/// Conversion from a list of `BinDecomp16Bit<F>`s into a DenseMle
-// TODO!(ryancao): Make this stuff derivable
-impl<F: FieldExt> FromIterator<BinDecomp16Bit<F>> for DenseMle<F, BinDecomp16Bit<F>> {
-    fn from_iter<T: IntoIterator<Item = BinDecomp16Bit<F>>>(iter: T) -> Self {
-        // --- The physical storage is [bit_0, ...] + [bit_1, ...] + [bit_2, ...], ... ---
-        let iter = iter.into_iter();
-
-        // --- TODO!(ryancao): This is genuinely horrible but we'll fix it later ---
-        let mut ret: [Vec<F>; 16] = std::array::from_fn(|_| vec![]);
-        iter.for_each(|tuple| {
-            for idx in 0..tuple.bits.len() {
-                ret[idx].push(tuple.bits[idx]);
-            }
-        });
-
-        // let ret: [Vec<F>; 16] = (0..16).into_iter().map(|index| {
-        //     iter.map(|tuple| {
-        //         tuple.bits[index]
-        //     }).collect()
-        // }).collect_vec().try_into().unwrap();
-
-        // For debugging
-        // ret.clone().into_iter().for_each(|x| {
-        //     dbg!(x.len());
-        // });
-
-        // --- TODO!(ryancao): Does this pad correctly? (I.e. is this necessary?) ---
-        let num_vars = log2(16 * ret[0].len()) as usize;
-
-        Self {
-            mle: ret,
-            num_vars,
-            _marker: PhantomData,
-            layer_id: None,
-            prefix_bits: None,
-        }
-    }
-}
-
-// TODO!(ryancao): Make this stuff derivable
-impl<F: FieldExt> DenseMle<F, BinDecomp16Bit<F>> {
-    /// Returns a list of MLERefs, one for each bit
-    /// TODO!(ryancao): Change this back to [DenseMleRef<F>; 16] and make it work!
-    pub fn mle_bit_refs(&'_ self) -> Vec<DenseMleRef<F>> {
-        let num_vars = self.num_vars;
-
-        // --- There are sixteen components to this MLE ---
-        // TODO!(ryancao): Get rid of all the magic numbers
-        let len = self.mle.len() / 16;
-
-        let mut ret: Vec<DenseMleRef<F>> = vec![];
-
-        for bit_idx in 0..16 {
-            let first_prefix = (bit_idx % 16) >= 8;
-            let second_prefix = (bit_idx % 8) >= 4;
-            let third_prefix = (bit_idx % 4) >= 2;
-            let fourth_prefix = (bit_idx % 2) >= 1;
-            let bit_mle_ref = DenseMleRef {
-                bookkeeping_table: self.mle[bit_idx].to_vec(),
-                // --- [0, 0, 0, 0, b_1, ..., b_n] ---
-                mle_indices: self
-                    .prefix_bits
-                    .clone()
-                    .into_iter()
-                    .flatten()
-                    .chain(
-                        std::iter::once(MleIndex::Fixed(first_prefix))
-                            .chain(std::iter::once(MleIndex::Fixed(second_prefix)))
-                            .chain(std::iter::once(MleIndex::Fixed(third_prefix)))
-                            .chain(std::iter::once(MleIndex::Fixed(fourth_prefix)))
-                            .chain(repeat_n(MleIndex::Iterated, num_vars - 4)),
-                    )
-                    .collect_vec(),
-                num_vars: num_vars - 4,
-                layer_id: None,
-                indexed: false,
-            };
-            ret.push(bit_mle_ref);
-        }
-
-        ret
-    }
-}
-
-=======
->>>>>>> aee74566
 // --------------------------- MleRef stuff ---------------------------
 
 /// An [MleRef] that is dense
