use std::{
    fmt::Debug,
    iter::{Cloned, Map, Zip},
    marker::PhantomData,
};

use ark_std::log2;
// use derive_more::{From, Into};
use itertools::{repeat_n, Itertools, MapInto};
use rayon::{prelude::ParallelIterator, slice::ParallelSlice};
use serde::{Deserialize, Serialize};

use super::{Mle, MleAble, MleIndex, MleRef, mle_enum::MleEnum};
use crate::{expression::ExpressionStandard, layer::Claim};
use crate::{layer::LayerId, FieldExt};

#[derive(Clone, Debug)]
///An [Mle] that is dense
pub struct DenseMle<F: FieldExt, T: Send + Sync + Clone + Debug + MleAble<F>> {
    ///The underlying data
    pub mle: T::Repr,
    num_vars: usize,
    ///The layer_id this data belongs to
    pub layer_id: LayerId,
    ///Any prefix bits that must be added to any MleRefs yielded by this Mle
    pub prefix_bits: Option<Vec<MleIndex<F>>>,
    ///marker
    pub _marker: PhantomData<F>,
}

impl<F: FieldExt, T> Mle<F> for DenseMle<F, T>
where
    // Self: IntoIterator<Item = T> + FromIterator<T>
    T: Send + Sync + Clone + Debug + MleAble<F>,
{
    fn num_vars(&self) -> usize {
        self.num_vars
    }
    fn get_padded_evaluations(&self) -> Vec<F> {
        T::get_padded_evaluations(&self.mle)
    }

    fn add_prefix_bits(&mut self, new_bits: Option<Vec<MleIndex<F>>>) {
        self.prefix_bits = new_bits;
    }
}

impl<F: FieldExt, T: Send + Sync + Clone + Debug + MleAble<F>> DenseMle<F, T> {
    pub fn new_from_iter(
        iter: impl Iterator<Item = T>,
        layer_id: LayerId,
        prefix_bits: Option<Vec<MleIndex<F>>>,
    ) -> Self {
        let items = T::from_iter(iter);
        let num_vars = T::num_vars(&items);
        Self {
            mle: items,
            num_vars,
            layer_id,
            prefix_bits,
            _marker: PhantomData,
        }
    }

    pub fn new_from_raw(
        items: T::Repr,
        layer_id: LayerId,
        prefix_bits: Option<Vec<MleIndex<F>>>,
    ) -> Self {
        let num_vars = T::num_vars(&items);
        Self {
            mle: items,
            num_vars,
            layer_id,
            prefix_bits,
            _marker: PhantomData,
        }
    }
}

impl<'a, F: FieldExt, T: Send + Sync + Clone + Debug + MleAble<F>> IntoIterator
    for &'a DenseMle<F, T>
{
    type Item = T;

    type IntoIter = T::IntoIter<'a>;

    fn into_iter(self) -> Self::IntoIter {
        T::to_iter(&self.mle)
    }
}

// impl<F: FieldExt> FromIterator<F> for DenseMle<F, F> {
//     fn from_iter<T: IntoIterator<Item = F>>(iter: T) -> Self {
//         let evaluations = iter.into_iter().collect_vec();

//         let num_vars = log2(evaluations.len()) as usize;

//         Self {
//             mle: evaluations,
//             num_vars,
//             layer_id: None,
//             prefix_bits: None,
//             _marker: PhantomData,
//         }
//     }
// }

pub(crate) fn get_padded_evaluations_for_list<F: FieldExt, const L: usize>(items: &[Vec<F>; L]) -> Vec<F> {
    let max_size = items
        .iter()
        .map(|mle_ref| mle_ref.len())
        .max().unwrap();
    let part_size = 1 << log2(max_size);
    let part_count = 2_u32.pow(log2(L)) as usize;
    let padding_count = part_count - L;

    items.into_iter().cloned().map(|mut items| {
        let padding = part_size - items.len();
        items.extend(repeat_n(F::zero(), padding));
        items
    }).flatten().chain(repeat_n(F::zero(), padding_count * part_size)).collect()
}

impl<F: FieldExt> MleAble<F> for F {
    type Repr = Vec<F>;
    type IntoIter<'a> = Cloned<std::slice::Iter<'a, F>>;

    fn get_padded_evaluations(items: &Self::Repr) -> Vec<F> {
        let size = 1 << log2(items.len());
        let padding = size - items.len();

        items
            .iter()
            .cloned()
            .chain(repeat_n(F::zero(), padding))
            .collect()
    }

    fn from_iter(iter: impl IntoIterator<Item = Self>) -> Self::Repr {
        iter.into_iter().collect_vec()
    }

    fn to_iter<'a>(items: &'a Self::Repr) -> Self::IntoIter<'a> {
        items.iter().cloned()
    }

    fn num_vars(items: &Self::Repr) -> usize {
        log2(items.len()) as usize
    }
}

impl<F: FieldExt> DenseMle<F, F> {
    ///Creates a flat DenseMle from a Vec<F>
    // pub fn new(mle: Vec<F>) -> Self {
    //     let num_vars = log2(mle.len()) as usize;
    //     Self {
    //         mle,
    //         num_vars,
    //         layer_id: None,
    //         prefix_bits: None,
    //         _marker: PhantomData,
    //     }
    // }

    ///Creates a DenseMleRef from this DenseMle
    pub fn mle_ref(&self) -> DenseMleRef<F> {
        DenseMleRef {
            bookkeeping_table: self.mle.clone(),
            mle_indices: self
                .prefix_bits
                .clone()
                .into_iter()
                .flatten()
                .chain((0..self.num_vars()).map(|_| MleIndex::Iterated))
                .collect(),
            num_vars: self.num_vars,
            layer_id: self.layer_id.clone(),
            indexed: false,
        }
    }

    ///Splits the mle into a new mle with a tuple of size 2 as it's element
    pub fn split(&self, padding: F) -> DenseMle<F, Tuple2<F>> {
        DenseMle::new_from_iter(
            self.mle
                .chunks(2)
                .map(|items| (items[0], items.get(1).cloned().unwrap_or(padding)).into()),
            self.layer_id.clone(),
            self.prefix_bits.clone(),
        )
    }
}

#[derive(Debug, Clone)]
///Newtype around a tuple of field elements
pub struct Tuple2<F: FieldExt>(pub (F, F));

impl<F: FieldExt> MleAble<F> for Tuple2<F> {
    type Repr = [Vec<F>; 2];

    fn get_padded_evaluations(items: &Self::Repr) -> Vec<F> {
        get_padded_evaluations_for_list(items)
    }

    type IntoIter<'a> = Map<Zip<std::slice::Iter<'a, F>, std::slice::Iter<'a, F>>, fn((&F, &F)) -> Self> where Self: 'a;

    fn from_iter(iter: impl IntoIterator<Item = Self>) -> Self::Repr {
        let iter = iter.into_iter();
        let (first, second): (Vec<F>, Vec<F>) = iter.map(|x| (x.0 .0, x.0 .1)).unzip();
        [first, second]
    }

    fn to_iter<'a>(items: &'a Self::Repr) -> Self::IntoIter<'a> {
        items[0]
            .iter()
            .zip(items[1].iter())
            .map(|(first, second)| Tuple2((first.clone(), second.clone())))
    }

    fn num_vars(items: &Self::Repr) -> usize {
        log2(items[0].len() + items[1].len()) as usize
    }
}

impl<F: FieldExt> From<(F, F)> for Tuple2<F> {
    fn from(value: (F, F)) -> Self {
        Self(value)
    }
}

//TODO!(Fix this so that it clones less)
// impl<'a, F: FieldExt> IntoIterator for &'a DenseMle<F, Tuple2<F>> {
//     type Item = (F, F);

//     type IntoIter = Zip<Cloned<std::slice::Iter<'a, F>>, Cloned<std::slice::Iter<'a, F>>>;

//     fn into_iter(self) -> Self::IntoIter {
//         self.mle[0].iter().cloned().zip(self.mle[1].iter().cloned())
//     }
// }

// impl<F: FieldExt> FromIterator<Tuple2<F>> for DenseMle<F, Tuple2<F>> {
//     fn from_iter<T: IntoIterator<Item = Tuple2<F>>>(iter: T) -> Self {
//         let iter = iter.into_iter();
//         let (first, second): (Vec<F>, Vec<F>) = iter.map(|x| (x.0 .0, x.0 .1)).unzip();

//         let num_vars: usize = log2(first.len() + second.len()) as usize;

//         Self {
//             mle: [first, second],
//             num_vars,
//             layer_id: None,
//             prefix_bits: None,
//             _marker: PhantomData,
//         }
//     }
// }

impl<F: FieldExt> DenseMle<F, Tuple2<F>> {
    ///Gets an MleRef to the first element in the tuple
    pub fn first(&'_ self) -> DenseMleRef<F> {
        let num_vars = self.num_vars;

        DenseMleRef {
            bookkeeping_table: self.mle[0].to_vec(),
            mle_indices: self
                .prefix_bits
                .clone()
                .into_iter()
                .flatten()
                .chain(
                    std::iter::once(MleIndex::Fixed(false))
                        .chain(repeat_n(MleIndex::Iterated, num_vars - 1)),
                )
                .collect_vec(),
            num_vars,
            layer_id: self.layer_id.clone(),
            indexed: false,
        }
    }

    ///Gets an MleRef to the second element in the tuple
    pub fn second(&'_ self) -> DenseMleRef<F> {
        let num_vars = self.num_vars;

        DenseMleRef {
            bookkeeping_table: self.mle[1].to_vec(),
            mle_indices: self
                .prefix_bits
                .clone()
                .into_iter()
                .flatten()
                .chain(
                    std::iter::once(MleIndex::Fixed(true))
                        .chain(repeat_n(MleIndex::Iterated, num_vars - 1)),
                )
                .collect_vec(),
<<<<<<< HEAD
            num_vars: num_vars - 1,
=======
            num_vars,
>>>>>>> 8f19e0de
            layer_id: self.layer_id.clone(),
            indexed: false,
        }
    }
}

// --------------------------- MleRef stuff ---------------------------

/// An [MleRef] that is dense
#[derive(Clone, Debug, Serialize, Deserialize)]
pub struct DenseMleRef<F: FieldExt> {
    ///The bookkeeping table of this MleRefs evaluations over the boolean hypercube
    pub bookkeeping_table: Vec<F>,
    ///The MleIndices of this MleRef e.g. V(0, 1, r_1, r_2)
    pub mle_indices: Vec<MleIndex<F>>,
    /// Number of non-fixed variables within this MLE
    /// (warning: this gets modified destructively DURING sumcheck)
    pub num_vars: usize,
    /// The layer this MleRef is a reference to
    pub layer_id: LayerId,
    /// A marker that keeps track of if this MleRef is indexed
    pub indexed: bool,
}

impl<F: FieldExt> DenseMleRef<F> {
    ///Convienence function for wrapping this in an Expression
    pub fn expression(self) -> ExpressionStandard<F> {
        ExpressionStandard::Mle(self)
    }
}

impl<F: FieldExt> MleRef for DenseMleRef<F> {
    type F = F;

    fn bookkeeping_table(&self) -> &[F] {
        &self.bookkeeping_table
    }

    fn mle_indices(&self) -> &[MleIndex<Self::F>] {
        &self.mle_indices
    }

    fn num_vars(&self) -> usize {
        self.num_vars
    }

    fn indexed(&self) -> bool {
        self.indexed
    }

    /// Ryan's note -- I assume this function updates the bookkeeping tables as
    /// described by [Tha13].
    fn fix_variable(&mut self, round_index: usize, challenge: Self::F) -> Option<Claim<Self::F>> {
        // --- Bind the current indexed bit to the challenge value ---
        for mle_index in self.mle_indices.iter_mut() {
            if *mle_index == MleIndex::IndexedBit(round_index) {
                mle_index.bind_index(challenge);
            }
        }

        // --- One fewer iterated bit to sumcheck through ---
        //        dbg!(&self, self.num_vars);
        self.num_vars -= 1;

        let transform = |chunk: &[F]| {
            let zero = F::zero();
            let first = chunk[0];
            let second = chunk.get(1).unwrap_or(&zero);

            // (1 - r) * V(i) + r * V(i + 1)
            first + (*second - first) * challenge
        };

        // --- So this goes through and applies the formula from [Tha13], bottom ---
        // --- of page 23 ---
        #[cfg(feature = "parallel")]
        let new = self.bookkeeping_table().par_chunks(2).map(transform);

        #[cfg(not(feature = "parallel"))]
        let new = self.bookkeeping_table().chunks(2).map(transform);

        // --- Note that MLE is destructively modified into the new bookkeeping table here ---
        self.bookkeeping_table = new.collect();
        // --- Just returns the final value if we've collapsed the table into a single value ---
        if self.bookkeeping_table.len() == 1 {
            Some((
                
                self.mle_indices
                    .iter()
                    .map(|index| index.val().unwrap())
                    .collect_vec(),
                self.bookkeeping_table[0],
            ))
        } else {
            None
        }
    }

    fn index_mle_indices(&mut self, curr_index: usize) -> usize {
        let mut new_indices = 0;
        for mle_index in self.mle_indices.iter_mut() {
            if *mle_index == MleIndex::Iterated {
                *mle_index = MleIndex::IndexedBit(curr_index + new_indices);
                new_indices += 1;
            }
        }

        self.indexed = true;
        curr_index + new_indices
    }

    fn get_layer_id(&self) -> LayerId {
        self.layer_id.clone()
    }

<<<<<<< HEAD
    fn push_mle_indices(&mut self, new_indices: &[MleIndex<Self::F>]) {
        self.mle_indices.append(&mut new_indices.to_vec());
=======
    fn get_enum(self) -> MleEnum<Self::F> {
        MleEnum::Dense(self)
>>>>>>> 8f19e0de
    }
}

#[cfg(test)]
mod tests {
    use super::*;

    use ark_bn254::Fr;

    use ark_std::One;

    #[test]
    ///test fixing variables in an mle with two variables
    fn fix_variable_twovars() {
        let _layer_claims = (vec![Fr::from(3), Fr::from(4)], Fr::one());
        let mle_vec = vec![Fr::from(5), Fr::from(2), Fr::from(1), Fr::from(3)];
        let mle: DenseMle<Fr, Fr> = DenseMle::new_from_raw(mle_vec, LayerId::Input, None);
        let mut mle_ref = mle.mle_ref();
        mle_ref.fix_variable(1, Fr::from(1));

        let mle_vec_exp = vec![Fr::from(2), Fr::from(3)];
        let mle_exp: DenseMle<Fr, Fr> = DenseMle::new_from_raw(mle_vec_exp, LayerId::Input, None);
        assert_eq!(mle_ref.bookkeeping_table, mle_exp.mle);
    }
    #[test]
    ///test fixing variables in an mle with three variables
    fn fix_variable_threevars() {
        let _layer_claims = (vec![Fr::from(3), Fr::from(4)], Fr::one());
        let mle_vec = vec![
            Fr::from(0),
            Fr::from(2),
            Fr::from(0),
            Fr::from(2),
            Fr::from(0),
            Fr::from(3),
            Fr::from(1),
            Fr::from(4),
        ];
        let mle: DenseMle<Fr, Fr> = DenseMle::new_from_raw(mle_vec, LayerId::Input, None);
        let mut mle_ref = mle.mle_ref();
        mle_ref.fix_variable(1, Fr::from(3));

        let mle_vec_exp = vec![Fr::from(6), Fr::from(6), Fr::from(9), Fr::from(10)];
        let mle_exp: DenseMle<Fr, Fr> = DenseMle::new_from_raw(mle_vec_exp, LayerId::Input, None);
        assert_eq!(mle_ref.bookkeeping_table, mle_exp.mle);
    }

    #[test]
    ///test nested fixing variables in an mle with three variables
    fn fix_variable_nested() {
        let _layer_claims = (vec![Fr::from(3), Fr::from(4)], Fr::one());
        let mle_vec = vec![
            Fr::from(0),
            Fr::from(2),
            Fr::from(0),
            Fr::from(2),
            Fr::from(0),
            Fr::from(3),
            Fr::from(1),
            Fr::from(4),
        ];
        let mle: DenseMle<Fr, Fr> = DenseMle::new_from_raw(mle_vec, LayerId::Input, None);
        let mut mle_ref = mle.mle_ref();
        mle_ref.fix_variable(1, Fr::from(3));
        mle_ref.fix_variable(2, Fr::from(2));

        let mle_vec_exp = vec![Fr::from(6), Fr::from(11)];
        let mle_exp: DenseMle<Fr, Fr> = DenseMle::new_from_raw(mle_vec_exp, LayerId::Input, None);
        assert_eq!(mle_ref.bookkeeping_table, mle_exp.mle);
    }

    #[test]
    ///test nested fixing all the wayyyy
    fn fix_variable_full() {
        let _layer_claims = (vec![Fr::from(3), Fr::from(4)], Fr::one());
        let mle_vec = vec![
            Fr::from(0),
            Fr::from(2),
            Fr::from(0),
            Fr::from(2),
            Fr::from(0),
            Fr::from(3),
            Fr::from(1),
            Fr::from(4),
        ];
        let mle: DenseMle<Fr, Fr> = DenseMle::new_from_raw(mle_vec, LayerId::Input, None);
        let mut mle_ref = mle.mle_ref();
        let _ = mle_ref.index_mle_indices(0);
        mle_ref.fix_variable(0, Fr::from(3));
        mle_ref.fix_variable(1, Fr::from(2));
        mle_ref.fix_variable(2, Fr::from(4));

        let mle_vec_exp = vec![Fr::from(26)];
        let mle_exp: DenseMle<Fr, Fr> = DenseMle::new_from_raw(mle_vec_exp, LayerId::Input, None);
        assert_eq!(mle_ref.bookkeeping_table, mle_exp.mle);
    }

    #[test]
    fn create_dense_mle_from_vec() {
        let mle_vec = vec![
            Fr::from(0),
            Fr::from(1),
            Fr::from(2),
            Fr::from(3),
            Fr::from(4),
            Fr::from(5),
            Fr::from(6),
            Fr::from(7),
        ];

        //DON'T do this normally, it clones the vec, if you have a flat MLE just use Mle::new
        let mle_iter = DenseMle::new_from_iter(mle_vec.clone().into_iter(), LayerId::Input, None);

        let mle_new: DenseMle<Fr, Fr> = DenseMle::new_from_raw(mle_vec, LayerId::Input, None);

        assert!(mle_iter.mle == mle_new.mle);
        assert!(
            mle_iter.num_vars() == 3 && mle_new.num_vars() == 3,
            "Num vars must be the log_2 of the length of the vector"
        );
    }

    #[test]
    fn create_dense_tuple_mle_from_vec() {
        let tuple_vec = vec![
            (Fr::from(0), Fr::from(1)),
            (Fr::from(2), Fr::from(3)),
            (Fr::from(4), Fr::from(5)),
            (Fr::from(6), Fr::from(7)),
        ];

        let mle = DenseMle::new_from_iter(
            tuple_vec.clone().into_iter().map(Tuple2::from),
            LayerId::Input,
            None,
        );

        let (first, second): (Vec<Fr>, Vec<_>) = tuple_vec.into_iter().unzip();

        assert!(mle.mle == [first, second]);
        assert!(mle.num_vars() == 3);
    }

    #[test]
    fn create_dense_mle_ref_from_flat_mle() {
        let mle_vec = vec![
            Fr::from(0),
            Fr::from(1),
            Fr::from(2),
            Fr::from(3),
            Fr::from(4),
            Fr::from(5),
            Fr::from(6),
            Fr::from(7),
        ];

        let mle: DenseMle<Fr, Fr> = DenseMle::new_from_raw(mle_vec.clone(), LayerId::Input, None);

        let mle_ref: DenseMleRef<Fr> = mle.mle_ref();

        assert!(
            mle_ref.mle_indices == vec![MleIndex::Iterated, MleIndex::Iterated, MleIndex::Iterated]
        );
        assert!(mle_ref.bookkeeping_table == mle_vec);
    }

    #[test]
    fn create_dense_mle_ref_from_tuple_mle() {
        let tuple_vec = vec![
            (Fr::from(0), Fr::from(1)),
            (Fr::from(2), Fr::from(3)),
            (Fr::from(4), Fr::from(5)),
            (Fr::from(6), Fr::from(7)),
        ];

        let mle = DenseMle::new_from_iter(
            tuple_vec.into_iter().map(Tuple2::from),
            LayerId::Input,
            None,
        );

        let first = mle.first();
        let second = mle.second();

        assert!(
            first.mle_indices
                == vec![
                    MleIndex::Fixed(false),
                    MleIndex::Iterated,
                    MleIndex::Iterated
                ]
        );
        assert!(
            second.mle_indices
                == vec![
                    MleIndex::Fixed(true),
                    MleIndex::Iterated,
                    MleIndex::Iterated
                ]
        );

        assert!(first.bookkeeping_table() == &[Fr::from(0), Fr::from(2), Fr::from(4), Fr::from(6)]);
        assert!(
            second.bookkeeping_table() == &[Fr::from(1), Fr::from(3), Fr::from(5), Fr::from(7)]
        );
    }
}<|MERGE_RESOLUTION|>--- conflicted
+++ resolved
@@ -296,11 +296,7 @@
                         .chain(repeat_n(MleIndex::Iterated, num_vars - 1)),
                 )
                 .collect_vec(),
-<<<<<<< HEAD
             num_vars: num_vars - 1,
-=======
-            num_vars,
->>>>>>> 8f19e0de
             layer_id: self.layer_id.clone(),
             indexed: false,
         }
@@ -416,13 +412,8 @@
         self.layer_id.clone()
     }
 
-<<<<<<< HEAD
-    fn push_mle_indices(&mut self, new_indices: &[MleIndex<Self::F>]) {
-        self.mle_indices.append(&mut new_indices.to_vec());
-=======
     fn get_enum(self) -> MleEnum<Self::F> {
         MleEnum::Dense(self)
->>>>>>> 8f19e0de
     }
 }
 
