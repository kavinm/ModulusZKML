--- conflicted
+++ resolved
@@ -6,25 +6,16 @@
 };
 
 use ark_serialize::{CanonicalDeserialize, CanonicalSerialize};
-<<<<<<< HEAD
 use ark_std::{cfg_into_iter, cfg_iter, log2};
-=======
-use ark_std::{log2, cfg_into_iter};
->>>>>>> b5e58aa6
 use derive_more::{From, Into};
 use itertools::{repeat_n, Itertools};
 use rayon::{prelude::ParallelIterator, slice::ParallelSlice};
 
-<<<<<<< HEAD
 use crate::{{FieldExt, layer::LayerId}, zkdt::structs::LeafNode};
 use super::{Mle, MleAble, MleIndex, MleRef};
+use crate::layer::Claim;
 
 use super::super::zkdt::structs::{DecisionNode, BinDecomp16Bit, InputAttribute};
-=======
-use crate::FieldExt;
-use crate::layer::Claim;
-
-use super::{Mle, MleIndex, MleRef, MleAble};
 use thiserror::Error;
 
 #[derive(Error, Debug, Clone)]
@@ -38,7 +29,6 @@
     #[error("no initialized beta table")]
     NoBetaTable,
 }
->>>>>>> b5e58aa6
 
 #[derive(Clone, Debug)]
 ///An [Mle] that is dense
@@ -720,21 +710,11 @@
         let mle: DenseMle<Fr, Fr> = DenseMle::new(mle_vec);
         let mut mle_ref = mle.mle_ref();
         mle_ref.fix_variable(1, Fr::from(3));
-<<<<<<< HEAD
-        let next_mle: DenseMle<Fr, Fr> = DenseMle::new(mle_ref.bookkeeping_table);
-        let mut next_mle_ref = next_mle.mle_ref();
-        next_mle_ref.fix_variable(2, Fr::from(2));
+        mle_ref.fix_variable(2, Fr::from(2));
 
         let mle_vec_exp = vec![Fr::from(6), Fr::from(11)];
         let mle_exp: DenseMle<Fr, Fr> = DenseMle::new(mle_vec_exp);
-        assert_eq!(next_mle_ref.bookkeeping_table, mle_exp.mle);
-=======
-        mle_ref.fix_variable(2, Fr::from(2));
-
-        let mle_vec_exp = vec![Fr::from(6), Fr::from(11)];
-        let mle_exp: DenseMle<Fr, Fr> = DenseMle::new(mle_vec_exp);
-        assert_eq!(mle_ref.mle, mle_exp.mle);
->>>>>>> b5e58aa6
+        assert_eq!(mle_ref.bookkeeping_table, mle_exp.mle);
     }
 
     #[test]
@@ -754,25 +734,12 @@
         let mle: DenseMle<Fr, Fr> = DenseMle::new(mle_vec);
         let mut mle_ref = mle.mle_ref();
         mle_ref.fix_variable(1, Fr::from(3));
-<<<<<<< HEAD
-        let next_mle: DenseMle<Fr, Fr> = DenseMle::new(mle_ref.bookkeeping_table);
-        let mut next_mle_ref = next_mle.mle_ref();
-        next_mle_ref.fix_variable(2, Fr::from(2));
-        let next2_mle: DenseMle<Fr, Fr> = DenseMle::new(next_mle_ref.bookkeeping_table);
-        let mut next2_mle_ref = next2_mle.mle_ref();
-        next2_mle_ref.fix_variable(3, Fr::from(4));
+        mle_ref.fix_variable(2, Fr::from(2));
+        mle_ref.fix_variable(3, Fr::from(4));
 
         let mle_vec_exp = vec![Fr::from(26)];
         let mle_exp: DenseMle<Fr, Fr> = DenseMle::new(mle_vec_exp);
-        assert_eq!(next2_mle_ref.bookkeeping_table, mle_exp.mle);
-=======
-        mle_ref.fix_variable(2, Fr::from(2));
-        mle_ref.fix_variable(3, Fr::from(4));
-
-        let mle_vec_exp = vec![Fr::from(26)];
-        let mle_exp: DenseMle<Fr, Fr> = DenseMle::new(mle_vec_exp);
-        assert_eq!(mle_ref.mle, mle_exp.mle);
->>>>>>> b5e58aa6
+        assert_eq!(mle_ref.bookkeeping_table, mle_exp.mle);
     }
 
     #[test]
