--- conflicted
+++ resolved
@@ -11,20 +11,12 @@
 use itertools::{repeat_n, Itertools};
 use rayon::{prelude::ParallelIterator, slice::ParallelSlice};
 
-<<<<<<< HEAD
-use crate::{FieldExt, zkdt::structs::LeafNode};
-use super::{Mle, MleIndex, MleRef, MleAble};
+use crate::{{FieldExt, layer::LayerId}, zkdt::structs::LeafNode};
+use super::{Mle, MleAble, MleIndex, MleRef};
 
 use super::super::zkdt::structs::{DecisionNode, BinDecomp16Bit, InputAttribute};
 
-#[derive(Clone, Debug, CanonicalSerialize, CanonicalDeserialize)]
-=======
-use crate::{FieldExt, layer::LayerId};
-
-use super::{Mle, MleAble, MleIndex, MleRef};
-
 #[derive(Clone, Debug)]
->>>>>>> ce5dfe6d
 ///An [Mle] that is dense
 pub struct DenseMle<F: FieldExt, T: Send + Sync + Clone + Debug + MleAble<F>> {
     mle: T::Repr,
@@ -165,7 +157,7 @@
                 .chain(repeat_n(MleIndex::Iterated, num_vars - 1))
                 .collect_vec(),
             num_vars,
-            layer_id: None,
+            layer_id: self.layer_id.clone(),
         }
     }
 }
@@ -206,6 +198,7 @@
             mle: [node_ids, attr_ids, thresholds],
             num_vars,
             _marker: PhantomData,
+            layer_id: None,
         }
     }
 }
@@ -309,6 +302,7 @@
             mle: [node_ids, node_vals],
             num_vars,
             _marker: PhantomData,
+            layer_id: None,
         }
     }
 }
@@ -386,6 +380,7 @@
             mle: [attr_ids, attr_vals],
             num_vars,
             _marker: PhantomData,
+            layer_id: None,
         }
     }
 }
@@ -417,7 +412,7 @@
                 .chain(repeat_n(MleIndex::Iterated, num_vars))
                 .collect_vec(),
             num_vars,
-            layer_id: self.layer_id.clone(),
+            layer_id: None,
         }
     }
 
@@ -485,6 +480,7 @@
             mle: ret,
             num_vars,
             _marker: PhantomData,
+            layer_id: None
         }
 
     }
@@ -536,15 +532,10 @@
 pub struct DenseMleRef<F: FieldExt> {
     bookkeeping_table: Vec<F>,
     mle_indices: Vec<MleIndex<F>>,
-<<<<<<< HEAD
     /// Number of non-fixed variables within this MLE
     /// (warning: this gets modified destructively DURING sumcheck)
     pub num_vars: usize,
-    layer_id: Option<usize>,
-=======
-    num_vars: usize,
     layer_id: Option<LayerId>,
->>>>>>> ce5dfe6d
 }
 
 impl<'a, F: FieldExt> MleRef for DenseMleRef<F> {
