use std::{
    fmt::Debug,
    iter::{Cloned, Zip},
    marker::PhantomData,
    ops::Range,
};

use ark_poly::DenseMultilinearExtension;
use ark_serialize::{CanonicalDeserialize, CanonicalSerialize};
use ark_std::log2;
use itertools::{repeat_n, Itertools};
use rayon::{slice::ParallelSlice, prelude::ParallelIterator};

use crate::FieldExt;

use super::{Mle, MleIndex, MleRef};

#[derive(Clone, Debug, CanonicalSerialize, CanonicalDeserialize)]
///An [Mle] that is dense
pub struct DenseMle<F: FieldExt, T: Send + Sync + Clone + Debug> {
    mle: Vec<F>,
    num_vars: usize,
    _marker: PhantomData<T>,
}

impl<F: FieldExt, T> Mle<F, T> for DenseMle<F, T>
where
    T: Send + Sync + Clone + Debug,
{
    type MleRef = DenseMleRef<F>;

    type MultiLinearExtention = Vec<F>;

    fn mle(&self) -> &Self::MultiLinearExtention {
        &self.mle
    }

    fn mle_ref(&'_ self) -> Self::MleRef {
        DenseMleRef {
            mle: self.mle.clone(),
            mle_indices: (0..self.num_vars()).map(|_| MleIndex::Iterated).collect(),
            num_vars: self.num_vars,
        }
    }

    fn new(mle: Self::MultiLinearExtention) -> Self {
        let num_vars = log2(mle.len()) as usize;
        Self {
            mle,
            num_vars,
            _marker: PhantomData,
        }
    }

    fn num_vars(&self) -> usize {
        self.num_vars
    }
}

impl<F: FieldExt> IntoIterator for DenseMle<F, F> {
    type Item = F;

    type IntoIter = std::vec::IntoIter<F>;

    fn into_iter(self) -> Self::IntoIter {
        self.mle.into_iter()
    }
}

impl<F: FieldExt> FromIterator<F> for DenseMle<F, F> {
    fn from_iter<T: IntoIterator<Item = F>>(iter: T) -> Self {
        let evaluations = iter.into_iter().collect_vec();

        let num_vars = log2(evaluations.len()) as usize;

        Self {
            mle: evaluations,
            num_vars,
            _marker: PhantomData,
        }
    }
}

//TODO!(Fix this so that it clones less)
impl<'a, F: FieldExt> IntoIterator for &'a DenseMle<F, (F, F)> {
    type Item = (F, F);

    type IntoIter = Zip<Cloned<std::slice::Iter<'a, F>>, Cloned<std::slice::Iter<'a, F>>>;

    fn into_iter(self) -> Self::IntoIter {
        let len = self.mle.len() / 2;

        self.mle[..len]
            .iter()
            .cloned()
            .zip(self.mle[len..].iter().cloned())
    }
}

impl<F: FieldExt> FromIterator<(F, F)> for DenseMle<F, (F, F)> {
    fn from_iter<T: IntoIterator<Item = (F, F)>>(iter: T) -> Self {
        let iter = iter.into_iter();
        let (mut first, second): (Vec<F>, Vec<F>) = iter.unzip();

        first.extend(second.into_iter());

        let vec = first;
        let num_vars = log2(vec.len()) as usize;

        Self {
            mle: vec,
            num_vars,
            _marker: PhantomData,
        }
    }
}

impl<F: FieldExt> DenseMle<F, (F, F)> {
    ///Gets an MleRef to the first element in the tuple
    pub fn first(&'_ self) -> DenseMleRef<F> {
        let num_vars = self.num_vars;

        let len = self.mle.len() / 2;

        DenseMleRef {
            mle: self.mle[0..len].to_vec(),
            mle_indices: std::iter::once(MleIndex::Fixed(false))
                .chain(repeat_n(MleIndex::Iterated, num_vars - 1))
                .collect_vec(),
            num_vars,
        }
    }

    ///Gets an MleRef to the second element in the tuple
    pub fn second(&'_ self) -> DenseMleRef<F> {
        let num_vars = self.num_vars;

        let len = self.mle.len() / 2;

        DenseMleRef {
            mle: self.mle[len..self.mle.len()].to_vec(),
            mle_indices: std::iter::once(MleIndex::Fixed(true))
                .chain(repeat_n(MleIndex::Iterated, num_vars - 1))
                .collect_vec(),
            num_vars,
        }
    }
}

///A [MleRef] that is dense
#[derive(Clone, Debug)]
pub struct DenseMleRef<F: FieldExt> {
    mle: Vec<F>,
    mle_indices: Vec<MleIndex<F>>,
    num_vars: usize,
}

impl<'a, F: FieldExt> MleRef for DenseMleRef<F> {
    type Mle = Vec<F>;
    type F = F;

    fn mle_owned(&self) -> Self::Mle {
        self.mle.clone()
    }

    fn mle(&self) -> &[F] {
        &self.mle
    }

    fn mle_indices(&self) -> &[MleIndex<Self::F>] {
        &self.mle_indices
    }

    fn relabel_mle_indices(&mut self, new_indices: &[MleIndex<F>]) {
        self.mle_indices = new_indices
            .iter()
            .cloned()
            .chain(self.mle_indices.drain(..))
            .collect();
    }

    fn num_vars(&self) -> usize {
        self.num_vars
    }

    fn fix_variable(&mut self, round_index: usize, challenge: Self::F) -> Option<(F, Vec<MleIndex<F>>)> {
        for mle_index in self.mle_indices.iter_mut() {
            if *mle_index == MleIndex::IndexedBit(round_index) {
                *mle_index = MleIndex::Bound(challenge);
            }
        }

        self.num_vars -= 1;

        let transform = |chunk: &[F]| {
            let zero = F::zero();
            let first = chunk[0];
            let second = chunk.get(1).unwrap_or(&zero);
    
            first + (*second - first) * challenge
        };

        #[cfg(feature = "parallel")]
        let new = self.mle().par_chunks(2).map(transform);

        #[cfg(not(feature = "parallel"))]
<<<<<<< HEAD
        let new = self.mle().chunks(2).map(transform);

=======
        let new = self.mle().par_chunks(2).map(transform);
>>>>>>> 1e34da90
        self.mle = new.collect();

        if self.mle.len() == 1 {
            Some((self.mle[0], self.mle_indices.clone()))
        } else {
            None
        }
    }

    fn index_mle_indices(&mut self, curr_index: usize) -> usize {
        let mut new_indices = 0;
        for mle_index in self.mle_indices.iter_mut() {
            if *mle_index == MleIndex::Iterated {
                *mle_index = MleIndex::IndexedBit(curr_index + new_indices);
                new_indices += 1;
            }
        }

        curr_index + new_indices
    }
}

#[cfg(test)]
mod tests {
    use super::*;
    use ark_bn254::Fr;

    #[test]
    ///test fixing variables in an mle with two variables
    fn fix_variable_twovars() {
        let mle_vec = vec![
            Fr::from(5),
            Fr::from(2),
            Fr::from(1),
            Fr::from(3),
        ];
        let mle: DenseMle<Fr, Fr> = DenseMle::new(mle_vec);
        let mut mle_ref = mle.mle_ref();
        mle_ref.fix_variable(1, Fr::from(1));

        let mle_vec_exp = vec![
            Fr::from(2),
            Fr::from(3),
        ];
        let mle_exp: DenseMle<Fr, Fr> = DenseMle::new(mle_vec_exp);
        assert_eq!(mle_ref.mle, mle_exp.mle);
    }
    #[test]
    ///test fixing variables in an mle with three variables
    fn fix_variable_threevars() {
        let mle_vec = vec![
            Fr::from(0),
            Fr::from(2),
            Fr::from(0),
            Fr::from(2),
            Fr::from(0),
            Fr::from(3),
            Fr::from(1),
            Fr::from(4),
        ];
        let mle: DenseMle<Fr, Fr> = DenseMle::new(mle_vec);
        let mut mle_ref = mle.mle_ref();
        mle_ref.fix_variable(1, Fr::from(3));

        let mle_vec_exp = vec![
            Fr::from(6),
            Fr::from(6),
            Fr::from(9),
            Fr::from(10),
        ];
        let mle_exp: DenseMle<Fr, Fr> = DenseMle::new(mle_vec_exp);
        assert_eq!(mle_ref.mle, mle_exp.mle);
    }

    #[test]
    ///test nested fixing variables in an mle with three variables
    fn fix_variable_nested() {
        let mle_vec = vec![
            Fr::from(0),
            Fr::from(2),
            Fr::from(0),
            Fr::from(2),
            Fr::from(0),
            Fr::from(3),
            Fr::from(1),
            Fr::from(4),
        ];
        let mle: DenseMle<Fr, Fr> = DenseMle::new(mle_vec);
        let mut mle_ref = mle.mle_ref();
        mle_ref.fix_variable(1, Fr::from(3));
        let next_mle: DenseMle<Fr, Fr> = DenseMle::new(mle_ref.mle);
        let mut next_mle_ref = next_mle.mle_ref();
        next_mle_ref.fix_variable(2, Fr::from(2));

        let mle_vec_exp = vec![
            Fr::from(6),
            Fr::from(11),
        ];
        let mle_exp: DenseMle<Fr, Fr> = DenseMle::new(mle_vec_exp);
        assert_eq!(next_mle_ref.mle, mle_exp.mle);
    }

    #[test]
    ///test nested fixing all the wayyyy
    fn fix_variable_full() {
        let mle_vec = vec![
            Fr::from(0),
            Fr::from(2),
            Fr::from(0),
            Fr::from(2),
            Fr::from(0),
            Fr::from(3),
            Fr::from(1),
            Fr::from(4),
        ];
        let mle: DenseMle<Fr, Fr> = DenseMle::new(mle_vec);
        let mut mle_ref = mle.mle_ref();
        mle_ref.fix_variable(1, Fr::from(3));
        let next_mle: DenseMle<Fr, Fr> = DenseMle::new(mle_ref.mle);
        let mut next_mle_ref = next_mle.mle_ref();
        next_mle_ref.fix_variable(2, Fr::from(2));
        let next2_mle: DenseMle<Fr, Fr> = DenseMle::new(next_mle_ref.mle);
        let mut next2_mle_ref = next2_mle.mle_ref();
        next2_mle_ref.fix_variable(3, Fr::from(4));

        let mle_vec_exp = vec![
            Fr::from(26),
        ];
        let mle_exp: DenseMle<Fr, Fr> = DenseMle::new(mle_vec_exp);
        assert_eq!(next2_mle_ref.mle, mle_exp.mle);
    }

    #[test]
    fn create_dense_mle_from_vec() {
        let mle_vec = vec![
            Fr::from(0),
            Fr::from(1),
            Fr::from(2),
            Fr::from(3),
            Fr::from(4),
            Fr::from(5),
            Fr::from(6),
            Fr::from(7),
        ];

        //DON'T do this normally, it clones the vec, if you have a flat MLE just use Mle::new
        let mle_iter = mle_vec.clone().into_iter().collect::<DenseMle<Fr, Fr>>();

        let mle_new: DenseMle<Fr, Fr> = DenseMle::new(mle_vec);

        assert!(mle_iter.mle == mle_new.mle);
        assert!(
            mle_iter.num_vars() == 3 && mle_new.num_vars() == 3,
            "Num vars must be the log_2 of the length of the vector"
        );
    }

    #[test]
    fn create_dense_tuple_mle_from_vec() {
        let tuple_vec = vec![
            (Fr::from(0), Fr::from(1)),
            (Fr::from(2), Fr::from(3)),
            (Fr::from(4), Fr::from(5)),
            (Fr::from(6), Fr::from(7)),
        ];

        let mle = tuple_vec.into_iter().collect::<DenseMle<Fr, (Fr, Fr)>>();

        let mle_vec = vec![
            Fr::from(0),
            Fr::from(2),
            Fr::from(4),
            Fr::from(6),
            Fr::from(1),
            Fr::from(3),
            Fr::from(5),
            Fr::from(7),
        ];

        assert!(mle.mle == mle_vec);
        assert!(mle.num_vars() == 3);
    }

    #[test]
    fn create_dense_mle_ref_from_flat_mle() {
        let mle_vec = vec![
            Fr::from(0),
            Fr::from(1),
            Fr::from(2),
            Fr::from(3),
            Fr::from(4),
            Fr::from(5),
            Fr::from(6),
            Fr::from(7),
        ];

        let mle: DenseMle<Fr, Fr> = DenseMle::new(mle_vec.clone());

        let mle_ref: DenseMleRef<Fr> = mle.mle_ref();

        assert!(mle_ref.mle_indices == vec![MleIndex::Iterated, MleIndex::Iterated, MleIndex::Iterated]);
        assert!(mle_ref.mle == mle_vec);
    }

    #[test]
    fn create_dense_mle_ref_from_tuple_mle() {
        let tuple_vec = vec![
            (Fr::from(0), Fr::from(1)),
            (Fr::from(2), Fr::from(3)),
            (Fr::from(4), Fr::from(5)),
            (Fr::from(6), Fr::from(7)),
        ];

        let mle = tuple_vec.into_iter().collect::<DenseMle<Fr, (Fr, Fr)>>();

        let first = mle.first();
        let second = mle.second();

        assert!(
            first.mle_indices
                == vec![
                    MleIndex::Fixed(false),
                    MleIndex::Iterated,
                    MleIndex::Iterated
                ]
        );
        assert!(
            second.mle_indices
                == vec![
                    MleIndex::Fixed(true),
                    MleIndex::Iterated,
                    MleIndex::Iterated
                ]
        );

        assert!(first.mle_owned() == vec![Fr::from(0), Fr::from(2), Fr::from(4), Fr::from(6)]);
        assert!(second.mle_owned() == vec![Fr::from(1), Fr::from(3), Fr::from(5), Fr::from(7)]);
    }

    #[test]
    fn relabel_claim_dense_mle() {
        let mle_vec = vec![
            Fr::from(0),
            Fr::from(1),
            Fr::from(2),
            Fr::from(3),
            Fr::from(4),
            Fr::from(5),
            Fr::from(6),
            Fr::from(7),
        ];

        let mle: DenseMle<Fr, Fr> = DenseMle::new(mle_vec);

        let mut mle_ref: DenseMleRef<Fr> = mle.mle_ref();

        mle_ref.relabel_mle_indices(&[MleIndex::Fixed(true), MleIndex::Fixed(false)]);

        assert!(
            mle_ref.mle_indices
                == vec![
                    MleIndex::Fixed(true),
                    MleIndex::Fixed(false),
                    MleIndex::Iterated,
                    MleIndex::Iterated,
                    MleIndex::Iterated
                ]
        );
    }
}<|MERGE_RESOLUTION|>--- conflicted
+++ resolved
@@ -204,12 +204,7 @@
         let new = self.mle().par_chunks(2).map(transform);
 
         #[cfg(not(feature = "parallel"))]
-<<<<<<< HEAD
-        let new = self.mle().chunks(2).map(transform);
-
-=======
         let new = self.mle().par_chunks(2).map(transform);
->>>>>>> 1e34da90
         self.mle = new.collect();
 
         if self.mle.len() == 1 {
