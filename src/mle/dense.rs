use std::{
    fmt::Debug,
    iter::{Cloned, Map, Zip},
    marker::PhantomData,
};

use ark_std::log2;
// use derive_more::{From, Into};
use itertools::{repeat_n, Itertools, MapInto};
use rayon::{prelude::ParallelIterator, slice::ParallelSlice};
use serde::{Deserialize, Serialize};

use super::{Mle, MleAble, MleIndex, MleRef, mle_enum::MleEnum};
use crate::{expression::ExpressionStandard, layer::Claim};
use crate::layer::LayerId;
use lcpc_2d::FieldExt;

#[derive(Clone, Debug)]
///An [Mle] that is dense
pub struct DenseMle<F: FieldExt, T: Send + Sync + Clone + Debug + MleAble<F>> {
    ///The underlying data
    pub mle: T::Repr,
    num_iterated_vars: usize,
    ///The layer_id this data belongs to
    pub layer_id: LayerId,
    ///Any prefix bits that must be added to any MleRefs yielded by this Mle
    pub prefix_bits: Option<Vec<MleIndex<F>>>,
    ///marker
    pub _marker: PhantomData<F>,
}

impl<F: FieldExt, T> Mle<F> for DenseMle<F, T>
where
    // Self: IntoIterator<Item = T> + FromIterator<T>
    T: Send + Sync + Clone + Debug + MleAble<F>,
{
    fn num_iterated_vars(&self) -> usize {
        self.num_iterated_vars
    }
    fn get_padded_evaluations(&self) -> Vec<F> {
        T::get_padded_evaluations(&self.mle)
    }

    fn add_prefix_bits(&mut self, new_bits: Option<Vec<MleIndex<F>>>) {
        self.prefix_bits = new_bits;
    }
}

impl<F: FieldExt, T: Send + Sync + Clone + Debug + MleAble<F>> DenseMle<F, T> {
    pub fn new_from_iter(
        iter: impl Iterator<Item = T>,
        layer_id: LayerId,
        prefix_bits: Option<Vec<MleIndex<F>>>,
    ) -> Self {
        let items = T::from_iter(iter);
        let num_vars = T::num_vars(&items);
        Self {
            mle: items,
            num_iterated_vars: num_vars,
            layer_id,
            prefix_bits,
            _marker: PhantomData,
        }
    }

    pub fn new_from_raw(
        items: T::Repr,
        layer_id: LayerId,
        prefix_bits: Option<Vec<MleIndex<F>>>,
    ) -> Self {
        let num_vars = T::num_vars(&items);
        Self {
            mle: items,
            num_iterated_vars: num_vars,
            layer_id,
            prefix_bits,
            _marker: PhantomData,
        }
    }
}

impl<'a, F: FieldExt, T: Send + Sync + Clone + Debug + MleAble<F>> IntoIterator
    for &'a DenseMle<F, T>
{
    type Item = T;

    type IntoIter = T::IntoIter<'a>;

    fn into_iter(self) -> Self::IntoIter {
        T::to_iter(&self.mle)
    }
}

// impl<F: FieldExt> FromIterator<F> for DenseMle<F, F> {
//     fn from_iter<T: IntoIterator<Item = F>>(iter: T) -> Self {
//         let evaluations = iter.into_iter().collect_vec();

//         let num_vars = log2(evaluations.len()) as usize;

//         Self {
//             mle: evaluations,
//             num_vars,
//             layer_id: None,
//             prefix_bits: None,
//             _marker: PhantomData,
//         }
//     }
// }

pub(crate) fn get_padded_evaluations_for_list<F: FieldExt, const L: usize>(items: &[Vec<F>; L]) -> Vec<F> {
    let max_size = items
        .iter()
        .map(|mle_ref| mle_ref.len())
        .max().unwrap();
    let part_size = 1 << log2(max_size);
    let part_count = 2_u32.pow(log2(L)) as usize;
    let padding_count = part_count - L;
    let total_size = part_size * part_count;
    let total_padding: usize = total_size - max_size * part_count;

    // items.into_iter().cloned().map(|mut items| {
    //     let padding = part_size - items.len();
    //     items.extend(repeat_n(F::zero(), padding));
    //     items
    // }).flatten().chain(repeat_n(F::zero(), padding_count * part_size)).collect()

    (0..max_size).flat_map(|index| {
        items.iter().map(move |item| item.get(index).unwrap_or(&F::zero()).clone()).chain(repeat_n(F::zero(), padding_count))
    }).chain(repeat_n(F::zero(), total_padding)).collect()
}

impl<F: FieldExt> MleAble<F> for F {
    type Repr = Vec<F>;
    type IntoIter<'a> = Cloned<std::slice::Iter<'a, F>>;

    fn get_padded_evaluations(items: &Self::Repr) -> Vec<F> {
        let size: usize = 1 << log2(items.len());
        let padding = size - items.len();

        items
            .iter()
            .cloned()
            .chain(repeat_n(F::zero(), padding))
            .collect()
    }

    fn from_iter(iter: impl IntoIterator<Item = Self>) -> Self::Repr {
        iter.into_iter().collect_vec()
    }

    fn to_iter<'a>(items: &'a Self::Repr) -> Self::IntoIter<'a> {
        items.iter().cloned()
    }

    fn num_vars(items: &Self::Repr) -> usize {
        log2(items.len()) as usize
    }
}

impl<F: FieldExt> DenseMle<F, F> {
    ///Creates a flat DenseMle from a Vec<F>
    // pub fn new(mle: Vec<F>) -> Self {
    //     let num_vars = log2(mle.len()) as usize;
    //     Self {
    //         mle,
    //         num_vars,
    //         layer_id: None,
    //         prefix_bits: None,
    //         _marker: PhantomData,
    //     }
    // }

    ///Creates a DenseMleRef from this DenseMle
    pub fn mle_ref(&self) -> DenseMleRef<F> {
        DenseMleRef {
            bookkeeping_table: self.mle.clone(),
            mle_indices: self
                .prefix_bits
                .clone()
                .into_iter()
                .flatten()
                .chain((0..self.num_iterated_vars()).map(|_| MleIndex::Iterated))
                .collect(),
            num_vars: self.num_iterated_vars,
            layer_id: self.layer_id.clone(),
            indexed: false,
        }
    }

    ///Splits the mle into a new mle with a tuple of size 2 as it's element
    pub fn split(&self, padding: F) -> DenseMle<F, Tuple2<F>> {
        DenseMle::new_from_iter(
            self.mle
                .chunks(2)
                .map(|items| (items[0], items.get(1).cloned().unwrap_or(padding)).into()),
            self.layer_id.clone(),
            self.prefix_bits.clone(),
        )
    }
}

#[derive(Debug, Clone)]
///Newtype around a tuple of field elements
pub struct Tuple2<F: FieldExt>(pub (F, F));

impl<F: FieldExt> MleAble<F> for Tuple2<F> {
    type Repr = [Vec<F>; 2];

    fn get_padded_evaluations(items: &Self::Repr) -> Vec<F> {
        get_padded_evaluations_for_list(items)
    }

    type IntoIter<'a> = Map<Zip<std::slice::Iter<'a, F>, std::slice::Iter<'a, F>>, fn((&F, &F)) -> Self> where Self: 'a;

    fn from_iter(iter: impl IntoIterator<Item = Self>) -> Self::Repr {
        let iter = iter.into_iter();
        let (first, second): (Vec<F>, Vec<F>) = iter.map(|x| (x.0 .0, x.0 .1)).unzip();
        [first, second]
    }

    fn to_iter<'a>(items: &'a Self::Repr) -> Self::IntoIter<'a> {
        items[0]
            .iter()
            .zip(items[1].iter())
            .map(|(first, second)| Tuple2((first.clone(), second.clone())))
    }

    fn num_vars(items: &Self::Repr) -> usize {
        log2(items[0].len() + items[1].len()) as usize
    }
}

impl<F: FieldExt> From<(F, F)> for Tuple2<F> {
    fn from(value: (F, F)) -> Self {
        Self(value)
    }
}

//TODO!(Fix this so that it clones less)
// impl<'a, F: FieldExt> IntoIterator for &'a DenseMle<F, Tuple2<F>> {
//     type Item = (F, F);

//     type IntoIter = Zip<Cloned<std::slice::Iter<'a, F>>, Cloned<std::slice::Iter<'a, F>>>;

//     fn into_iter(self) -> Self::IntoIter {
//         self.mle[0].iter().cloned().zip(self.mle[1].iter().cloned())
//     }
// }

// impl<F: FieldExt> FromIterator<Tuple2<F>> for DenseMle<F, Tuple2<F>> {
//     fn from_iter<T: IntoIterator<Item = Tuple2<F>>>(iter: T) -> Self {
//         let iter = iter.into_iter();
//         let (first, second): (Vec<F>, Vec<F>) = iter.map(|x| (x.0 .0, x.0 .1)).unzip();

//         let num_vars: usize = log2(first.len() + second.len()) as usize;

//         Self {
//             mle: [first, second],
//             num_vars,
//             layer_id: None,
//             prefix_bits: None,
//             _marker: PhantomData,
//         }
//     }
// }

impl<F: FieldExt> DenseMle<F, Tuple2<F>> {
    ///Gets an MleRef to the first element in the tuple
    pub fn first(&'_ self) -> DenseMleRef<F> {

        // --- Number of *remaining* iterated variables ---
        let new_num_iterated_vars = self.num_iterated_vars - 1;

        DenseMleRef {
            bookkeeping_table: self.mle[0].to_vec(),
            mle_indices: self
                .prefix_bits
                .clone()
                .into_iter()
                .flatten()
                .chain(
                    std::iter::once(MleIndex::Fixed(false))
                        .chain(repeat_n(MleIndex::Iterated, new_num_iterated_vars)),
                )
                .collect_vec(),
            num_vars: new_num_iterated_vars,
            layer_id: self.layer_id.clone(),
            indexed: false,
        }
    }

    ///Gets an MleRef to the second element in the tuple
    pub fn second(&'_ self) -> DenseMleRef<F> {
        let new_num_iterated_vars = self.num_iterated_vars - 1;

        DenseMleRef {
            bookkeeping_table: self.mle[1].to_vec(),
            mle_indices: self
                .prefix_bits
                .clone()
                .into_iter()
                .flatten()
                .chain(
                    std::iter::once(MleIndex::Fixed(true))
                        .chain(repeat_n(MleIndex::Iterated, new_num_iterated_vars)),
                )
                .collect_vec(),
<<<<<<< HEAD
            num_vars: num_vars - 1,
=======
            num_vars: new_num_iterated_vars,
>>>>>>> 242c7e8f
            layer_id: self.layer_id.clone(),
            indexed: false,
        }
    }
}

// --------------------------- MleRef stuff ---------------------------

/// An [MleRef] that is dense
#[derive(Clone, Debug, Serialize, Deserialize)]
pub struct DenseMleRef<F: FieldExt> {
    ///The bookkeeping table of this MleRefs evaluations over the boolean hypercube
    pub bookkeeping_table: Vec<F>,
    ///The MleIndices of this MleRef e.g. V(0, 1, r_1, r_2)
    pub mle_indices: Vec<MleIndex<F>>,
    /// Number of non-fixed variables within this MLE
    /// (warning: this gets modified destructively DURING sumcheck)
    pub num_vars: usize,
    /// The layer this MleRef is a reference to
    pub layer_id: LayerId,
    /// A marker that keeps track of if this MleRef is indexed
    pub indexed: bool,
}

impl<F: FieldExt> DenseMleRef<F> {
    ///Convienence function for wrapping this in an Expression
    pub fn expression(self) -> ExpressionStandard<F> {
        ExpressionStandard::Mle(self)
    }
}

impl<F: FieldExt> MleRef for DenseMleRef<F> {
    type F = F;

    fn bookkeeping_table(&self) -> &[F] {
        &self.bookkeeping_table
    }

    fn mle_indices(&self) -> &[MleIndex<Self::F>] {
        &self.mle_indices
    }

    fn num_vars(&self) -> usize {
        self.num_vars
    }

    fn indexed(&self) -> bool {
        self.indexed
    }

    /// Ryan's note -- I assume this function updates the bookkeeping tables as
    /// described by [Tha13].
    fn fix_variable(&mut self, round_index: usize, challenge: Self::F) -> Option<Claim<Self::F>> {
        // --- Bind the current indexed bit to the challenge value ---
        for mle_index in self.mle_indices.iter_mut() {
            if *mle_index == MleIndex::IndexedBit(round_index) {
                mle_index.bind_index(challenge);
            }
        }

        // --- One fewer iterated bit to sumcheck through ---
        self.num_vars -= 1;

        let transform = |chunk: &[F]| {
            let zero = F::zero();
            let first = chunk[0];
            let second = chunk.get(1).unwrap_or(&zero);

            // (1 - r) * V(i) + r * V(i + 1)
            first + (*second - first) * challenge
        };

        // --- So this goes through and applies the formula from [Tha13], bottom ---
        // --- of page 23 ---
        #[cfg(feature = "parallel")]
        let new = self.bookkeeping_table().par_chunks(2).map(transform);

        #[cfg(not(feature = "parallel"))]
        let new = self.bookkeeping_table().chunks(2).map(transform);

        // --- Note that MLE is destructively modified into the new bookkeeping table here ---
        self.bookkeeping_table = new.collect();
        // --- Just returns the final value if we've collapsed the table into a single value ---
        if self.bookkeeping_table.len() == 1 {
            Some((
                
                self.mle_indices
                    .iter()
                    .map(|index| index.val().unwrap())
                    .collect_vec(),
                self.bookkeeping_table[0],
            ))
        } else {
            None
        }
    }

    fn index_mle_indices(&mut self, curr_index: usize) -> usize {
        let mut new_indices = 0;
        for mle_index in self.mle_indices.iter_mut() {
            if *mle_index == MleIndex::Iterated {
                *mle_index = MleIndex::IndexedBit(curr_index + new_indices);
                new_indices += 1;
            }
        }

        self.indexed = true;
        curr_index + new_indices
    }

    fn get_layer_id(&self) -> LayerId {
        self.layer_id.clone()
    }

    fn push_mle_indices(&mut self, new_indices: &[MleIndex<Self::F>]) {
        self.mle_indices.append(&mut new_indices.to_vec());
    }

    fn get_enum(self) -> MleEnum<Self::F> {
        MleEnum::Dense(self)
    }
}

#[cfg(test)]
mod tests {
    use super::*;

    use ark_bn254::Fr;

    use ark_std::One;

    #[test]
    ///test fixing variables in an mle with two variables
    fn fix_variable_twovars() {
        let _layer_claims = (vec![Fr::from(3), Fr::from(4)], Fr::one());
        let mle_vec = vec![Fr::from(5), Fr::from(2), Fr::from(1), Fr::from(3)];
        let mle: DenseMle<Fr, Fr> = DenseMle::new_from_raw(mle_vec, LayerId::Input, None);
        let mut mle_ref = mle.mle_ref();
        mle_ref.fix_variable(1, Fr::from(1));

        let mle_vec_exp = vec![Fr::from(2), Fr::from(3)];
        let mle_exp: DenseMle<Fr, Fr> = DenseMle::new_from_raw(mle_vec_exp, LayerId::Input, None);
        assert_eq!(mle_ref.bookkeeping_table, mle_exp.mle);
    }
    #[test]
    ///test fixing variables in an mle with three variables
    fn fix_variable_threevars() {
        let _layer_claims = (vec![Fr::from(3), Fr::from(4)], Fr::one());
        let mle_vec = vec![
            Fr::from(0),
            Fr::from(2),
            Fr::from(0),
            Fr::from(2),
            Fr::from(0),
            Fr::from(3),
            Fr::from(1),
            Fr::from(4),
        ];
        let mle: DenseMle<Fr, Fr> = DenseMle::new_from_raw(mle_vec, LayerId::Input, None);
        let mut mle_ref = mle.mle_ref();
        mle_ref.fix_variable(1, Fr::from(3));

        let mle_vec_exp = vec![Fr::from(6), Fr::from(6), Fr::from(9), Fr::from(10)];
        let mle_exp: DenseMle<Fr, Fr> = DenseMle::new_from_raw(mle_vec_exp, LayerId::Input, None);
        assert_eq!(mle_ref.bookkeeping_table, mle_exp.mle);
    }

    #[test]
    ///test nested fixing variables in an mle with three variables
    fn fix_variable_nested() {
        let _layer_claims = (vec![Fr::from(3), Fr::from(4)], Fr::one());
        let mle_vec = vec![
            Fr::from(0),
            Fr::from(2),
            Fr::from(0),
            Fr::from(2),
            Fr::from(0),
            Fr::from(3),
            Fr::from(1),
            Fr::from(4),
        ];
        let mle: DenseMle<Fr, Fr> = DenseMle::new_from_raw(mle_vec, LayerId::Input, None);
        let mut mle_ref = mle.mle_ref();
        mle_ref.fix_variable(1, Fr::from(3));
        mle_ref.fix_variable(2, Fr::from(2));

        let mle_vec_exp = vec![Fr::from(6), Fr::from(11)];
        let mle_exp: DenseMle<Fr, Fr> = DenseMle::new_from_raw(mle_vec_exp, LayerId::Input, None);
        assert_eq!(mle_ref.bookkeeping_table, mle_exp.mle);
    }

    #[test]
    ///test nested fixing all the wayyyy
    fn fix_variable_full() {
        let _layer_claims = (vec![Fr::from(3), Fr::from(4)], Fr::one());
        let mle_vec = vec![
            Fr::from(0),
            Fr::from(2),
            Fr::from(0),
            Fr::from(2),
            Fr::from(0),
            Fr::from(3),
            Fr::from(1),
            Fr::from(4),
        ];
        let mle: DenseMle<Fr, Fr> = DenseMle::new_from_raw(mle_vec, LayerId::Input, None);
        let mut mle_ref = mle.mle_ref();
        let _ = mle_ref.index_mle_indices(0);
        mle_ref.fix_variable(0, Fr::from(3));
        mle_ref.fix_variable(1, Fr::from(2));
        mle_ref.fix_variable(2, Fr::from(4));

        let mle_vec_exp = vec![Fr::from(26)];
        let mle_exp: DenseMle<Fr, Fr> = DenseMle::new_from_raw(mle_vec_exp, LayerId::Input, None);
        assert_eq!(mle_ref.bookkeeping_table, mle_exp.mle);
    }

    #[test]
    fn create_dense_mle_from_vec() {
        let mle_vec = vec![
            Fr::from(0),
            Fr::from(1),
            Fr::from(2),
            Fr::from(3),
            Fr::from(4),
            Fr::from(5),
            Fr::from(6),
            Fr::from(7),
        ];

        //DON'T do this normally, it clones the vec, if you have a flat MLE just use Mle::new
        let mle_iter = DenseMle::new_from_iter(mle_vec.clone().into_iter(), LayerId::Input, None);

        let mle_new: DenseMle<Fr, Fr> = DenseMle::new_from_raw(mle_vec, LayerId::Input, None);

        assert!(mle_iter.mle == mle_new.mle);
        assert!(
            mle_iter.num_iterated_vars() == 3 && mle_new.num_iterated_vars() == 3,
            "Num vars must be the log_2 of the length of the vector"
        );
    }

    #[test]
    fn create_dense_tuple_mle_from_vec() {
        let tuple_vec = vec![
            (Fr::from(0), Fr::from(1)),
            (Fr::from(2), Fr::from(3)),
            (Fr::from(4), Fr::from(5)),
            (Fr::from(6), Fr::from(7)),
        ];

        let mle = DenseMle::new_from_iter(
            tuple_vec.clone().into_iter().map(Tuple2::from),
            LayerId::Input,
            None,
        );

        let (first, second): (Vec<Fr>, Vec<_>) = tuple_vec.into_iter().unzip();

        assert!(mle.mle == [first, second]);
        assert!(mle.num_iterated_vars() == 3);
    }

    #[test]
    fn create_dense_mle_ref_from_flat_mle() {
        let mle_vec = vec![
            Fr::from(0),
            Fr::from(1),
            Fr::from(2),
            Fr::from(3),
            Fr::from(4),
            Fr::from(5),
            Fr::from(6),
            Fr::from(7),
        ];

        let mle: DenseMle<Fr, Fr> = DenseMle::new_from_raw(mle_vec.clone(), LayerId::Input, None);

        let mle_ref: DenseMleRef<Fr> = mle.mle_ref();

        assert!(
            mle_ref.mle_indices == vec![MleIndex::Iterated, MleIndex::Iterated, MleIndex::Iterated]
        );
        assert!(mle_ref.bookkeeping_table == mle_vec);
    }

    #[test]
    fn create_dense_mle_ref_from_tuple_mle() {
        let tuple_vec = vec![
            (Fr::from(0), Fr::from(1)),
            (Fr::from(2), Fr::from(3)),
            (Fr::from(4), Fr::from(5)),
            (Fr::from(6), Fr::from(7)),
        ];

        let mle = DenseMle::new_from_iter(
            tuple_vec.into_iter().map(Tuple2::from),
            LayerId::Input,
            None,
        );

        let first = mle.first();
        let second = mle.second();

        assert!(
            first.mle_indices
                == vec![
                    MleIndex::Fixed(false),
                    MleIndex::Iterated,
                    MleIndex::Iterated
                ]
        );
        assert!(
            second.mle_indices
                == vec![
                    MleIndex::Fixed(true),
                    MleIndex::Iterated,
                    MleIndex::Iterated
                ]
        );

        assert!(first.bookkeeping_table() == &[Fr::from(0), Fr::from(2), Fr::from(4), Fr::from(6)]);
        assert!(
            second.bookkeeping_table() == &[Fr::from(1), Fr::from(3), Fr::from(5), Fr::from(7)]
        );
    }
}<|MERGE_RESOLUTION|>--- conflicted
+++ resolved
@@ -305,11 +305,7 @@
                         .chain(repeat_n(MleIndex::Iterated, new_num_iterated_vars)),
                 )
                 .collect_vec(),
-<<<<<<< HEAD
-            num_vars: num_vars - 1,
-=======
             num_vars: new_num_iterated_vars,
->>>>>>> 242c7e8f
             layer_id: self.layer_id.clone(),
             indexed: false,
         }
