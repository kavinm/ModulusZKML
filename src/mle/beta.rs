//!Module for dealing with the Beta equality function

use std::fmt::Debug;

use ark_std::cfg_into_iter;
use itertools::Itertools;
use rayon::prelude::{IndexedParallelIterator, IntoParallelIterator, ParallelIterator};
<<<<<<< HEAD
=======
use serde::{Serialize, Deserialize};
>>>>>>> 8f19e0de

use crate::layer::{Claim, LayerId};
use crate::FieldExt;

use super::{
    dense::{DenseMle, DenseMleRef},
    MleIndex, MleRef,
};
use thiserror::Error;

#[derive(Error, Debug, Clone, Serialize, Deserialize)]
/// Beta table struct for a product of mle refs
pub(crate) struct BetaTable<F: FieldExt> {
    layer_claim: Claim<F>,
    ///The bookkeeping table for the beta table
    /// TODO(Get rid of BetaTable's reliance on the DenseMleRef type; Create a shared subtype for the shared behavior)
    pub(crate) table: DenseMleRef<F>,
    relevant_indices: Vec<usize>,
}

/// Error handling for beta table construction
#[derive(Error, Debug, Clone)]
pub enum BetaError {
    #[error("claim index is 0, cannot take inverse")]
    ///claim index is 0, cannot take inverse
    NoInverse,
    #[error("not enough claims to compute beta table")]
    ///not enough claims to compute beta table
    NotEnoughClaims,
    #[error("cannot make beta table over empty mle list")]
    ///cannot make beta table over empty mle list
    EmptyMleList,
    #[error("cannot update beta table")]
    ///cannot update beta table
    BetaUpdateError,
    #[error("MLE bits were not indexed")]
    ///MLE bits were not indexed
    MleNotIndexedError,
    #[error("Beta table doesn't contain the particular indexed bit")]
    ///Beta table doesn't contain the particular indexed bit
    IndexedBitNotFoundError,
}

<<<<<<< HEAD
/// fully evaluate a beta table
pub(crate) fn evaluate_beta<F: FieldExt>(
    beta_table: &mut BetaTable<F>,
    challenges: Vec<F>,
) -> Result<F, BetaError> {
    challenges
        .into_iter()
        .enumerate()
        .for_each(|(round_idx, challenge)| {
            let _ = beta_table.beta_update(round_idx, challenge);
        });
    let beta_bt = beta_table.table.bookkeeping_table();
    if beta_bt.len() == 1 {
        return Ok(beta_bt[0]);
    }
    Err(BetaError::BetaUpdateError)
=======
/// Computes \tilde{\beta}((x_1, ..., x_n), (y_1, ..., y_n))
/// 
/// Panics if `challenge_one` and `challenge_two` don't have
/// the same length!
pub(crate) fn compute_beta_over_two_challenges<F: FieldExt>(
    challenge_one: &Vec<F>,
    challenge_two: &Vec<F>,
) -> F {
    assert_eq!(challenge_one.len(), challenge_two.len());

    // --- Formula is just \prod_i (x_i * y_i) + (1 - x_i) * (1 - y_i) ---
    let one = F::one();
    challenge_one.into_iter().zip(challenge_two.into_iter()).fold(F::one(), |acc, (x_i, y_i)| {
        acc * ((*x_i * y_i) + (one - x_i) * (one - y_i))
    })
>>>>>>> 8f19e0de
}

/// `fix_variable` for a beta table.
pub(crate) fn compute_new_beta_table<F: FieldExt>(
    beta_table: &BetaTable<F>,
    round_index: usize,
    challenge: F,
) -> Result<Vec<F>, BetaError> {
    let (layer_claims, _) = &beta_table.layer_claim;
    let curr_beta = beta_table.table.bookkeeping_table();

    // --- This should always be true now, no? ---
    if beta_table.relevant_indices.contains(&round_index) {
        let layer_claim = layer_claims[round_index];
        let layer_claim_inv = layer_claim.inverse().ok_or(BetaError::NoInverse)?;
        let mult_factor = layer_claim_inv
            * (challenge * layer_claim + (F::one() - challenge) * (F::one() - layer_claim));

        let new_beta: Vec<F> = cfg_into_iter!(curr_beta)
            .skip(1)
            .step_by(2)
            .map(|curr_eval| *curr_eval * mult_factor)
            .collect();
        return Ok(new_beta);
    }

    Err(BetaError::IndexedBitNotFoundError)
}
/// Splits the beta table by the second most significant bit when we have nested selectors
/// (the case where the selector bit is not the independent variable)
pub(crate) fn beta_split<F: FieldExt>(
    beta_mle_ref: &DenseMleRef<F>,
) -> (DenseMleRef<F>, DenseMleRef<F>) {
    // the first split is to take two, then skip two (0, 1 mod 4)
    let beta_bookkeep_first: Vec<F> = beta_mle_ref
        .bookkeeping_table()
        .iter()
        .enumerate()
        .filter(|&(i, _)| (i % 4 == 0) | (i % 4 == 1))
        .map(|(_, v)| *v)
        .collect();

    // the other half -- (2, 3 mod 4)
    let beta_bookkeep_second: Vec<F> = beta_mle_ref
        .bookkeeping_table()
        .iter()
        .enumerate()
        .filter(|&(i, _)| (i % 4 == 2) | (i % 4 == 3))
        .map(|(_, v)| *v)
        .collect();

    let mut beta_first_mle_ref: DenseMleRef<F> =
        DenseMle::new_from_raw(beta_bookkeep_first, LayerId::Input, None).mle_ref();
    let mut beta_second_mle_ref: DenseMleRef<F> =
        DenseMle::new_from_raw(beta_bookkeep_second, LayerId::Input, None).mle_ref();

    beta_first_mle_ref.index_mle_indices(0);
    beta_second_mle_ref.index_mle_indices(0);

    (beta_first_mle_ref, beta_second_mle_ref)
}

impl<F: FieldExt> BetaTable<F> {
    /// Construct a new beta table using a single claim
    pub(crate) fn new(layer_claim: Claim<F>) -> Result<BetaTable<F>, BetaError> {
        let (layer_claim_vars, _) = &layer_claim;
        let (one_minus_r, r) = (F::one() - layer_claim_vars[0], layer_claim_vars[0]);
        let mut cur_table = vec![one_minus_r, r];

        // TODO!(vishruti) make this parallelizable
        for claim in layer_claim_vars.iter().skip(1) {
            let (one_minus_r, r) = (F::one() - claim, claim);
            let mut firsthalf: Vec<F> = cfg_into_iter!(cur_table.clone())
                .map(|eval| eval * one_minus_r)
                .collect();
            let secondhalf: Vec<F> = cfg_into_iter!(cur_table).map(|eval| eval * r).collect();
            firsthalf.extend(secondhalf.iter());
            cur_table = firsthalf;
        }

        let iterated_bit_indices = (0..layer_claim_vars.len()).into_iter().collect_vec();
        let cur_table_mle_ref: DenseMleRef<F> =
            DenseMle::new_from_raw(cur_table, LayerId::Input, None).mle_ref();
        Ok(BetaTable {
            layer_claim,
            table: cur_table_mle_ref,
            relevant_indices: iterated_bit_indices,
        })
    }

    /// Fix variable for a beta table
    pub(crate) fn beta_update(
        &mut self,
        round_index: usize,
        challenge: F,
    ) -> Result<(), BetaError> {
        // --- Use the pure function ---
        let new_beta = compute_new_beta_table(self, round_index, challenge);
        match new_beta {
            Err(e) => Err(e),
            Ok(new_beta_table) => {
                // --- If we successfully compute the new beta table, update the internal representation ---
                for mle_index in self.table.mle_indices.iter_mut() {
                    if *mle_index == MleIndex::IndexedBit(round_index) {
                        mle_index.bind_index(challenge);
                    }
                }
                self.table.bookkeeping_table = new_beta_table;
                self.table.num_vars -= 1;
                Ok(())
            }
        }
    }
}<|MERGE_RESOLUTION|>--- conflicted
+++ resolved
@@ -5,10 +5,7 @@
 use ark_std::cfg_into_iter;
 use itertools::Itertools;
 use rayon::prelude::{IndexedParallelIterator, IntoParallelIterator, ParallelIterator};
-<<<<<<< HEAD
-=======
 use serde::{Serialize, Deserialize};
->>>>>>> 8f19e0de
 
 use crate::layer::{Claim, LayerId};
 use crate::FieldExt;
@@ -22,7 +19,11 @@
 #[derive(Error, Debug, Clone, Serialize, Deserialize)]
 /// Beta table struct for a product of mle refs
 pub(crate) struct BetaTable<F: FieldExt> {
+pub(crate) struct BetaTable<F: FieldExt> {
     layer_claim: Claim<F>,
+    ///The bookkeeping table for the beta table
+    /// TODO(Get rid of BetaTable's reliance on the DenseMleRef type; Create a shared subtype for the shared behavior)
+    pub(crate) table: DenseMleRef<F>,
     ///The bookkeeping table for the beta table
     /// TODO(Get rid of BetaTable's reliance on the DenseMleRef type; Create a shared subtype for the shared behavior)
     pub(crate) table: DenseMleRef<F>,
@@ -34,42 +35,30 @@
 pub enum BetaError {
     #[error("claim index is 0, cannot take inverse")]
     ///claim index is 0, cannot take inverse
+    ///claim index is 0, cannot take inverse
     NoInverse,
     #[error("not enough claims to compute beta table")]
+    ///not enough claims to compute beta table
     ///not enough claims to compute beta table
     NotEnoughClaims,
     #[error("cannot make beta table over empty mle list")]
     ///cannot make beta table over empty mle list
+    ///cannot make beta table over empty mle list
     EmptyMleList,
     #[error("cannot update beta table")]
+    ///cannot update beta table
     ///cannot update beta table
     BetaUpdateError,
     #[error("MLE bits were not indexed")]
     ///MLE bits were not indexed
+    ///MLE bits were not indexed
     MleNotIndexedError,
     #[error("Beta table doesn't contain the particular indexed bit")]
+    ///Beta table doesn't contain the particular indexed bit
     ///Beta table doesn't contain the particular indexed bit
     IndexedBitNotFoundError,
 }
 
-<<<<<<< HEAD
-/// fully evaluate a beta table
-pub(crate) fn evaluate_beta<F: FieldExt>(
-    beta_table: &mut BetaTable<F>,
-    challenges: Vec<F>,
-) -> Result<F, BetaError> {
-    challenges
-        .into_iter()
-        .enumerate()
-        .for_each(|(round_idx, challenge)| {
-            let _ = beta_table.beta_update(round_idx, challenge);
-        });
-    let beta_bt = beta_table.table.bookkeeping_table();
-    if beta_bt.len() == 1 {
-        return Ok(beta_bt[0]);
-    }
-    Err(BetaError::BetaUpdateError)
-=======
 /// Computes \tilde{\beta}((x_1, ..., x_n), (y_1, ..., y_n))
 /// 
 /// Panics if `challenge_one` and `challenge_two` don't have
@@ -85,16 +74,17 @@
     challenge_one.into_iter().zip(challenge_two.into_iter()).fold(F::one(), |acc, (x_i, y_i)| {
         acc * ((*x_i * y_i) + (one - x_i) * (one - y_i))
     })
->>>>>>> 8f19e0de
 }
 
 /// `fix_variable` for a beta table.
+pub(crate) fn compute_new_beta_table<F: FieldExt>(
 pub(crate) fn compute_new_beta_table<F: FieldExt>(
     beta_table: &BetaTable<F>,
     round_index: usize,
     challenge: F,
 ) -> Result<Vec<F>, BetaError> {
     let (layer_claims, _) = &beta_table.layer_claim;
+    let curr_beta = beta_table.table.bookkeeping_table();
     let curr_beta = beta_table.table.bookkeeping_table();
 
     // --- This should always be true now, no? ---
