--- conflicted
+++ resolved
@@ -16,11 +16,7 @@
 use crate::layer::Claim;
 use crate::FieldExt;
 
-<<<<<<< HEAD
 use super::{Mle, MleIndex, MleRef, MleAble, dense::{DenseMleRef, DenseMle}};
-=======
-use super::{Mle, MleAble, MleIndex, MleRef};
->>>>>>> 2a96b03c
 use thiserror::Error;
 
 #[derive(Error, Debug, Clone)]
@@ -57,38 +53,21 @@
     challenge: F,
 ) -> Result<Vec<F>, BetaError> {
     let (layer_claims, _) = &beta_table.layer_claim;
-<<<<<<< HEAD
     let curr_beta = beta_table.table.bookkeeping_table().clone();
     
-=======
-    let curr_beta = &beta_table.table.clone();
-
->>>>>>> 2a96b03c
     // --- This should always be true now, no? ---
     if beta_table.relevant_indices.contains(&round_index) {
         let layer_claim = layer_claims[round_index];
         let layer_claim_inv = layer_claim.inverse().ok_or(BetaError::NoInverse)?;
-<<<<<<< HEAD
-        let mult_factor = layer_claim_inv * (challenge * layer_claim + (F::one() - challenge) * (F::one() - layer_claim));
-
-        let new_beta: Vec<F> = cfg_into_iter!(curr_beta.clone()).skip(1).step_by(2).map(|curr_eval| *curr_eval * mult_factor).collect();
-=======
         let mult_factor = layer_claim_inv
             * (challenge * layer_claim + (F::one() - challenge) * (F::one() - layer_claim));
 
-        let new_beta: Vec<F> = cfg_into_iter!(curr_beta.clone())
-            .skip(1)
-            .step_by(2)
-            .map(|curr_eval| curr_eval * mult_factor)
-            .collect();
->>>>>>> 2a96b03c
+        let new_beta: Vec<F> = cfg_into_iter!(curr_beta.clone()).skip(1).step_by(2).map(|curr_eval| *curr_eval * mult_factor).collect();
         return Ok(new_beta);
     }
 
     Err(BetaError::IndexedBitNotFoundError)
 }
-
-<<<<<<< HEAD
 /// shut up
 pub fn beta_split<F: FieldExt>(
     beta_mle_ref: &DenseMleRef<F>,
@@ -114,48 +93,26 @@
     (beta_first_mle_ref, beta_second_mle_ref)
 }
 
-=======
->>>>>>> 2a96b03c
 impl<F: FieldExt> BetaTable<F> {
     /// Construct a new beta table using a single claim
     pub fn new(layer_claim: Claim<F>) -> Result<BetaTable<F>, BetaError> {
-<<<<<<< HEAD
 
         let (layer_claim_vars, _) = &layer_claim;
         let (one_minus_r, r) = (F::one() - layer_claim_vars[0], layer_claim_vars[0]);
-=======
-        let layer_claim_vars = &layer_claim.0;
-        let (one_minus_r, r) = (layer_claim_vars[0], F::one() - layer_claim_vars[0]);
->>>>>>> 2a96b03c
         let mut cur_table = vec![one_minus_r, r];
 
         // TODO!(vishruti) make this parallelizable
         for i in 1..layer_claim_vars.len() {
-<<<<<<< HEAD
             let (one_minus_r, r) = (F::one() - layer_claim_vars[i], layer_claim_vars[i]);
             let mut firsthalf: Vec<F> = cfg_into_iter!(cur_table.clone()).map(|eval| eval * one_minus_r).collect();
-=======
-            let (one_minus_r, r) = (layer_claim_vars[i], F::one() - layer_claim_vars[i]);
-            let mut firsthalf: Vec<F> = cfg_into_iter!(cur_table.clone())
-                .map(|eval| eval * one_minus_r)
-                .collect();
->>>>>>> 2a96b03c
             let secondhalf: Vec<F> = cfg_into_iter!(cur_table).map(|eval| eval * r).collect();
             firsthalf.extend(secondhalf.iter());
             cur_table = firsthalf;
         }
 
         let iterated_bit_indices = (0..layer_claim_vars.len()).into_iter().collect_vec();
-<<<<<<< HEAD
         let cur_table_mle_ref: DenseMleRef<F> = DenseMle::new(cur_table).mle_ref();
         Ok(BetaTable { layer_claim, table: cur_table_mle_ref, relevant_indices: iterated_bit_indices, indexed: false })
-=======
-        Ok(BetaTable {
-            layer_claim,
-            table: cur_table,
-            relevant_indices: iterated_bit_indices,
-        })
->>>>>>> 2a96b03c
     }
 
     // /// Construct a new beta table using claims and a product of mle refs
