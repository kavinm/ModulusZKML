--- conflicted
+++ resolved
@@ -5,13 +5,9 @@
 
 use std::ops::Index;
 
-<<<<<<< HEAD
 use crate::{FieldExt, layer::LayerId};
-=======
-use crate::FieldExt;
 use crate::layer::Claim;
 use crate::mle::dense::BetaError;
->>>>>>> b5e58aa6
 
 /// Contains default dense implementation of Mle
 pub mod dense;
