use std::{
    fmt::Debug,
    marker::PhantomData,
};
use ark_std::{cfg_into_iter, rand::Rng};
use itertools::Itertools;
use rayon::prelude::{IntoParallelIterator, ParallelIterator};

use crate::{layer::{Claim, Layer, LayerError, LayerId, LayerBuilder, VerificationError, claims::ClaimError}, mle::beta::BetaTable, expression::ExpressionStandard, sumcheck::*, transcript::Transcript, prover::SumcheckProof};
use crate::FieldExt;

use super::{MleIndex, MleRef, dense::{DenseMleRef, DenseMle}};
use thiserror::Error;


impl<F: FieldExt, Tr: Transcript<F>> Layer<F> for AddGate<F, Tr> {
    type Transcript = Tr;

    fn prove_rounds(&mut self, claim: Claim<F>, transcript: &mut Self::Transcript) -> Result<SumcheckProof<F>, LayerError> {
        // initialization
        let first_message = self.init_phase_1(claim).expect("could not evaluate original lhs and rhs");
        let (phase_1_lhs, phase_1_rhs) = self.phase_1_mles.as_mut().ok_or(GateError::Phase1InitError).unwrap();

        let mut challenges: Vec<F> = vec![];
        transcript
        .append_field_elements("Initial Sumcheck evaluations", &first_message)
        .unwrap();
        let num_rounds_phase1 = self.lhs.num_vars();
        
        // sumcheck rounds (binding x)
        let mut sumcheck_rounds: Vec<Vec<F>> = std::iter::once(Ok(first_message))
        .chain((1..num_rounds_phase1).map(|round| {
            let challenge = transcript.get_challenge("Sumcheck challenge").unwrap();
            challenges.push(challenge);
            let eval = prove_round(round, challenge, phase_1_lhs, phase_1_rhs).unwrap();
            transcript
                .append_field_elements("Sumcheck evaluations", &eval)
                .unwrap();
            Ok::<_, LayerError>(eval)
        }))
        .try_collect()?;
        

        let final_chal_u = transcript
            .get_challenge("Final Sumcheck challenge")
            .unwrap();
        challenges.push(final_chal_u);

        fix_var_gate(phase_1_lhs, num_rounds_phase1 - 1, final_chal_u);
        fix_var_gate(phase_1_rhs, num_rounds_phase1 - 1, final_chal_u);

        let last_lhs = check_fully_bound(phase_1_lhs, challenges.clone()).unwrap();
        let last_rhs = check_fully_bound(phase_1_rhs, challenges.clone()).unwrap();

        let f_2 = &phase_1_lhs[1];
        if f_2.bookkeeping_table.len() == 1 {
            let f_at_u = f_2.bookkeeping_table[0];
            let u_challenges = (challenges.clone(), last_lhs + last_rhs);
        
            let first_message = self.init_phase_2(u_challenges, f_at_u).unwrap();
            let (phase_2_lhs, phase_2_rhs) = self.phase_2_mles.as_mut().ok_or(GateError::Phase2InitError).unwrap();
            
            transcript
            .append_field_elements("Initial Sumcheck evaluations", &first_message)
            .unwrap();
            let num_rounds_phase2 = self.rhs.num_vars();


            let sumcheck_rounds_y: Vec<Vec<F>> = std::iter::once(Ok(first_message))
            .chain((1..num_rounds_phase2).map(|round| {
                let challenge = transcript.get_challenge("Sumcheck challenge").unwrap();
                challenges.push(challenge);
                let eval = prove_round(round, challenge, phase_2_lhs, phase_2_rhs).unwrap();
                transcript
                    .append_field_elements("Sumcheck evaluations", &eval)
                    .unwrap();
                Ok::<_, LayerError>(eval)
            }))
            .try_collect()?;

            sumcheck_rounds.extend(sumcheck_rounds_y.into_iter());
            // sumcheck rounds (binding y)

            Ok(sumcheck_rounds.into())
        }
        else {
            return Err(LayerError::LayerNotReady);
        }
        
    }


    /// Verifies the sumcheck protocol
    fn verify_rounds(
        &mut self,
        claim: Claim<F>,
        sumcheck_rounds: Vec<Vec<F>>,
        transcript: &mut Self::Transcript,
    ) -> Result<(), LayerError> {

        let mut prev_evals = &sumcheck_rounds[0];
    
        let mut challenges = vec![];
        let mut first_u_challenges = vec![];
        let mut last_v_challenges = vec![];
        let num_u = self.lhs.num_vars();
        let num_v = self.rhs.num_vars();

        //TODO: first round here 
        let claimed_claim = prev_evals[0] + prev_evals[1];
        if claimed_claim != claim.1 {
            return Err(LayerError::VerificationError(VerificationError::SumcheckStartFailed));
        }

        transcript
            .append_field_elements("Initial Sumcheck evaluations", &sumcheck_rounds[0])
            .unwrap();
    

        for (i, curr_evals) in sumcheck_rounds.iter().enumerate().skip(1) {
                let challenge = transcript.get_challenge("Sumcheck challenge").unwrap();
    
                let prev_at_r = evaluate_at_a_point(prev_evals, challenge)
                    .map_err(|err| LayerError::InterpError(err))?;
    
                if prev_at_r != curr_evals[0] + curr_evals[1] {
                    return Err(LayerError::VerificationError(
                        VerificationError::SumcheckFailed,
                    ));
                };
    
                transcript
                    .append_field_elements("Sumcheck evaluations", &curr_evals)
                    .unwrap();
    
                prev_evals = curr_evals;
                challenges.push(challenge);
                if (1..(num_u+1)).contains(&i) {
                    first_u_challenges.push(challenge);
                }
                else {
                    last_v_challenges.push(challenge);
                }
            }

        let final_chal = transcript
            .get_challenge("Final Sumcheck challenge")
            .unwrap();
        challenges.push(final_chal);

        last_v_challenges.push(final_chal);
        let (phase_1_lhs, phase_1_rhs) = self.phase_1_mles.as_mut().unwrap();
        let (phase_2_lhs, phase_2_rhs) = self.phase_2_mles.as_mut().unwrap();
        let first_lhs = check_fully_bound(phase_1_lhs, last_v_challenges.clone());
        let first_rhs = check_fully_bound(phase_1_rhs, last_v_challenges.clone());
        
        if let (Err(_), _) = (&first_lhs, &first_rhs) {
            return Err(LayerError::VerificationError(
                VerificationError::FinalSumcheckFailed,
            ));
        }
        else if let (_, Err(_)) = (&first_lhs, &first_rhs) {
            return Err(LayerError::VerificationError(
                VerificationError::FinalSumcheckFailed,
            ));
        }
        else {
            fix_var_gate(phase_2_lhs, num_v - 1, final_chal);
            fix_var_gate(phase_2_rhs, num_v - 1, final_chal);
            let last_lhs = check_fully_bound(phase_2_lhs, last_v_challenges.clone()).unwrap();
            let last_rhs = check_fully_bound(phase_2_rhs, last_v_challenges.clone()).unwrap();
            let oracle_query = last_lhs + last_rhs;
            let prev_at_r = evaluate_at_a_point(prev_evals, final_chal).unwrap();

            if oracle_query != prev_at_r {
                return Err(LayerError::VerificationError(
                    VerificationError::FinalSumcheckFailed,
                ));
            }
        }
        
        Ok(())
    }

    ///Get the claims that this layer makes on other layers
    fn get_claims(&self) -> Result<Vec<(LayerId, Claim<F>)>, LayerError> {
        let mut claims: Vec<(LayerId, Claim<F>)> = vec![];
        let mut fixed_mle_indices_u: Vec<F> = vec![];
        if let Some(([_, f_2_u], _)) = &self.phase_1_mles {
            for index in f_2_u.mle_indices() {
                fixed_mle_indices_u.push(index.val().ok_or(LayerError::ClaimError(ClaimError::ClaimMleIndexError))?);
            }
            let val = f_2_u.bookkeeping_table()[0];
            claims.push((self.id().clone(), (fixed_mle_indices_u, val)));
        }
        else {
            return Err(LayerError::LayerNotReady)
        }
        let mut fixed_mle_indices_v: Vec<F> = vec![];
        if let Some((_, [_, f_3_v])) = &self.phase_2_mles {
            for index in f_3_v.mle_indices() {
                fixed_mle_indices_v.push(index.val().ok_or(LayerError::ClaimError(ClaimError::ClaimMleIndexError))?);
            }
            let val = f_3_v.bookkeeping_table()[0];
            claims.push((self.id().clone(), (fixed_mle_indices_v, val)));
        }
        else {
            return Err(LayerError::LayerNotReady)
        }
        Ok(claims)
    }

    ///Gets this layers id
    fn id(&self) -> &LayerId {
        &self.layer_id
    }

    ///Create new ConcreteLayer from a LayerBuilder
    fn new<L: LayerBuilder<F>>(builder: L, id: LayerId) -> Self {
        todo!()
    }

    fn get_wlx_evaluations(&self, claim_vecs: Vec<Vec<F>>,
        claimed_vals: &mut Vec<F>,
        num_claims: usize,
        num_idx: usize) -> Result<Vec<F>, ClaimError> {
        todo!()
    }

    fn get_enum(self) -> crate::layer::layer_enum::LayerEnum<F, Self::Transcript> {
        todo!()
    }
}

/// Error handling for gate mle construction
#[derive(Error, Debug, Clone)]
pub enum GateError {
    #[error("phase 1 not initialized")]
    Phase1InitError,
    #[error("phase 2 not initialized")]
    Phase2InitError,
    #[error("copy phase init error")]
    CopyPhaseInitError,
    #[error("mle not fully bound")]
    MleNotFullyBoundError,
    #[error("failed to bind variables during sumcheck")]
    SumcheckProverError,
    #[error("last round sumcheck fail")]
    SumcheckFinalFail,
    #[error("empty list for lhs or rhs")]
    EmptyMleList,
    #[error("bound indices fail to match challenge")]
    EvaluateBoundIndicesDontMatch,
}


#[derive(Error, Debug)]
/// very (not) cool addgate 
pub struct AddGate<F: FieldExt, Tr: Transcript<F>> {
    layer_id: LayerId,
    nonzero_gates: Vec<(usize, usize, usize)>,
    lhs: DenseMleRef<F>,
    rhs: DenseMleRef<F>,
    expression: ExpressionStandard<F>,
    beta_g: Option<BetaTable<F>>,
    phase_1_mles: Option<([DenseMleRef<F>; 2], [DenseMleRef<F>; 1])>,
    phase_2_mles: Option<([DenseMleRef<F>; 1], [DenseMleRef<F>; 2])>,
    _marker: PhantomData<Tr>,
}

impl<F: FieldExt, Tr: Transcript<F>> AddGate<F, Tr> {

    /// new addgate mle 
    pub fn new(layer_id: LayerId, nonzero_gates: Vec<(usize, usize, usize)>, lhs: DenseMleRef<F>, rhs: DenseMleRef<F>) -> AddGate<F, Tr> {
        AddGate {
            layer_id: layer_id,
            nonzero_gates: nonzero_gates,
            lhs: lhs.clone(),
            rhs: rhs.clone(),
            // this makes NO sense please dont think anything of this
            expression: ExpressionStandard::Sum(Box::new(ExpressionStandard::Mle(lhs.clone())), Box::new(ExpressionStandard::Mle(rhs.clone()))),
            beta_g: None,
            phase_1_mles: None,
            phase_2_mles: None,
            _marker: PhantomData,
        }
    }

    fn set_beta_g(&mut self, betag: BetaTable<F>) {
        self.beta_g = Some(betag);
    }

    fn set_phase_1(&mut self, (mle_l, mle_r): ([DenseMleRef<F>; 2], [DenseMleRef<F>; 1])) {
        self.phase_1_mles = Some((mle_l, mle_r));
    }

    fn set_phase_2(&mut self, (mle_l, mle_r): ([DenseMleRef<F>; 1], [DenseMleRef<F>; 2])) {
        self.phase_2_mles = Some((mle_l, mle_r));
    }

    /// initialize bookkeeping tables for phase 1 of sumcheck
    pub fn init_phase_1(&mut self, claim: Claim<F>) -> Result<Vec<F>, GateError> {

        // TODO!(vishady) so many clones
        let beta_g = BetaTable::new(claim).unwrap();
        self.set_beta_g(beta_g.clone());
        self.lhs.index_mle_indices(0);
        let num_x = self.lhs.num_vars();
        let mut a_hg_lhs = vec![F::zero(); 1 << num_x];
        let mut a_hg_rhs = vec![F::zero(); 1 << num_x];

        self.nonzero_gates.clone().into_iter().for_each(
            |(z_ind, x_ind, y_ind)| {
                
                let adder = *beta_g.table.bookkeeping_table().get(z_ind).unwrap_or(&F::zero());
                a_hg_lhs[x_ind] = a_hg_lhs[x_ind] + adder;
                a_hg_rhs[x_ind] = a_hg_rhs[x_ind] + (adder * *self.rhs.bookkeeping_table().get(y_ind).unwrap_or(&F::zero()));
            }
        );

        let mut phase_1_lhs = [DenseMle::new_from_raw(a_hg_lhs, LayerId::Input, None).mle_ref(), self.lhs.clone()];
        let mut phase_1_rhs = [DenseMle::new_from_raw(a_hg_rhs, LayerId::Input, None).mle_ref()];
        index_mle_indices_gate(phase_1_lhs.as_mut(), 0);
        index_mle_indices_gate(phase_1_rhs.as_mut(), 0);
        self.set_phase_1((phase_1_lhs.clone(), phase_1_rhs.clone()));
        compute_sumcheck_message_gate(&phase_1_lhs, &phase_1_rhs, 0)

        
    }

    /// initialize bookkeeping tables for phase 2 of sumcheck
    pub fn init_phase_2(&mut self, u_claim: Claim<F>, f_at_u: F) -> Result<Vec<F>, GateError> {
        let beta_g = self.beta_g.as_ref().expect("beta table should be initialized by now");
        let beta_u = BetaTable::new(u_claim).unwrap();
        let num_y = self.rhs.num_vars();
        let mut a_f1_lhs = vec![F::zero(); 1 << num_y];
        let mut a_f1_rhs = vec![F::zero(); 1 << num_y];
        self.nonzero_gates.clone().into_iter().for_each(
            |(z_ind, x_ind, y_ind)| {
                let gz = *beta_g.table.bookkeeping_table().get(z_ind).unwrap_or(&F::zero());
                let ux = *beta_u.table.bookkeeping_table().get(x_ind).unwrap_or(&F::zero());
                let adder = gz * ux;
                a_f1_lhs[y_ind] = (a_f1_lhs[y_ind] + adder) * f_at_u;
                a_f1_rhs[y_ind] = a_f1_rhs[y_ind] + adder;
            }
        );
        let mut phase_2_lhs = [DenseMle::new_from_raw(a_f1_lhs, LayerId::Input, None).mle_ref()];
        let mut phase_2_rhs = [DenseMle::new_from_raw(a_f1_rhs, LayerId::Input, None).mle_ref(), self.rhs.clone()];
        index_mle_indices_gate(phase_2_lhs.as_mut(), 0);
        index_mle_indices_gate(phase_2_rhs.as_mut(), 0);
        self.set_phase_2((phase_2_lhs.clone(), phase_2_rhs.clone()));
        compute_sumcheck_message_gate(&phase_2_lhs, &phase_2_rhs, 0)
    }

    /// shut up
    pub fn dummy_prove_rounds(&mut self, claim: Claim<F>, rng: &mut impl Rng) -> Result<Vec<(Vec<F>, Option<F>)>, GateError> {

        // initialization
        let first_message = self.init_phase_1(claim).expect("could not evaluate original lhs and rhs");
        let (phase_1_lhs, phase_1_rhs) = self.phase_1_mles.as_mut().ok_or(GateError::Phase1InitError).unwrap();

        let mut messages: Vec<(Vec<F>, Option<F>)> = vec![];
        let mut challenges: Vec<F> = vec![];
        let mut challenge: Option<F> = None;
        messages.push((first_message, challenge));
        let num_rounds_phase1 = self.lhs.num_vars();
        
        // sumcheck rounds (binding x)
        for round in 1..(num_rounds_phase1) {
            //challenge = Some(F::one());
            challenge = Some(F::rand(rng));
            let chal = challenge.unwrap();
            challenges.push(chal);
            let eval = prove_round(round, chal, phase_1_lhs, phase_1_rhs).unwrap();
            messages.push((eval, challenge));
        }

        let final_chal = Some(F::rand(rng)).unwrap();
        //let final_chal = F::one();
        challenges.push(final_chal);
        fix_var_gate(phase_1_lhs, num_rounds_phase1 - 1, final_chal);
        fix_var_gate(phase_1_rhs, num_rounds_phase1 - 1, final_chal);
        let last_lhs = check_fully_bound(phase_1_lhs, challenges.clone()).unwrap();
        let last_rhs = check_fully_bound(phase_1_rhs, challenges.clone()).unwrap();

        let f_2 = &phase_1_lhs[1];

        if f_2.bookkeeping_table.len() == 1 {
            let f_at_u = f_2.bookkeeping_table[0];
            let u_challenges = (challenges.clone(), last_lhs + last_rhs);
            
            let first_message = self.init_phase_2(u_challenges, f_at_u).unwrap();
            let (phase_2_lhs, phase_2_rhs) = self.phase_2_mles.as_mut().ok_or(GateError::Phase2InitError).unwrap();
            messages.push((first_message, Some(final_chal)));
            let num_rounds_phase2 = self.rhs.num_vars();

            // sumcheck rounds (binding y)
            for round in 1..num_rounds_phase2 {
                challenge = Some(F::rand(rng));
                //challenge = Some(F::one());
                let chal = challenge.unwrap();
                challenges.push(chal);
                let eval = prove_round(round, chal, phase_2_lhs, phase_2_rhs).unwrap();
                messages.push((eval, challenge));
            }
            
            Ok(messages)
        }
        else {
            Err(GateError::Phase1InitError)
        }
        
    }

    /// verifier for gate sumcheck phase 1
    pub fn dummy_verify_rounds(
        &mut self,
        messages: Vec<(Vec<F>, Option<F>)>,
        rng: &mut impl Rng,
        claim: Claim<F>,
    ) -> Result<(), VerifyError> {
        let mut prev_evals = &messages[0].0;
    
        let mut challenges = vec![];
        let mut first_u_challenges = vec![];
        let mut last_v_challenges = vec![];
        let num_u = self.lhs.num_vars();
        let num_v = self.rhs.num_vars();
        let num_rounds = num_u + num_v;

        //TODO: first round here 
        let claimed_val = messages[0].0[0] + messages[0].0[1];
        if claimed_val != claim.1 {
            return Err(VerifyError::SumcheckBad);
        }
    
        // --- Go through sumcheck messages + (FS-generated) challenges ---
        // Round j, 1 < j < u for the first u rounds of sumcheck
        for i in 1..(num_rounds) {
            let (evals, challenge) = &messages[i];
            let curr_evals = evals;
            let chal = (challenge).unwrap();
            // --- Evaluate the previous round's polynomial at the random challenge point, i.e. g_{i - 1}(r_i) ---
            let prev_at_r = evaluate_at_a_point(prev_evals, challenge.unwrap())
                .expect("could not evaluate at challenge point");
    
            if prev_at_r != curr_evals[0] + curr_evals[1] {
                return Err(VerifyError::SumcheckBad);
            };
            prev_evals = curr_evals;
            challenges.push(chal);

            if (1..(num_u+1)).contains(&i) {
                first_u_challenges.push(chal);
            }
            else {
                last_v_challenges.push(chal);
            }
        }

        let final_chal = F::rand(rng);
        //let final_chal = F::one();
        challenges.push(final_chal);
        last_v_challenges.push(final_chal);

        let mut lhs = self.lhs.clone();
        lhs.index_mle_indices(0);
        let mut rhs = self.rhs.clone();
        rhs.index_mle_indices(0);
        let f_2_u = fully_bind(&mut [lhs], first_u_challenges.clone()).unwrap();
        let f_3_v = fully_bind(&mut [rhs], last_v_challenges.clone()).unwrap();
        let beta_u = BetaTable::new((first_u_challenges.clone(), f_2_u)).unwrap();
        let beta_v = BetaTable::new((last_v_challenges.clone(), f_3_v)).unwrap();
        let beta_g = self.beta_g.as_ref().unwrap();
        let f_1_uv = self.nonzero_gates.clone().into_iter().fold(
            F::zero(), |acc, (z_ind, x_ind, y_ind)| {
                let gz = *beta_g.table.bookkeeping_table().get(z_ind).unwrap_or(&F::zero());
                let ux = *beta_u.table.bookkeeping_table().get(x_ind).unwrap_or(&F::zero());
                let vy = *beta_v.table.bookkeeping_table().get(y_ind).unwrap_or(&F::zero());
                acc + gz * ux * vy
            }
        );
        let last_v_bound = f_1_uv * (f_2_u + f_3_v);
        let prev_at_r = evaluate_at_a_point(prev_evals, final_chal).unwrap();

        if last_v_bound != prev_at_r {
            return Err(VerifyError::SumcheckBad);
        }

        Ok(())
    }

}

/// shut up
pub(crate) fn evaluate_mle_ref_product_gate<F: FieldExt>(
    mle_refs: &[impl MleRef<F = F>],
    independent_variable: bool,
    degree: usize,
) -> Result<Evals<F>, MleError> {
    for mle_ref in mle_refs {
        if !mle_ref.indexed() {
            return Err(MleError::NotIndexedError);
        }
    }
    // --- Gets the total number of iterated variables across all MLEs within this product ---
    let max_num_vars = mle_refs
        .iter()
        .map(|mle_ref| mle_ref.num_vars())
        .max()
        .ok_or(MleError::EmptyMleList)?;

    let real_num_vars = if max_num_vars != 0 {
        max_num_vars - 1
    } else {
        max_num_vars
    };

    if independent_variable {
        //There is an independent variable, and we must extract `degree` evaluations of it, over `0..degree`
        let eval_count = degree + 1;

        //iterate across all pairs of evaluations
        let evals = cfg_into_iter!((0..1 << (max_num_vars - 1))).fold(
            #[cfg(feature = "parallel")]
            || vec![F::zero(); eval_count],
            #[cfg(not(feature = "parallel"))]
            vec![F::zero(); eval_count],
            |mut acc, index| {
                
                //get the product of all evaluations over 0/1/..degree
                let evals = mle_refs
                    .iter()
                    .map(|mle_ref| {
                        let zero = F::zero();
                        let index = if mle_ref.num_vars() < max_num_vars {
                            let max = 1 << mle_ref.num_vars();
                            (index * 2) % max
                        } else {
                            index * 2
                        };
                        let first = *mle_ref.bookkeeping_table().get(index).unwrap_or(&zero);
                        let second = if mle_ref.num_vars() != 0 {
                            *mle_ref.bookkeeping_table().get(index + 1).unwrap_or(&zero)
                        } else {
                            first
                        };

                        // let second = *mle_ref.mle().get(index + 1).unwrap_or(&zero);
                        let step = second - first;

                        let successors =
                            std::iter::successors(Some(second), move |item| Some(*item + step));
                        //iterator that represents all evaluations of the MLE extended to arbitrarily many linear extrapolations on the line of 0/1
                        std::iter::once(first).chain(successors)
                    })
                    .map(|item| -> Box<dyn Iterator<Item = F>> { Box::new(item) })
                    .reduce(|acc, evals| Box::new(acc.zip(evals).map(|(acc, eval)| acc * eval)))
                    .unwrap();

                acc.iter_mut()
                    .zip(evals)
                    .for_each(|(acc, eval)| *acc += eval);
                acc
            },
        );

        #[cfg(feature = "parallel")]
        let evals = evals.reduce(
            || vec![F::zero(); eval_count],
            |mut acc, partial| {
                acc.iter_mut()
                    .zip(partial)
                    .for_each(|(acc, partial)| *acc += partial);
                acc
            },
        );

<<<<<<< HEAD
        Ok(PartialSum {
            sum_or_eval: SumOrEvals::Evals(evals),
            max_num_vars: real_num_vars,
        })
=======
        //     dbg!(&evals, real_num_vars);
        Ok(Evals(evals))
>>>>>>> d2a7542b
    } else {
        // There is no independent variable and we can sum over everything
        let partials = cfg_into_iter!((0..1 << (max_num_vars))).fold(
            #[cfg(feature = "parallel")]
            || F::zero(),
            #[cfg(not(feature = "parallel"))]
            F::zero(),
            |acc, index| {
                // Go through each MLE within the product
                let product = mle_refs
                    .iter()
                    // Result of this `map()`: A list of evaluations of the MLEs at `index`
                    .map(|mle_ref| {
                        let index = if mle_ref.num_vars() < max_num_vars {
                            // max = 2^{num_vars}; index := index % 2^{num_vars}
                            let max = 1 << mle_ref.num_vars();
                            index % max
                        } else {
                            index
                        };
                        // --- Access the MLE at that index. Pad with zeros ---
                        mle_ref.bookkeeping_table().get(index).cloned().unwrap_or(F::zero())
                    })
                    .reduce(|acc, eval| acc * eval)
                    .unwrap();

                // --- Combine them into the accumulator ---
                // Note that the accumulator stores g(0), g(1), ..., g(d - 1)
                acc + product
            },
        );

        #[cfg(feature = "parallel")]
        let sum = partials.sum();


        Ok(Evals(vec![sum; degree]))
    }
}

fn fully_bind<F: FieldExt>(
    mle_refs: &mut [impl MleRef<F = F>],
    challenges: Vec<F>,
) -> Result<F, GateError> {

    challenges
            .into_iter()
            .enumerate()
            .for_each(|(round_idx, challenge)| {
                mle_refs.into_iter().for_each(|mle_ref| {
                    mle_ref.fix_variable(round_idx, challenge);
                })
            });
    
    let bound_eval = mle_refs.into_iter().fold(Ok(F::one()), 
        |acc, mle_ref| {
            if mle_ref.bookkeeping_table().len() == 1 {
                let mult = acc.unwrap() * mle_ref.bookkeeping_table()[0];
                Ok(mult)
            }
            else {
                return Err(GateError::MleNotFullyBoundError);
            }
        }
    );

    bound_eval

}

fn fully_bind_beta<F: FieldExt>(
    beta: &mut BetaTable<F>,
    challenges: Vec<F>,
) -> Result<F, GateError> {

    challenges
            .into_iter()
            .enumerate()
            .for_each(|(round_idx, challenge)| {
                beta.beta_update(round_idx, challenge);
            });
    
    let bound_eval = {
        if beta.table.bookkeeping_table().len() == 1 {
            Ok(beta.table.bookkeeping_table()[0])
        }
        else {
            return Err(GateError::MleNotFullyBoundError)
        }
    };

    bound_eval

}


/// shut up
pub fn check_fully_bound<F: FieldExt>(
    mle_refs: &mut [impl MleRef<F = F>],
    challenges: Vec<F>,
) -> Result<F, GateError> {
    let mles_bound: Vec<bool> = mle_refs.iter()
        .map(|mle_ref| {

            let indices = mle_ref
            .mle_indices()
            .iter()
            .filter_map(|index| match index {
                MleIndex::Bound(chal, index) => Some((*chal, index)),
                _ => None,
            })
        .collect_vec();

        let (indices, _): (Vec<_>, Vec<usize>) = indices.into_iter().unzip();

        if indices.as_slice() != &challenges[..] {
            false
        }
        else {
            true
        }
    }).collect();

    if mles_bound.contains(&false) {
        return Err(GateError::EvaluateBoundIndicesDontMatch);
    }

    mle_refs.into_iter().fold(Ok(F::one()), |acc, mle_ref| {
    // --- Accumulate either errors or multiply ---
    if let Err(e) = acc {
        return Err(e);
    }
    if mle_ref.bookkeeping_table().len() != 1 {
        return Err(GateError::MleNotFullyBoundError);
    }
    Ok(acc.unwrap() * mle_ref.bookkeeping_table()[0])
    })
}

/// shhhh
pub fn index_mle_indices_gate<F: FieldExt>(
    mle_refs: &mut [impl MleRef<F = F>],
    index: usize,
) {
    mle_refs.iter_mut().for_each(
        |mle_ref| {
            mle_ref.index_mle_indices(index);
        }
    )
}

/// bye
pub fn fix_var_gate<F: FieldExt>(
    mle_refs: &mut [impl MleRef<F = F>],
    round_index: usize,
    challenge: F,
) {
    mle_refs.iter_mut().for_each(
        |mle_ref| {
            if mle_ref.mle_indices().contains(&MleIndex::IndexedBit(round_index)) {
                mle_ref.fix_variable(round_index, challenge);
            }
        }
    )
}

/// byebye
fn compute_sumcheck_message_gate<F: FieldExt>(
    lhs: &[impl MleRef<F = F>],
    rhs: &[impl MleRef<F = F>],
    round_index: usize,
) -> Result<Vec<F>, GateError> {

    let degree = 2;
    let independent_variable_lhs = lhs
    .iter()
    .map(|mle_ref| {
        mle_ref
            .mle_indices()
            .contains(&MleIndex::IndexedBit(round_index))
    })
    .reduce(|acc, item| acc | item)
    .ok_or(GateError::EmptyMleList)?;
    let eval_lhs = evaluate_mle_ref_product_gate(lhs, independent_variable_lhs, degree).unwrap();

    let independent_variable_rhs = rhs
    .iter()
    .map(|mle_ref| {
        mle_ref
            .mle_indices()
            .contains(&MleIndex::IndexedBit(round_index))
    })
    .reduce(|acc, item| acc | item)
    .ok_or(GateError::EmptyMleList)?;    
    let eval_rhs = evaluate_mle_ref_product_gate(rhs, independent_variable_rhs, degree).unwrap();
    let eval = eval_lhs + eval_rhs;


    let Evals(evaluations) = eval;

    Ok(evaluations)
}

///Computes a round of the sumcheck protocol on this Layer
fn prove_round<F: FieldExt>(round_index: usize, challenge: F, lhs: &mut [impl MleRef<F = F>], rhs: &mut [impl MleRef<F = F>]) -> Result<Vec<F>, GateError> {
    fix_var_gate(lhs, round_index - 1, challenge);
    fix_var_gate(rhs, round_index - 1, challenge);
    compute_sumcheck_message_gate(lhs, rhs, round_index)
}


/// batched impl for gate
pub struct AddGateBatched<F: FieldExt, Tr: Transcript<F>> {
    new_bits: usize,
    nonzero_gates: Vec<(usize, usize, usize)>,
    lhs: DenseMleRef<F>,
    rhs: DenseMleRef<F>,
    num_vars_l: Option<usize>,
    num_vars_r: Option<usize>,
    copy_phase_mles: Option<(BetaTable<F>, [DenseMleRef<F>; 2])>,
    g1_challenges: Option<Vec<F>>,
    g2_challenges: Option<Vec<F>>,
    layer_id: LayerId,
    _marker: PhantomData<Tr>,
}

impl<F: FieldExt, Tr: Transcript<F>> AddGateBatched<F, Tr> {
    /// new batched addgate thingy
    pub fn new(new_bits: usize, nonzero_gates: Vec<(usize, usize, usize)>, lhs: DenseMleRef<F>, rhs: DenseMleRef<F>, layer_id: LayerId) -> Self {
        AddGateBatched {
            new_bits: new_bits,
            nonzero_gates: nonzero_gates,
            lhs: lhs.clone(),
            rhs: rhs.clone(),
            num_vars_l: None,
            num_vars_r: None,
            copy_phase_mles: None,
            g1_challenges: None,
            g2_challenges: None,
            layer_id: layer_id,
            _marker: PhantomData,
        }
    }

    fn set_copy_phase(&mut self, mles: (BetaTable<F>, [DenseMleRef<F>; 2]), g1_challenges: Vec<F>, g2_challenges: Vec<F>, lhs_num_vars: usize, rhs_num_vars: usize) {
        self.copy_phase_mles = Some(mles);
        self.g1_challenges = Some(g1_challenges);
        self.g2_challenges = Some(g2_challenges);
        self.num_vars_l = Some(lhs_num_vars);
        self.num_vars_r = Some(rhs_num_vars);
    }

    fn init_copy_phase(&mut self, claim: Claim<F>) -> Result<Vec<F>, GateError> {


        let (challenges, _) = claim;
        let mut g2_challenges: Vec<F> = vec![];
        let mut g1_challenges: Vec<F> = vec![];
        challenges.iter().enumerate().for_each(
            |(bit_idx, challenge)| {
                if bit_idx < self.new_bits {
                    g2_challenges.push(*challenge);
                }
                else {
                    g1_challenges.push(*challenge);
                }
            }
        );

        let mut beta_g2 = BetaTable::new((g2_challenges.clone(), F::zero())).unwrap();
        let beta_g1 = BetaTable::new((g1_challenges.clone(), F::zero())).unwrap();

        let num_copy_vars = 1 << self.new_bits;
        let mut a_f2 = vec![F::zero(); num_copy_vars];
        let mut a_f3 = vec![F::zero(); num_copy_vars];


        (0..num_copy_vars).into_iter().for_each(|idx|
            {
                let mut adder_f2 = F::zero();
                let mut adder_f3 = F::zero();
                self.nonzero_gates.clone().into_iter().for_each(
                        |(z_ind, x_ind, y_ind)| {
                            let gz = *beta_g1.table.bookkeeping_table().get(z_ind).unwrap_or(&F::zero());
                            let f2_val = *self.lhs.bookkeeping_table().get(idx + (x_ind * num_copy_vars)).unwrap_or(&F::zero());
                            let f3_val = *self.rhs.bookkeeping_table().get(idx + (y_ind * num_copy_vars)).unwrap_or(&F::zero());
                            adder_f2 += gz * f2_val;
                            adder_f3 += gz * f3_val;
                        }
                    );
                a_f2[idx] += adder_f2; 
                a_f3[idx] += adder_f3; 
            });
        
        let mut a_f2_mle = DenseMle::new(a_f2).mle_ref();
        a_f2_mle.index_mle_indices(0);
        let mut a_f3_mle = DenseMle::new(a_f3).mle_ref();
        a_f3_mle.index_mle_indices(0);
        beta_g2.table.index_mle_indices(0);
        self.lhs.index_mle_indices(0);
        self.rhs.index_mle_indices(0);


        self.set_copy_phase((beta_g2.clone(), [a_f2_mle.clone(), a_f3_mle.clone()]), g1_challenges, g2_challenges, self.lhs.num_vars(), self.rhs.num_vars());
        compute_sumcheck_message_copy(&mut beta_g2, &mut a_f2_mle, &mut a_f3_mle,  0)
        
        

    }

    fn dummy_prove_rounds(&mut self, claim: Claim<F>, rng: &mut impl Rng) -> Vec<(Vec<F>, Option<F>)> {
        // initialization
        let first_message = self.init_copy_phase(claim.clone()).expect("could not evaluate original lhs and rhs");
        let (beta_g, [a_f2, a_f3]) = self.copy_phase_mles.as_mut().ok_or(GateError::CopyPhaseInitError).unwrap();
        let (mut lhs, mut rhs) = (&mut self.lhs, &mut self.rhs);
        let mut messages: Vec<(Vec<F>, Option<F>)> = vec![];
        let mut challenges: Vec<F> = vec![];
        let mut challenge: Option<F> = None;
        messages.push((first_message, challenge));
        let num_rounds_copy_phase = self.new_bits;
        // sumcheck rounds (binding x)
        for round in 1..(num_rounds_copy_phase) {
            //challenge = Some(F::from(2_u64));
            challenge = Some(F::rand(rng));
            let chal = challenge.unwrap();
            challenges.push(chal);
            
            let evals = prove_round_copy(a_f2, a_f3, &mut lhs, &mut rhs, beta_g, round, chal).unwrap();
            messages.push((evals, challenge));
        }

        let final_chal = Some(F::rand(rng)).unwrap();
        //let final_chal = F::from(1_u64);
        challenges.push(final_chal);
        a_f2.fix_variable(num_rounds_copy_phase - 1, final_chal);
        a_f3.fix_variable(num_rounds_copy_phase - 1, final_chal);
        beta_g.beta_update(num_rounds_copy_phase - 1, final_chal).unwrap();

        self.lhs.fix_variable(num_rounds_copy_phase - 1, final_chal);
        self.rhs.fix_variable(num_rounds_copy_phase - 1, final_chal);

        // if beta_g.table.bookkeeping_table().len() != 1 {

        // }
        let beta_g2 = beta_g.table.bookkeeping_table()[0];
        let new_lhs_v: Vec<F> = self.lhs.clone().bookkeeping_table().iter().map(|val| *val * beta_g2).collect();
        let new_lhs = DenseMle::new(new_lhs_v).mle_ref();
        let new_rhs_v: Vec<F> = self.rhs.clone().bookkeeping_table().iter().map(|val| *val * beta_g2).collect();
        let new_rhs = DenseMle::new(new_rhs_v).mle_ref();
        let next_claims = (self.g1_challenges.clone().unwrap(), F::zero());

        let mut reduced_gate: AddGate<F, Tr> = AddGate::new(self.layer_id.clone(), self.nonzero_gates.clone(), new_lhs, new_rhs);
        let mut next_messages = reduced_gate.dummy_prove_rounds(next_claims, rng).unwrap();
        let (next_first, _) = &next_messages[0];

        next_messages[0] = (next_first.clone(), Some(final_chal));
        messages.extend(next_messages.into_iter());

        messages
    }

    fn dummy_verify_rounds(
        &mut self,
        messages: Vec<(Vec<F>, Option<F>)>,
        rng: &mut impl Rng,
        claim: Claim<F>,
    ) -> Result<(), VerifyError> {
        let mut prev_evals = &messages[0].0;
    
        let mut challenges = vec![];
        let mut first_u_challenges = vec![];
        let mut last_v_challenges = vec![];
        let mut first_copy_challenges = vec![];
        let num_u = self.num_vars_l.unwrap();
        let num_v = self.num_vars_r.unwrap();
        let num_rounds = num_u + num_v - self.new_bits;

        let claimed_val = messages[0].0[0] + messages[0].0[1];
        if claimed_val != claim.1 {
            return Err(VerifyError::SumcheckBad);
        }
    
        // --- Go through sumcheck messages + (FS-generated) challenges ---
        // Round j, 1 < j < u for the first u rounds of sumcheck
        for i in 1..(num_rounds) {
            let (evals, challenge) = &messages[i];
            let curr_evals = evals;
            let chal = (challenge).unwrap();
            // --- Evaluate the previous round's polynomial at the random challenge point, i.e. g_{i - 1}(r_i) ---
            let prev_at_r = evaluate_at_a_point(prev_evals, challenge.unwrap())
                .expect("could not evaluate at challenge point");

            if prev_at_r != curr_evals[0] + curr_evals[1] {
                return Err(VerifyError::SumcheckBad);
            };
            prev_evals = curr_evals;
            challenges.push(chal);

            if (..(self.new_bits + 1)).contains(&i) {
                first_copy_challenges.push(chal);
            }
            else if (..(num_u + 1)).contains(&i) {
                first_u_challenges.push(chal);
            }
            else {
                last_v_challenges.push(chal);
            }
        }

        //let final_chal = F::from(1_u64);
        let final_chal = F::rand(rng);
        challenges.push(final_chal);
        last_v_challenges.push(final_chal);
        let mut lhs = self.lhs.clone();
        let mut rhs = self.rhs.clone();

        first_u_challenges.clone().into_iter().enumerate().for_each(
            |(idx, chal)| {
                lhs.fix_variable(self.new_bits + idx, chal);
            }
        );

        last_v_challenges.clone().into_iter().enumerate().for_each(
            |(idx, chal)| {
                rhs.fix_variable(self.new_bits + idx, chal);
            }
        );

        let lhs_challenges = [first_copy_challenges.clone().as_slice(), first_u_challenges.clone().as_slice()].concat();
        let rhs_challenges = [first_copy_challenges.clone().as_slice(), last_v_challenges.clone().as_slice()].concat();

        let mut beta_copy_bits = BetaTable::new((self.g2_challenges.clone().unwrap(), F::zero())).unwrap();
        let beta_u = BetaTable::new((first_u_challenges.clone(), F::zero())).unwrap();
        let beta_v = BetaTable::new((last_v_challenges.clone(), F::zero())).unwrap();
        let beta_g = BetaTable::new((self.g1_challenges.clone().unwrap(), F::zero())).unwrap();
        let f_1_uv = self.nonzero_gates.clone().into_iter().fold(
            F::zero(), |acc, (z_ind, x_ind, y_ind)| {
                let gz = *beta_g.table.bookkeeping_table().get(z_ind).unwrap_or(&F::zero());
                let ux = *beta_u.table.bookkeeping_table().get(x_ind).unwrap_or(&F::zero());
                let vy = *beta_v.table.bookkeeping_table().get(y_ind).unwrap_or(&F::zero());
                acc + gz * ux * vy
            }
        );
        check_fully_bound(&mut [lhs.clone()], lhs_challenges.clone()).unwrap();
        check_fully_bound(&mut [rhs.clone()], rhs_challenges.clone()).unwrap();
        fully_bind_beta(&mut beta_copy_bits, first_copy_challenges).unwrap();

        let f2_bound = lhs.bookkeeping_table()[0];
        let f3_bound = rhs.bookkeeping_table()[0];
        let beta_bound = beta_copy_bits.table.bookkeeping_table()[0];

        let final_result = beta_bound * (f_1_uv * (f2_bound + f3_bound));

        let prev_at_r = evaluate_at_a_point(prev_evals, final_chal).unwrap();

        if final_result != prev_at_r {
            return Err(VerifyError::SumcheckBad);
        }

        Ok(())
    }

}

fn compute_sumcheck_message_copy<F: FieldExt>(beta: &mut BetaTable<F>, lhs: &mut DenseMleRef<F>, rhs: &mut DenseMleRef<F>, round_index: usize,) -> Result<Vec<F>, GateError> {
    let degree = 2;
    let independent_lhs = lhs.mle_indices().contains(&MleIndex::IndexedBit(round_index));
    let independent_rhs = rhs.mle_indices().contains(&MleIndex::IndexedBit(round_index));
    
    let evals_lhs = evaluate_mle_ref_product(&[lhs.clone()], independent_lhs, degree, beta.clone().table, false).unwrap();
    let evals_rhs = evaluate_mle_ref_product(&[rhs.clone()], independent_rhs, degree, beta.clone().table, false).unwrap();

    let eval = evals_lhs + evals_rhs;

    
    if let PartialSum { sum_or_eval: SumOrEvals::Evals(evaluations), max_num_vars: _ } = eval {
        Ok(evaluations)
    } else {
        Err(GateError::SumcheckProverError)
    }
}

fn prove_round_copy<F: FieldExt>(phase_lhs: &mut DenseMleRef<F>, phase_rhs: &mut DenseMleRef<F>, lhs: &mut DenseMleRef<F>, rhs: &mut DenseMleRef<F>, beta: &mut BetaTable<F>, round_index: usize, challenge: F) -> Result<Vec<F>, GateError> {
    phase_lhs.fix_variable(round_index - 1, challenge);
    phase_rhs.fix_variable(round_index - 1, challenge);
    beta.beta_update(round_index - 1, challenge).unwrap();
    let res = compute_sumcheck_message_copy(beta, phase_lhs, phase_rhs, round_index);
    lhs.fix_variable(round_index - 1, challenge);
    rhs.fix_variable(round_index - 1, challenge);
    res
}

#[cfg(test)]
mod test {
    use crate::mle::dense::DenseMle;
    use crate::transcript::poseidon_transcript::PoseidonTranscript;

    use super::*;
    use ark_bn254::Fr;
    use ark_std::test_rng;

    #[test]
    fn test_sumcheck_1() {

        let mut rng = test_rng();

        let claim = (vec![Fr::from(1), Fr::from(0), Fr::from(0)], Fr::from(4));
        let nonzero_gates = vec![
            (1, 1, 1),
            ];

        let lhs_v = vec![
            Fr::from(1),
            Fr::from(2),
        ];
        let lhs_mle_ref = DenseMle::new_from_raw(lhs_v, LayerId::Input, None).mle_ref();

        let rhs_v = vec![
            Fr::from(51395810),
            Fr::from(2),
        ];
        let rhs_mle_ref = DenseMle::new_from_raw(rhs_v, LayerId::Input, None).mle_ref();

        let mut gate_mle: AddGate<Fr, PoseidonTranscript<Fr>> = AddGate::new(LayerId::Layer(0), nonzero_gates, lhs_mle_ref, rhs_mle_ref);
        let messages_1 = gate_mle.dummy_prove_rounds(claim.clone(), &mut rng);
        let verify_res_1 = gate_mle.dummy_verify_rounds(messages_1.unwrap(), &mut rng, claim);
        assert!(verify_res_1.is_ok());

    }

    #[test]
    fn test_sumcheck_2() {

        let mut rng = test_rng();

        let claim = (vec![Fr::from(0),Fr::from(1), Fr::from(0)], Fr::from(2));
        let nonzero_gates = vec![
            (1, 0, 1),
            (3, 0, 2),
            (2, 3, 4),
            ];

        let lhs_v = vec![
            Fr::from(1),
            Fr::from(1),
            Fr::from(1),
            Fr::from(1),
            Fr::from(1),
            Fr::from(1),
            Fr::from(1),
            Fr::from(1),
        ];
        let lhs_mle_ref = DenseMle::new_from_raw(lhs_v, LayerId::Input, None).mle_ref();

        let rhs_v = vec![
            Fr::from(1),
            Fr::from(1),
            Fr::from(1),
            Fr::from(1),
            Fr::from(1),
            Fr::from(1),
            Fr::from(1),
            Fr::from(1),
        ];
        let rhs_mle_ref = DenseMle::new_from_raw(rhs_v, LayerId::Input, None).mle_ref();

        let mut gate_mle: AddGate<Fr, PoseidonTranscript<Fr>> = AddGate::new(LayerId::Layer(0),  nonzero_gates, lhs_mle_ref, rhs_mle_ref);
        let messages_1 = gate_mle.dummy_prove_rounds(claim.clone(), &mut rng);
        let verify_res_1 = gate_mle.dummy_verify_rounds(messages_1.unwrap(), &mut rng, claim);
        assert!(verify_res_1.is_ok());


    }

    #[test]
    fn test_sumcheck_3() {

        let mut rng = test_rng();

        let claim = (vec![Fr::from(1),Fr::from(1),Fr::from(0),], Fr::from(5200));
        let nonzero_gates = vec![
            (1, 0, 15),
            (3, 0, 2),
            (5, 3, 14),
            (2, 3, 4),
            ];

        let lhs_v = vec![
            Fr::from(-19051),
            Fr::from(119084),
            Fr::from(857911),
            Fr::from(1),
            Fr::from(189571),
            Fr::from(16781),
            Fr::from(75361),
            Fr::from(-91901),
        ];
        let lhs_mle_ref = DenseMle::new_from_raw(lhs_v, LayerId::Input, None).mle_ref();

        let rhs_v = vec![
            Fr::from(1),
            Fr::from(1),
            Fr::from(24251),
            Fr::from(87591),
            Fr::from(1),
            Fr::from(772751),
            Fr::from(-131899),
            Fr::from(191),
            Fr::from(80951),
            Fr::from(51),
            Fr::from(-2),
            Fr::from(2),
            Fr::from(1),
            Fr::from(3),
            Fr::from(7),
            Fr::from(9999),
        ];
        let rhs_mle_ref = DenseMle::new_from_raw(rhs_v, LayerId::Input, None).mle_ref();

        let mut gate_mle: AddGate<Fr, PoseidonTranscript<Fr>> = AddGate::new(LayerId::Layer(0), nonzero_gates, lhs_mle_ref, rhs_mle_ref);
        let messages_1 = gate_mle.dummy_prove_rounds(claim.clone(), &mut rng);
        let verify_res_1 = gate_mle.dummy_verify_rounds(messages_1.unwrap(), &mut rng, claim);
        assert!(verify_res_1.is_ok());

    }

    #[test]
    fn test_sumcheck_batched_1() {

        let mut rng = test_rng();

        let claim = (vec![Fr::from(1), Fr::from(1), Fr::from(1), Fr::from(0), Fr::from(0)], Fr::from(0));
        let new_bits = 1;
        let nonzero_gates = vec![
            (1, 1, 1),
            ];

        let lhs_v = vec![
            Fr::from(0),
            Fr::from(5),
            Fr::from(1),
            Fr::from(2),
        ];
        let lhs_mle_ref = DenseMle::new(lhs_v).mle_ref();

        let rhs_v = vec![
            Fr::from(0),
            Fr::from(5),
            Fr::from(51395810),
            Fr::from(2),
        ];
        let rhs_mle_ref = DenseMle::new(rhs_v).mle_ref();

        let mut batched_gate_mle: AddGateBatched<Fr, PoseidonTranscript<Fr>> = AddGateBatched::new(new_bits, nonzero_gates, lhs_mle_ref, rhs_mle_ref, LayerId::Layer(0));
        let messages_1 = batched_gate_mle.dummy_prove_rounds(claim.clone(), &mut rng);
        let verify_res_1 = batched_gate_mle.dummy_verify_rounds(messages_1, &mut rng, claim);
        assert!(verify_res_1.is_ok());

    }

    #[test]
    fn test_sumcheck_batched_2() {

        let mut rng = test_rng();
        let new_bits = 2;

        let claim = (vec![Fr::from(1), Fr::from(1),Fr::from(1),], Fr::from(2));
        let nonzero_gates = vec![
            (1, 1, 1),
            ];

        let lhs_v = vec![
            Fr::from(1),
            Fr::from(1),
            Fr::from(1),
            Fr::from(1),
            Fr::from(1),
            Fr::from(1),
            Fr::from(1),
            Fr::from(1),
        ];
        let lhs_mle_ref = DenseMle::new(lhs_v).mle_ref();

        let rhs_v = vec![
            Fr::from(1),
            Fr::from(1),
            Fr::from(1),
            Fr::from(1),
            Fr::from(1),
            Fr::from(1),
            Fr::from(1),
            Fr::from(1),
        ];
        let rhs_mle_ref = DenseMle::new(rhs_v).mle_ref();

        let mut batched_gate_mle: AddGateBatched<Fr, PoseidonTranscript<Fr>> = AddGateBatched::new(new_bits, nonzero_gates, lhs_mle_ref, rhs_mle_ref, LayerId::Layer(0));
        let messages_1 = batched_gate_mle.dummy_prove_rounds(claim.clone(), &mut rng);
        let verify_res_1 = batched_gate_mle.dummy_verify_rounds(messages_1, &mut rng, claim);
        assert!(verify_res_1.is_ok());

    }

    #[test]
    fn test_sumcheck_batched_3() {

        let mut rng = test_rng();
        let new_bits = 1;

        let claim = (vec![Fr::from(3), Fr::from(1),Fr::from(1),], Fr::from(22));
        let nonzero_gates = vec![
            (3, 1, 1),
            ];

        let lhs_v = vec![
            Fr::from(0), 
            Fr::from(4),
            Fr::from(1),
            Fr::from(6),
            Fr::from(3),
            Fr::from(5),
            Fr::from(7),
            Fr::from(3),
        ];
        let lhs_mle_ref = DenseMle::new(lhs_v).mle_ref();

        let rhs_v = vec![
            Fr::from(1),
            Fr::from(2),
            Fr::from(3),
            Fr::from(4),
            Fr::from(1),
            Fr::from(2),
            Fr::from(3),
            Fr::from(4),
        ];
        let rhs_mle_ref = DenseMle::new(rhs_v).mle_ref();

        let mut batched_gate_mle: AddGateBatched<Fr, PoseidonTranscript<Fr>> = AddGateBatched::new(new_bits, nonzero_gates, lhs_mle_ref, rhs_mle_ref, LayerId::Layer(0));
        let messages_1 = batched_gate_mle.dummy_prove_rounds(claim.clone(), &mut rng);
        let verify_res_1 = batched_gate_mle.dummy_verify_rounds(messages_1, &mut rng, claim);
        assert!(verify_res_1.is_ok());

    }

    #[test]
    fn test_sumcheck_batched_4() {

        let mut rng = test_rng();
        let new_bits = 2;

        let claim = (vec![Fr::from(1), Fr::from(2),Fr::from(1),Fr::from(2)], Fr::from(14));
        let nonzero_gates = vec![
            (3, 1, 1),
            (2, 1, 0),
            ];

        let lhs_v = vec![
            Fr::from(0), 
            Fr::from(4),
            Fr::from(1),
            Fr::from(6),
            Fr::from(3),
            Fr::from(5),
            Fr::from(7),
            Fr::from(3),
            Fr::from(0), 
            Fr::from(4),
            Fr::from(1),
            Fr::from(6),
            Fr::from(3),
            Fr::from(5),
            Fr::from(7),
            Fr::from(3),
        ];
        let lhs_mle_ref = DenseMle::new(lhs_v).mle_ref();

        let rhs_v = vec![
            Fr::from(1),
            Fr::from(2),
            Fr::from(3),
            Fr::from(4),
            Fr::from(1),
            Fr::from(2),
            Fr::from(3),
            Fr::from(4),
            Fr::from(1),
            Fr::from(2),
            Fr::from(3),
            Fr::from(4),
            Fr::from(1),
            Fr::from(2),
            Fr::from(3),
            Fr::from(4),
        ];
        let rhs_mle_ref = DenseMle::new(rhs_v).mle_ref();

        let mut batched_gate_mle: AddGateBatched<Fr, PoseidonTranscript<Fr>> = AddGateBatched::new(new_bits, nonzero_gates, lhs_mle_ref, rhs_mle_ref, LayerId::Layer(0));
        let messages_1 = batched_gate_mle.dummy_prove_rounds(claim.clone(), &mut rng);
        let verify_res_1 = batched_gate_mle.dummy_verify_rounds(messages_1, &mut rng, claim);
        assert!(verify_res_1.is_ok());

    }

}<|MERGE_RESOLUTION|>--- conflicted
+++ resolved
@@ -576,15 +576,7 @@
             },
         );
 
-<<<<<<< HEAD
-        Ok(PartialSum {
-            sum_or_eval: SumOrEvals::Evals(evals),
-            max_num_vars: real_num_vars,
-        })
-=======
-        //     dbg!(&evals, real_num_vars);
         Ok(Evals(evals))
->>>>>>> d2a7542b
     } else {
         // There is no independent variable and we can sum over everything
         let partials = cfg_into_iter!((0..1 << (max_num_vars))).fold(
@@ -621,6 +613,7 @@
         let sum = partials.sum();
 
 
+
         Ok(Evals(vec![sum; degree]))
     }
 }
@@ -651,6 +644,7 @@
         }
     );
 
+    
     bound_eval
 
 }
@@ -879,9 +873,9 @@
                 a_f3[idx] += adder_f3; 
             });
         
-        let mut a_f2_mle = DenseMle::new(a_f2).mle_ref();
+        let mut a_f2_mle = DenseMle::new_from_raw(a_f2, LayerId::Input, None).mle_ref();
         a_f2_mle.index_mle_indices(0);
-        let mut a_f3_mle = DenseMle::new(a_f3).mle_ref();
+        let mut a_f3_mle = DenseMle::new_from_raw(a_f3, LayerId::Input, None).mle_ref();
         a_f3_mle.index_mle_indices(0);
         beta_g2.table.index_mle_indices(0);
         self.lhs.index_mle_indices(0);
@@ -931,9 +925,9 @@
         // }
         let beta_g2 = beta_g.table.bookkeeping_table()[0];
         let new_lhs_v: Vec<F> = self.lhs.clone().bookkeeping_table().iter().map(|val| *val * beta_g2).collect();
-        let new_lhs = DenseMle::new(new_lhs_v).mle_ref();
+        let new_lhs = DenseMle::new_from_raw(new_lhs_v, LayerId::Input, None).mle_ref();
         let new_rhs_v: Vec<F> = self.rhs.clone().bookkeeping_table().iter().map(|val| *val * beta_g2).collect();
-        let new_rhs = DenseMle::new(new_rhs_v).mle_ref();
+        let new_rhs = DenseMle::new_from_raw(new_rhs_v, LayerId::Input, None).mle_ref();
         let next_claims = (self.g1_challenges.clone().unwrap(), F::zero());
 
         let mut reduced_gate: AddGate<F, Tr> = AddGate::new(self.layer_id.clone(), self.nonzero_gates.clone(), new_lhs, new_rhs);
@@ -1054,17 +1048,14 @@
     let independent_lhs = lhs.mle_indices().contains(&MleIndex::IndexedBit(round_index));
     let independent_rhs = rhs.mle_indices().contains(&MleIndex::IndexedBit(round_index));
     
-    let evals_lhs = evaluate_mle_ref_product(&[lhs.clone()], independent_lhs, degree, beta.clone().table, false).unwrap();
-    let evals_rhs = evaluate_mle_ref_product(&[rhs.clone()], independent_rhs, degree, beta.clone().table, false).unwrap();
+    let evals_lhs = evaluate_mle_ref_product(&[lhs.clone()], independent_lhs, degree, beta.clone().table).unwrap();
+    let evals_rhs = evaluate_mle_ref_product(&[rhs.clone()], independent_rhs, degree, beta.clone().table).unwrap();
 
     let eval = evals_lhs + evals_rhs;
 
-    
-    if let PartialSum { sum_or_eval: SumOrEvals::Evals(evaluations), max_num_vars: _ } = eval {
-        Ok(evaluations)
-    } else {
-        Err(GateError::SumcheckProverError)
-    }
+    let Evals(evaluations) = eval;
+    
+    Ok(evaluations)
 }
 
 fn prove_round_copy<F: FieldExt>(phase_lhs: &mut DenseMleRef<F>, phase_rhs: &mut DenseMleRef<F>, lhs: &mut DenseMleRef<F>, rhs: &mut DenseMleRef<F>, beta: &mut BetaTable<F>, round_index: usize, challenge: F) -> Result<Vec<F>, GateError> {
@@ -1228,7 +1219,7 @@
             Fr::from(1),
             Fr::from(2),
         ];
-        let lhs_mle_ref = DenseMle::new(lhs_v).mle_ref();
+        let lhs_mle_ref = DenseMle::new_from_raw(lhs_v, LayerId::Input, None).mle_ref();
 
         let rhs_v = vec![
             Fr::from(0),
@@ -1236,7 +1227,7 @@
             Fr::from(51395810),
             Fr::from(2),
         ];
-        let rhs_mle_ref = DenseMle::new(rhs_v).mle_ref();
+        let rhs_mle_ref = DenseMle::new_from_raw(rhs_v, LayerId::Input, None).mle_ref();
 
         let mut batched_gate_mle: AddGateBatched<Fr, PoseidonTranscript<Fr>> = AddGateBatched::new(new_bits, nonzero_gates, lhs_mle_ref, rhs_mle_ref, LayerId::Layer(0));
         let messages_1 = batched_gate_mle.dummy_prove_rounds(claim.clone(), &mut rng);
@@ -1266,7 +1257,7 @@
             Fr::from(1),
             Fr::from(1),
         ];
-        let lhs_mle_ref = DenseMle::new(lhs_v).mle_ref();
+        let lhs_mle_ref = DenseMle::new_from_raw(lhs_v, LayerId::Input, None).mle_ref();
 
         let rhs_v = vec![
             Fr::from(1),
@@ -1278,7 +1269,7 @@
             Fr::from(1),
             Fr::from(1),
         ];
-        let rhs_mle_ref = DenseMle::new(rhs_v).mle_ref();
+        let rhs_mle_ref = DenseMle::new_from_raw(rhs_v, LayerId::Input, None).mle_ref();
 
         let mut batched_gate_mle: AddGateBatched<Fr, PoseidonTranscript<Fr>> = AddGateBatched::new(new_bits, nonzero_gates, lhs_mle_ref, rhs_mle_ref, LayerId::Layer(0));
         let messages_1 = batched_gate_mle.dummy_prove_rounds(claim.clone(), &mut rng);
@@ -1308,7 +1299,7 @@
             Fr::from(7),
             Fr::from(3),
         ];
-        let lhs_mle_ref = DenseMle::new(lhs_v).mle_ref();
+        let lhs_mle_ref = DenseMle::new_from_raw(lhs_v, LayerId::Input, None).mle_ref();
 
         let rhs_v = vec![
             Fr::from(1),
@@ -1320,7 +1311,7 @@
             Fr::from(3),
             Fr::from(4),
         ];
-        let rhs_mle_ref = DenseMle::new(rhs_v).mle_ref();
+        let rhs_mle_ref = DenseMle::new_from_raw(rhs_v, LayerId::Input, None).mle_ref();
 
         let mut batched_gate_mle: AddGateBatched<Fr, PoseidonTranscript<Fr>> = AddGateBatched::new(new_bits, nonzero_gates, lhs_mle_ref, rhs_mle_ref, LayerId::Layer(0));
         let messages_1 = batched_gate_mle.dummy_prove_rounds(claim.clone(), &mut rng);
@@ -1359,7 +1350,7 @@
             Fr::from(7),
             Fr::from(3),
         ];
-        let lhs_mle_ref = DenseMle::new(lhs_v).mle_ref();
+        let lhs_mle_ref = DenseMle::new_from_raw(lhs_v, LayerId::Input, None).mle_ref();
 
         let rhs_v = vec![
             Fr::from(1),
@@ -1379,7 +1370,7 @@
             Fr::from(3),
             Fr::from(4),
         ];
-        let rhs_mle_ref = DenseMle::new(rhs_v).mle_ref();
+        let rhs_mle_ref = DenseMle::new_from_raw(rhs_v, LayerId::Input, None).mle_ref();
 
         let mut batched_gate_mle: AddGateBatched<Fr, PoseidonTranscript<Fr>> = AddGateBatched::new(new_bits, nonzero_gates, lhs_mle_ref, rhs_mle_ref, LayerId::Layer(0));
         let messages_1 = batched_gate_mle.dummy_prove_rounds(claim.clone(), &mut rng);
