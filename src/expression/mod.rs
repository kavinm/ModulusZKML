//! An expression is a type which allows for expressing the definition of a GKR layer

use std::{
    cmp::max,
    fmt::Debug,
    ops::{Add, Mul, Neg, Sub},
};

use itertools::Itertools;
use thiserror::Error;

use crate::{
    mle::{beta::*, dense::DenseMleRef, MleIndex, MleRef},
    sumcheck::MleError,
    FieldExt,
};

///trait that defines what an Expression needs to be able to do
///TODO!(Fix to make this more general)
pub trait Expression<F: FieldExt>: Debug + Sized {
    ///The MleRef that this Expression contains
    type MleRef: MleRef<F = F>;

    #[allow(clippy::too_many_arguments)]
    ///Evaluate an expression and return a custom type
    fn evaluate<T>(
        &self,
        constant: &impl Fn(F) -> T,
        selector_column: &impl Fn(&MleIndex<F>, T, T) -> T,
        mle_eval: &impl Fn(&Self::MleRef) -> T,
        negated: &impl Fn(T) -> T,
        sum: &impl Fn(T, T) -> T,
        product: &impl Fn(&[Self::MleRef]) -> T,
        scaled: &impl Fn(T, F) -> T,
    ) -> T;

    #[allow(clippy::too_many_arguments)]
    /// Evaluate an expression for sumcheck
    fn evaluate_sumcheck<T>(
        &self,
        constant: &impl Fn(F, &DenseMleRef<F>) -> T,
        selector_column: &impl Fn(&MleIndex<F>, T, T) -> T,
        mle_eval: &impl Fn(&Self::MleRef, &DenseMleRef<F>) -> T,
        negated: &impl Fn(T) -> T,
        sum: &impl Fn(T, T) -> T,
        product: &impl Fn(&[Self::MleRef], &DenseMleRef<F>) -> T,
        scaled: &impl Fn(T, F) -> T,
        beta_mle_ref: &DenseMleRef<F>,
        round_index: usize,
    ) -> T;

    /// Traverses the expression tree, similarly to `evaluate()`, but with a single
    /// "observer" function which is called at each node. Also takes an immutable reference
    /// to `self` rather than a mutable one (as in `evaluate()`).
    fn traverse<E>(
        &self,
        observer_fn: &mut impl FnMut(&ExpressionStandard<F>) -> Result<(), E>,
    ) -> Result<(), E>;

    /// Add two expressions together
    fn concat(self, lhs: Self) -> Self;

    /// Fix the bit corresponding to `round_index` to `challenge` mutating the MleRefs
    /// so they are accurate as Bookeeping Tables
    fn fix_variable(&mut self, round_index: usize, challenge: F);

    /// Evaluates the current expression (as a multivariate function) at `challenges`
    ///
    /// If the expression is already bound, this will check that the challenges match the already bound indices
    fn evaluate_expr(&mut self, challenges: Vec<F>) -> Result<F, ExpressionError>;
}

#[derive(Error, Debug, Clone, PartialEq)]
///Error for handling the parsing and evaluation of expressions
pub enum ExpressionError {
    ///Error for when an InvalidMleIndex is found while evaluating an expression
    /// TODO!(add some diagnoistics here)
    #[error("")]
    InvalidMleIndex,
    ///Error for when Something unlikely goes wrong while evaluating an expression
    /// TODO!(split this up into many error variants)
    #[error("Something went wrong while evaluating: {0}")]
    EvaluationError(&'static str),
    ///Error that wraps an MleError
    #[error("Something went wrong while evaluating the MLE: {0}")]
    MleError(MleError),
    #[error("Selector bit not bound before final evaluation gather")]
    ///Selector bit not bound before final evaluation gather
    SelectorBitNotBoundError,
    #[error("MLE ref with more than one element in its bookkeeping table")]
    ///MLE ref with more than one element in its bookkeeping table
    EvaluateNotFullyBoundError,
    #[error("The bound indices of this expression don't match the indices passed in")]
    ///The bound indices of this expression don't match the indices passed in
    EvaluateBoundIndicesDontMatch,
}

///TODO!(Genericise this over the MleRef Trait)
///Expression representing the relationship between the current layer and layers claims are being made on
#[derive(Clone)]
pub enum ExpressionStandard<F: FieldExt> {
    /// This is a constant polynomial
    Constant(F),
    /// This is a virtual selector
    Selector(
        MleIndex<F>,
        Box<ExpressionStandard<F>>,
        Box<ExpressionStandard<F>>,
    ),
    /// This is an MLE
    Mle(DenseMleRef<F>),
    /// This is a negated polynomial
    Negated(Box<ExpressionStandard<F>>),
    /// This is the sum of two polynomials
    Sum(Box<ExpressionStandard<F>>, Box<ExpressionStandard<F>>),
    /// This is the product of some polynomials
    Product(Vec<DenseMleRef<F>>),
    /// This is a scaled polynomial; Optionally a MleIndex to represent a fully bound mle that was this scalar
    Scaled(Box<ExpressionStandard<F>>, F),
}

impl<F: FieldExt> Expression<F> for ExpressionStandard<F> {
    type MleRef = DenseMleRef<F>;
    /// Evaluate the polynomial using the provided closures to perform the
    /// operations.
    #[allow(clippy::too_many_arguments)]
    fn evaluate<T>(
        &self,
        constant: &impl Fn(F) -> T,
        selector_column: &impl Fn(&MleIndex<F>, T, T) -> T,
        mle_eval: &impl Fn(&DenseMleRef<F>) -> T,
        negated: &impl Fn(T) -> T,
        sum: &impl Fn(T, T) -> T,
        product: &impl Fn(&[DenseMleRef<F>]) -> T,
        scaled: &impl Fn(T, F) -> T,
    ) -> T {
        match self {
            ExpressionStandard::Constant(scalar) => constant(*scalar),
            ExpressionStandard::Selector(index, a, b) => selector_column(
                index,
                a.evaluate(
                    constant,
                    selector_column,
                    mle_eval,
                    negated,
                    sum,
                    product,
                    scaled,
                ),
                b.evaluate(
                    constant,
                    selector_column,
                    mle_eval,
                    negated,
                    sum,
                    product,
                    scaled,
                ),
            ),
            ExpressionStandard::Mle(query) => mle_eval(query),
            ExpressionStandard::Negated(a) => {
                let a = a.evaluate(
                    constant,
                    selector_column,
                    mle_eval,
                    negated,
                    sum,
                    product,
                    scaled,
                );
                negated(a)
            }
            ExpressionStandard::Sum(a, b) => {
                let a = a.evaluate(
                    constant,
                    selector_column,
                    mle_eval,
                    negated,
                    sum,
                    product,
                    scaled,
                );
                let b = b.evaluate(
                    constant,
                    selector_column,
                    mle_eval,
                    negated,
                    sum,
                    product,
                    scaled,
                );
                sum(a, b)
            }
            ExpressionStandard::Product(queries) => product(queries),
            ExpressionStandard::Scaled(a, f) => {
                let a = a.evaluate(
                    constant,
                    selector_column,
                    mle_eval,
                    negated,
                    sum,
                    product,
                    scaled,
                );
                scaled(a, *f)
            }
        }
    }

    fn traverse<E>(
        &self,
        observer_fn: &mut impl FnMut(&ExpressionStandard<F>) -> Result<(), E>,
    ) -> Result<(), E> {
        match self {
            ExpressionStandard::Constant(_) | ExpressionStandard::Mle(_) => observer_fn(self),
            ExpressionStandard::Negated(exp) => observer_fn(exp),
            ExpressionStandard::Product(_) => observer_fn(self),
            ExpressionStandard::Scaled(exp, _) => exp.traverse(observer_fn),
            ExpressionStandard::Selector(_, lhs, rhs) => {
                observer_fn(self)?;
                lhs.traverse(observer_fn)?;
                rhs.traverse(observer_fn)
            }
            ExpressionStandard::Sum(lhs, rhs) => {
                lhs.traverse(observer_fn)?;
                rhs.traverse(observer_fn)
            }
        }
    }

    ///Concatenates two expressions together
    fn concat(self, lhs: ExpressionStandard<F>) -> ExpressionStandard<F> {
        ExpressionStandard::Selector(MleIndex::Iterated, Box::new(self), Box::new(lhs))
    }

    fn fix_variable(&mut self, round_index: usize, challenge: F) {
        match self {
            ExpressionStandard::Selector(index, a, b) => {
                if *index == MleIndex::IndexedBit(round_index) {
                    index.bind_index(challenge);
                } else {
                    a.fix_variable(round_index, challenge);
                    b.fix_variable(round_index, challenge);
                }
            }
            ExpressionStandard::Mle(mle_ref) => {
                if mle_ref
                    .mle_indices()
                    .contains(&MleIndex::IndexedBit(round_index))
                {
                    mle_ref.fix_variable(round_index, challenge);
                }
            }
            ExpressionStandard::Negated(a) => a.fix_variable(round_index, challenge),
            ExpressionStandard::Sum(a, b) => {
                a.fix_variable(round_index, challenge);
                b.fix_variable(round_index, challenge);
            }
            ExpressionStandard::Product(mle_refs) => {
                for mle_ref in mle_refs {
                    if mle_ref
                        .mle_indices()
                        .contains(&MleIndex::IndexedBit(round_index))
                    {
                        mle_ref.fix_variable(round_index, challenge);
                    }
                }
            }
            ExpressionStandard::Scaled(a, _) => {
                a.fix_variable(round_index, challenge);
            }
            ExpressionStandard::Constant(_) => (),
        }
    }

    fn evaluate_expr(&mut self, challenges: Vec<F>) -> Result<F, ExpressionError> {
        // --- It's as simple as fixing all variables ---
        challenges
            .iter()
            .enumerate()
            .for_each(|(round_idx, &challenge)| {
                self.fix_variable(round_idx, challenge);
            });

        let mut observer_fn = |exp: &ExpressionStandard<F>| -> Result<(), ExpressionError> {
            match exp {
                ExpressionStandard::Mle(mle_ref) => {
                    let indices = mle_ref
                        .mle_indices()
                        .iter()
                        .filter_map(|index| match index {
                            MleIndex::Bound(chal, index) => Some((*chal, index)),
                            _ => None,
                        })
                        .collect_vec();

                    let start = *indices[0].1;
                    let end = *indices[indices.len() - 1].1;

                    let (indices, _): (Vec<_>, Vec<usize>) = indices.into_iter().unzip();

                    if indices.as_slice() == &challenges[start..=end] {
                        Ok(())
                    } else {
                        Err(ExpressionError::EvaluateBoundIndicesDontMatch)
                    }
                }
                ExpressionStandard::Product(mle_refs) => mle_refs
                    .iter()
                    .map(|mle_ref| {
                        let indices = mle_ref
                            .mle_indices()
                            .iter()
                            .filter_map(|index| match index {
                                MleIndex::Bound(chal, index) => Some((*chal, index)),
                                _ => None,
                            })
                            .collect_vec();

                        let start = *indices[0].1;
                        let end = *indices[indices.len() - 1].1;

                        let (indices, _): (Vec<_>, Vec<usize>) = indices.into_iter().unzip();

                        if indices.as_slice() == &challenges[start..=end] {
                            Ok(())
                        } else {
                            Err(ExpressionError::EvaluateBoundIndicesDontMatch)
                        }
                    })
                    .try_collect(),

                _ => Ok(()),
            }
        };
        self.traverse(&mut observer_fn)?;

        // --- Traverse the expression and pick up all the evals ---
        gather_combine_all_evals(self)
    }

    #[allow(clippy::too_many_arguments)]
    fn evaluate_sumcheck<T>(
        &self,
        constant: &impl Fn(F, &DenseMleRef<F>) -> T,
        selector_column: &impl Fn(&MleIndex<F>, T, T) -> T,
        mle_eval: &impl Fn(&DenseMleRef<F>, &DenseMleRef<F>) -> T,
        negated: &impl Fn(T) -> T,
        sum: &impl Fn(T, T) -> T,
        product: &impl Fn(&[DenseMleRef<F>], &DenseMleRef<F>) -> T,
        scaled: &impl Fn(T, F) -> T,
        beta_mle_ref: &DenseMleRef<F>,
        round_index: usize,
    ) -> T {
        match self {
            ExpressionStandard::Constant(scalar) => constant(*scalar, beta_mle_ref),
            ExpressionStandard::Selector(index, a, b) => {
                // need to check whether the selector bit is the current independent variable
                if let MleIndex::IndexedBit(idx) = index {
                    match Ord::cmp(&round_index, idx) {
                        // if not, need to split the beta table according to the beta_split function
                        std::cmp::Ordering::Less => {
                            let (beta_mle_first, beta_mle_second) = beta_split(beta_mle_ref);
                            selector_column(
                                index,
                                a.evaluate_sumcheck(
                                    constant,
                                    selector_column,
                                    mle_eval,
                                    negated,
                                    sum,
                                    product,
                                    scaled,
                                    &beta_mle_second,
                                    round_index,
                                ),
                                b.evaluate_sumcheck(
                                    constant,
                                    selector_column,
                                    mle_eval,
                                    negated,
                                    sum,
                                    product,
                                    scaled,
                                    &beta_mle_first,
                                    round_index,
                                ),
                            )
                        }
                        // otherwise, proceed normally
                        std::cmp::Ordering::Equal | std::cmp::Ordering::Greater => selector_column(
                            index,
                            a.evaluate_sumcheck(
                                constant,
                                selector_column,
                                mle_eval,
                                negated,
                                sum,
                                product,
                                scaled,
                                beta_mle_ref,
                                round_index,
                            ),
                            b.evaluate_sumcheck(
                                constant,
                                selector_column,
                                mle_eval,
                                negated,
                                sum,
                                product,
                                scaled,
                                beta_mle_ref,
                                round_index,
                            ),
                        ),
                    }
                } else {
                    selector_column(
                        index,
                        a.evaluate_sumcheck(
                            constant,
                            selector_column,
                            mle_eval,
                            negated,
                            sum,
                            product,
                            scaled,
                            beta_mle_ref,
                            round_index,
                        ),
                        b.evaluate_sumcheck(
                            constant,
                            selector_column,
                            mle_eval,
                            negated,
                            sum,
                            product,
                            scaled,
                            beta_mle_ref,
                            round_index,
                        ),
                    )
                }
            }
            ExpressionStandard::Mle(query) => mle_eval(query, beta_mle_ref),
            ExpressionStandard::Negated(a) => {
                let a = a.evaluate_sumcheck(
                    constant,
                    selector_column,
                    mle_eval,
                    negated,
                    sum,
                    product,
                    scaled,
                    beta_mle_ref,
                    round_index,
                );
                negated(a)
            }
            ExpressionStandard::Sum(a, b) => {
                let a = a.evaluate_sumcheck(
                    constant,
                    selector_column,
                    mle_eval,
                    negated,
                    sum,
                    product,
                    scaled,
                    beta_mle_ref,
                    round_index,
                );
                let b = b.evaluate_sumcheck(
                    constant,
                    selector_column,
                    mle_eval,
                    negated,
                    sum,
                    product,
                    scaled,
                    beta_mle_ref,
                    round_index,
                );
                sum(a, b)
            }
            ExpressionStandard::Product(queries) => product(queries, beta_mle_ref),
            ExpressionStandard::Scaled(a, f) => {
                let a = a.evaluate_sumcheck(
                    constant,
                    selector_column,
                    mle_eval,
                    negated,
                    sum,
                    product,
                    scaled,
                    beta_mle_ref,
                    round_index,
                );
                scaled(a, *f)
            }
        }
    }
}

/// Helper function for `evaluate_expr` to traverse the expression and simply
/// gather all of the evaluations, combining them as appropriate.
/// Strictly speaking this doesn't need to be `&mut` but we call `self.evaluate()`
/// within. TODO!(ryancao): Make this not need to be mutable
fn gather_combine_all_evals<F: FieldExt, Exp: Expression<F>>(
    expr: &Exp,
) -> Result<F, ExpressionError> {
    let constant = |c| Ok(c);
    let selector_column =
        |idx: &MleIndex<F>, lhs: Result<F, ExpressionError>, rhs: Result<F, ExpressionError>| {
            // --- Selector bit must be bound ---
            if let MleIndex::Bound(val, _) = idx {
                return Ok(*val * lhs? + (F::one() - val) * rhs?);
            }
            Err(ExpressionError::SelectorBitNotBoundError)
        };
    let mle_eval = for<'a> |mle_ref: &'a Exp::MleRef| -> Result<F, ExpressionError> {
        if mle_ref.bookkeeping_table().len() != 1 {
            return Err(ExpressionError::EvaluateNotFullyBoundError);
        }
        Ok(mle_ref.bookkeeping_table()[0])
    };
    let negated = |a: Result<F, ExpressionError>| match a {
        Err(e) => Err(e),
        Ok(val) => Ok(val.neg()),
    };
    let sum = |lhs: Result<F, ExpressionError>, rhs: Result<F, ExpressionError>| Ok(lhs? + rhs?);
    let product = for<'a, 'b> |mle_refs: &'a [Exp::MleRef]| -> Result<F, ExpressionError> {
        mle_refs.iter().try_fold(F::one(), |acc, new_mle_ref| {
            // --- Accumulate either errors or multiply ---
            if new_mle_ref.bookkeeping_table().len() != 1 {
                return Err(ExpressionError::EvaluateNotFullyBoundError);
            }
            Ok(acc * new_mle_ref.bookkeeping_table()[0])
        })
    };
    let scaled = |a: Result<F, ExpressionError>, scalar: F| Ok(a? * scalar);
    expr.evaluate(
        &constant,
        &selector_column,
        &mle_eval,
        &negated,
        &sum,
        &product,
        &scaled,
    )
}

impl<F: FieldExt> ExpressionStandard<F> {
    ///Create a product Expression that multiplies many MLEs together
    pub fn products(product_list: Vec<DenseMleRef<F>>) -> Self {
        Self::Product(product_list)
    }

    /// Mutate the MleIndices that are Iterated in the expression and turn them into IndexedBit
    /// Returns the max number of bits that are indexed
    pub fn index_mle_indices(&mut self, curr_index: usize) -> usize {
        match self {
            ExpressionStandard::Selector(mle_index, a, b) => {
                *mle_index = MleIndex::IndexedBit(curr_index);
                let a_bits = a.index_mle_indices(curr_index + 1);
                let b_bits = b.index_mle_indices(curr_index + 1);
                max(a_bits, b_bits)
            }
            ExpressionStandard::Mle(mle_ref) => mle_ref.index_mle_indices(curr_index),
            ExpressionStandard::Sum(a, b) => {
                let a_bits = a.index_mle_indices(curr_index);
                let b_bits = b.index_mle_indices(curr_index);
                max(a_bits, b_bits)
            }
            ExpressionStandard::Product(mle_refs) => mle_refs
                .iter_mut()
                .map(|mle_ref| mle_ref.index_mle_indices(curr_index))
                .reduce(max)
                .unwrap_or(curr_index),
            ExpressionStandard::Scaled(a, _) => a.index_mle_indices(curr_index),
            ExpressionStandard::Negated(a) => a.index_mle_indices(curr_index),
            ExpressionStandard::Constant(_) => curr_index,
        }
    }
}

impl<F: std::fmt::Debug + FieldExt> std::fmt::Debug for ExpressionStandard<F> {
    fn fmt(&self, f: &mut std::fmt::Formatter<'_>) -> std::fmt::Result {
        match self {
            ExpressionStandard::Constant(scalar) => {
                f.debug_tuple("Constant").field(scalar).finish()
            }
            ExpressionStandard::Selector(index, a, b) => f
                .debug_tuple("Selector")
                .field(index)
                .field(a)
                .field(b)
                .finish(),
            // Skip enum variant and print query struct directly to maintain backwards compatibility.
            ExpressionStandard::Mle(_mle_ref) => f.debug_struct("Mle").finish(),
            ExpressionStandard::Negated(poly) => f.debug_tuple("Negated").field(poly).finish(),
            ExpressionStandard::Sum(a, b) => f.debug_tuple("Sum").field(a).field(b).finish(),
            ExpressionStandard::Product(a) => f.debug_tuple("Product").field(a).finish(),
            ExpressionStandard::Scaled(poly, scalar) => {
                f.debug_tuple("Scaled").field(poly).field(scalar).finish()
            }
        }
    }
}

impl<F: FieldExt> Neg for ExpressionStandard<F> {
    type Output = ExpressionStandard<F>;
    fn neg(self) -> Self::Output {
        ExpressionStandard::Negated(Box::new(self))
    }
}

impl<F: FieldExt> Add for ExpressionStandard<F> {
    type Output = ExpressionStandard<F>;
    fn add(self, rhs: ExpressionStandard<F>) -> ExpressionStandard<F> {
        ExpressionStandard::Sum(Box::new(self), Box::new(rhs))
    }
}

impl<F: FieldExt> Sub for ExpressionStandard<F> {
    type Output = ExpressionStandard<F>;
    fn sub(self, rhs: ExpressionStandard<F>) -> ExpressionStandard<F> {
        ExpressionStandard::Sum(Box::new(self), Box::new(rhs.neg()))
    }
}

impl<F: FieldExt> Mul<F> for ExpressionStandard<F> {
    type Output = ExpressionStandard<F>;
    fn mul(self, rhs: F) -> ExpressionStandard<F> {
        ExpressionStandard::Scaled(Box::new(self), rhs)
    }
}

#[cfg(test)]
mod tests {
    use crate::{layer::LayerId, mle::dense::DenseMle};

    use super::*;
    use ark_bn254::Fr;
    use ark_std::One;

    #[test]
<<<<<<< HEAD
=======
    fn test_expression_operators() {
        let expression1: ExpressionStandard<Fr> = ExpressionStandard::Constant(Fr::one());

        let mle = DenseMle::new_from_raw(
            vec![Fr::one(), Fr::one(), Fr::one(), Fr::one()],
            LayerId::Input,
            None,
        )
        .mle_ref();

        let expression3 = ExpressionStandard::Mle(mle.clone());

        let expression = expression1.clone() + expression3.clone();

        let expression_product = ExpressionStandard::products(vec![mle.clone(), mle]);

        let expression = expression_product + expression;

        let expression = expression1 - expression;

        let expression = expression * Fr::from(2);

        let expression = expression3.concat(expression);

        let dense_mle_print = "DenseMleRef { bookkeeping_table: [BigInt([1, 0, 0, 0]), BigInt([1, 0, 0, 0]), BigInt([1, 0, 0, 0]), BigInt([1, 0, 0, 0])], mle_indices: [Iterated, Iterated], num_vars: 2, layer_id: None }";

        assert_eq!(format!("{expression:?}"), format!("Selector(Iterated, Mle, Scaled(Sum(Constant(BigInt([1, 0, 0, 0])), Negated(Sum(Product([{dense_mle_print}, {dense_mle_print}]), Sum(Constant(BigInt([1, 0, 0, 0])), Mle)))), BigInt([2, 0, 0, 0])))"));
    }

    #[test]
>>>>>>> 8d9db647
    fn test_constants_eval() {
        let expression1: ExpressionStandard<Fr> = ExpressionStandard::Constant(Fr::one());

        let expression2: ExpressionStandard<Fr> = ExpressionStandard::Constant(Fr::from(2));

        let expression3 = expression1.clone() + expression2.clone();

        let mut expression = (expression1 - expression2) * Fr::from(2);
        let mut expression_another = expression.clone() + expression3;

        let challenge = vec![Fr::one()];
        let eval = expression.evaluate_expr(challenge.clone());
        assert_eq!(eval.unwrap(), Fr::from(-2));

        let eval_another = expression_another.evaluate_expr(challenge);
        assert_eq!(eval_another.unwrap(), Fr::from(1));
    }

    #[test]
    fn test_mle_eval_two_variable() {
        let mle = DenseMle::new_from_raw(
            vec![Fr::from(4), Fr::from(2), Fr::from(5), Fr::from(7)],
            LayerId::Input,
            None,
        )
        .mle_ref();

        let mut expression = ExpressionStandard::Mle(mle);
        let num_indices = expression.index_mle_indices(0);
        assert_eq!(num_indices, 2);

        let challenge = vec![Fr::from(-2), Fr::from(9)];
        let eval = expression.evaluate_expr(challenge);
        assert_eq!(eval.unwrap(), Fr::from(-55));
    }

    #[test]
    fn test_mle_eval_three_variable() {
        let mle = DenseMle::new_from_raw(
            vec![
                Fr::from(4),
                Fr::from(2),
                Fr::from(5),
                Fr::from(7),
                Fr::from(2),
                Fr::from(4),
                Fr::from(9),
                Fr::from(6),
            ],
            LayerId::Input,
            None,
        )
        .mle_ref();

        let mut expression = ExpressionStandard::Mle(mle);
        let num_indices = expression.index_mle_indices(0);
        assert_eq!(num_indices, 3);

        let challenge = vec![Fr::from(-2), Fr::from(3), Fr::from(5)];
        let eval = expression.evaluate_expr(challenge);
        assert_eq!(eval.unwrap(), Fr::from(297));
    }

    #[test]
    fn test_mle_eval_sum_w_constant_then_scale() {
        let mle = DenseMle::new_from_raw(
            vec![Fr::from(4), Fr::from(2), Fr::from(1), Fr::from(7)],
            LayerId::Input,
            None,
        )
        .mle_ref();

        let expression = ExpressionStandard::Mle(mle);
        let mut expression = (expression + ExpressionStandard::Constant(Fr::from(5))) * Fr::from(2);
        let num_indices = expression.index_mle_indices(0);
        assert_eq!(num_indices, 2);

        let challenge = vec![Fr::from(-1), Fr::from(7)];
        let eval = expression.evaluate_expr(challenge);
        assert_eq!(eval.unwrap(), Fr::from((-71 + 5) * 2));
    }

    #[test]
    fn test_mle_eval_selector() {
        let mle_1 = DenseMle::new_from_raw(
            vec![Fr::from(4), Fr::from(2), Fr::from(1), Fr::from(7)],
            LayerId::Input,
            None,
        )
        .mle_ref();

        let expression_1 = ExpressionStandard::Mle(mle_1);

        let mle_2 = DenseMle::new_from_raw(
            vec![Fr::from(1), Fr::from(9), Fr::from(8), Fr::from(2)],
            LayerId::Input,
            None,
        )
        .mle_ref();

        let expression_2 = ExpressionStandard::Mle(mle_2);

        let mut expression = expression_1.concat(expression_2);

        let num_indices = expression.index_mle_indices(0);
        assert_eq!(num_indices, 3);

        let challenge = vec![Fr::from(2), Fr::from(7), Fr::from(3)];
        let eval = expression.evaluate_expr(challenge);

        let mle_concat = DenseMle::new_from_raw(
            vec![
                Fr::from(1),
                Fr::from(9),
                Fr::from(8),
                Fr::from(2),
                Fr::from(4),
                Fr::from(2),
                Fr::from(1),
                Fr::from(7),
            ],
            LayerId::Input,
            None,
        )
        .mle_ref(); // cancat actually prepends

        let challenge_concat = vec![Fr::from(7), Fr::from(3), Fr::from(2)]; // move the first challenge towards the end

        let mut expression_concat = ExpressionStandard::Mle(mle_concat);

        let num_indices_concat = expression_concat.index_mle_indices(0);
        assert_eq!(num_indices_concat, 3);

        let eval_concat = expression_concat.evaluate_expr(challenge_concat);

        assert_eq!(eval.unwrap(), eval_concat.unwrap());
    }

    #[test]
    fn test_mle_eval_selector_w_constant() {
        let mle_1 = DenseMle::new_from_raw(
            vec![Fr::from(4), Fr::from(2), Fr::from(1), Fr::from(7)],
            LayerId::Input,
            None,
        )
        .mle_ref();

        let expression_1 = ExpressionStandard::Mle(mle_1);

        let mut expression = expression_1.concat(ExpressionStandard::Constant(Fr::from(5)));

        let num_indices = expression.index_mle_indices(0);
        assert_eq!(num_indices, 3);

        let challenge = vec![Fr::from(-1), Fr::from(7), Fr::from(3)];
        let eval = expression.evaluate_expr(challenge);

        assert_eq!(eval.unwrap(), Fr::from(-149 + (1 - (-1)) * 5));
    }

    #[test]
    fn test_mle_refs_eval() {
        let challenge = vec![Fr::from(2), Fr::from(3)];

        let mle_1 = DenseMle::new_from_raw(
            vec![Fr::from(2), Fr::from(2), Fr::from(1), Fr::from(3)],
            LayerId::Input,
            None,
        )
        .mle_ref();

        let mut expression_1 = ExpressionStandard::Mle(mle_1.clone());
        let _ = expression_1.index_mle_indices(0);
        let eval_1 = expression_1.evaluate_expr(challenge.clone()).unwrap();

        let mle_2 = DenseMle::new_from_raw(
            vec![Fr::from(1), Fr::from(4), Fr::from(5), Fr::from(2)],
            LayerId::Input,
            None,
        )
        .mle_ref();

        let mut expression_2 = ExpressionStandard::Mle(mle_2.clone());
        let _ = expression_2.index_mle_indices(0);
        let eval_2 = expression_2.evaluate_expr(challenge.clone()).unwrap();

        let mut expression_product = ExpressionStandard::products(vec![mle_1, mle_2]);
        let num_indices = expression_product.index_mle_indices(0);
        assert_eq!(num_indices, 2);

        let eval_prod = expression_product.evaluate_expr(challenge).unwrap();

        assert_eq!(eval_prod, (eval_1 * eval_2));
        assert_eq!(eval_prod, Fr::from(11 * -17));
    }

    #[test]
    fn test_mle_different_length_eval() {
        let challenge = vec![Fr::from(2), Fr::from(3), Fr::from(5)];

        let mle_1 = DenseMle::new_from_raw(
            vec![Fr::from(2), Fr::from(2), Fr::from(1), Fr::from(3)],
            LayerId::Input,
            None,
        )
        .mle_ref();

        let expression_1 = ExpressionStandard::Mle(mle_1);

        let mle_2 = DenseMle::new_from_raw(
            vec![
                Fr::from(1),
                Fr::from(4),
                Fr::from(5),
                Fr::from(2),
                Fr::from(1),
                Fr::from(9),
                Fr::from(8),
                Fr::from(2),
            ],
            LayerId::Input,
            None,
        )
        .mle_ref();

        let expression_2 = ExpressionStandard::Mle(mle_2);

        let mut expression = expression_1 + expression_2;
        let num_indices = expression.index_mle_indices(0);
        assert_eq!(num_indices, 3);

        let eval_prod = expression.evaluate_expr(challenge).unwrap();

        assert_eq!(eval_prod, Fr::from(-230 + 68 + 11));
    }

    #[test]
    fn test_mle_different_length_prod() {
        let challenge = vec![Fr::from(2), Fr::from(3), Fr::from(5)];

        let mle_1 = DenseMle::new_from_raw(
            vec![Fr::from(2), Fr::from(2), Fr::from(1), Fr::from(3)],
            LayerId::Input,
            None,
        )
        .mle_ref();

        let mle_2 = DenseMle::new_from_raw(
            vec![
                Fr::from(1),
                Fr::from(4),
                Fr::from(5),
                Fr::from(2),
                Fr::from(1),
                Fr::from(9),
                Fr::from(8),
                Fr::from(2),
            ],
            LayerId::Input,
            None,
        )
        .mle_ref();

        let mut expression_product = ExpressionStandard::products(vec![mle_1, mle_2]);
        let num_indices = expression_product.index_mle_indices(0);
        assert_eq!(num_indices, 3);

        let eval_prod = expression_product.evaluate_expr(challenge).unwrap();

        assert_eq!(eval_prod, Fr::from((-230 + 68) * 11));
    }

<<<<<<< HEAD
    // #[test]
    // fn test_not_fully_bounded_eval() {
    //     let mle = DenseMle::<_, Fr>::new(vec![
    //         Fr::from(4),
    //         Fr::from(2),
    //         Fr::from(5),
    //         Fr::from(7),
    //         Fr::from(2),
    //         Fr::from(4),
    //         Fr::from(9),
    //         Fr::from(6),
    //     ])
    //     .mle_ref();

    //     let mut expression = ExpressionStandard::Mle(mle);
    //     let _ = expression.index_mle_indices(3);

    //     let challenge = vec![Fr::from(-2), Fr::from(3), Fr::from(5)];
    //     let eval = expression.evaluate_expr(challenge);
    //     assert_eq!(eval, Err(ExpressionError::EvaluateNotFullyBoundError));
    // }
=======
    #[test]
    fn test_not_fully_bounded_eval() {
        let mle = DenseMle::new_from_raw(
            vec![
                Fr::from(4),
                Fr::from(2),
                Fr::from(5),
                Fr::from(7),
                Fr::from(2),
                Fr::from(4),
                Fr::from(9),
                Fr::from(6),
            ],
            LayerId::Input,
            None,
        )
        .mle_ref();

        let mut expression = ExpressionStandard::Mle(mle);
        let _ = expression.index_mle_indices(3);

        let challenge = vec![Fr::from(-2), Fr::from(3), Fr::from(5)];
        let eval = expression.evaluate_expr(challenge);
        assert_eq!(eval, Err(ExpressionError::EvaluateNotFullyBoundError));
    }
>>>>>>> 8d9db647

    #[test]
    fn big_test_eval() {
        let expression1: ExpressionStandard<Fr> = ExpressionStandard::Constant(Fr::one());

        let mle = DenseMle::new_from_raw(
            vec![Fr::one(), Fr::from(2), Fr::from(3), Fr::one()],
            LayerId::Input,
            None,
        )
        .mle_ref();

        let expression3 = ExpressionStandard::Mle(mle.clone());

        let expression = expression1.clone() + expression3.clone();

        let expression_product = ExpressionStandard::products(vec![mle.clone(), mle]);

        let expression = expression_product + expression;

        let expression = expression1 - expression;

        let expression = expression * Fr::from(2);

        let mut expression = expression3.concat(expression);
        let num_indices = expression.index_mle_indices(0);
        assert_eq!(num_indices, 3);

        let challenge = vec![Fr::from(2), Fr::from(3), Fr::from(4)];
        let eval = expression.evaluate_expr(challenge).unwrap();

        assert_eq!(eval, Fr::from(-((1 - (24 * 24 - 23)) * 2) - 24 * 2));
    }
}<|MERGE_RESOLUTION|>--- conflicted
+++ resolved
@@ -644,8 +644,6 @@
     use ark_std::One;
 
     #[test]
-<<<<<<< HEAD
-=======
     fn test_expression_operators() {
         let expression1: ExpressionStandard<Fr> = ExpressionStandard::Constant(Fr::one());
 
@@ -676,7 +674,6 @@
     }
 
     #[test]
->>>>>>> 8d9db647
     fn test_constants_eval() {
         let expression1: ExpressionStandard<Fr> = ExpressionStandard::Constant(Fr::one());
 
@@ -949,7 +946,6 @@
         assert_eq!(eval_prod, Fr::from((-230 + 68) * 11));
     }
 
-<<<<<<< HEAD
     // #[test]
     // fn test_not_fully_bounded_eval() {
     //     let mle = DenseMle::<_, Fr>::new(vec![
@@ -971,33 +967,6 @@
     //     let eval = expression.evaluate_expr(challenge);
     //     assert_eq!(eval, Err(ExpressionError::EvaluateNotFullyBoundError));
     // }
-=======
-    #[test]
-    fn test_not_fully_bounded_eval() {
-        let mle = DenseMle::new_from_raw(
-            vec![
-                Fr::from(4),
-                Fr::from(2),
-                Fr::from(5),
-                Fr::from(7),
-                Fr::from(2),
-                Fr::from(4),
-                Fr::from(9),
-                Fr::from(6),
-            ],
-            LayerId::Input,
-            None,
-        )
-        .mle_ref();
-
-        let mut expression = ExpressionStandard::Mle(mle);
-        let _ = expression.index_mle_indices(3);
-
-        let challenge = vec![Fr::from(-2), Fr::from(3), Fr::from(5)];
-        let eval = expression.evaluate_expr(challenge);
-        assert_eq!(eval, Err(ExpressionError::EvaluateNotFullyBoundError));
-    }
->>>>>>> 8d9db647
 
     #[test]
     fn big_test_eval() {
