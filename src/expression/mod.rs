--- conflicted
+++ resolved
@@ -23,21 +23,13 @@
     #[allow(clippy::too_many_arguments)]
     ///Evaluate an expression and return a custom type
     fn evaluate<T>(
-        &self,
+        &mut self,
         constant: &impl Fn(F) -> T,
-<<<<<<< HEAD
         selector_column: &impl Fn(&MleIndex<F>, T, T) -> T,
-        mle_eval: &impl Fn(&Self::MleRef) -> T,
+        mle_eval: &impl Fn(&Self::MleRef, Option<&mut BetaTable<F>>) -> T,
         negated: &impl Fn(T) -> T,
         sum: &impl Fn(T, T) -> T,
-        product: &impl Fn(&[Self::MleRef]) -> T,
-=======
-        selector_column: &impl Fn(&mut MleIndex<F>, T, T) -> T,
-        mle_eval: &impl Fn(&mut Self::MleRef, Option<&mut BetaTable<F>>) -> T,
-        negated: &impl Fn(T) -> T,
-        sum: &impl Fn(T, T) -> T,
-        product: &impl Fn(&mut [Self::MleRef], Option<&mut BetaTable<F>>) -> T,
->>>>>>> b5e58aa6
+        product: &impl Fn(&[Self::MleRef], Option<&mut BetaTable<F>>) -> T,
         scaled: &impl Fn(T, F) -> T,
     ) -> T;
 
@@ -107,21 +99,13 @@
     /// operations.
     #[allow(clippy::too_many_arguments)]
     fn evaluate<T>(
-        &self,
+        &mut self,
         constant: &impl Fn(F) -> T,
-<<<<<<< HEAD
         selector_column: &impl Fn(&MleIndex<F>, T, T) -> T,
-        mle_eval: &impl Fn(&DenseMleRef<F>) -> T,
+        mle_eval: &impl Fn(&DenseMleRef<F>, Option<&mut BetaTable<F>>) -> T,
         negated: &impl Fn(T) -> T,
         sum: &impl Fn(T, T) -> T,
-        product: &impl Fn(&[DenseMleRef<F>]) -> T,
-=======
-        selector_column: &impl Fn(&mut MleIndex<F>, T, T) -> T,
-        mle_eval: &impl Fn(&mut DenseMleRef<F>, Option<&mut BetaTable<F>>) -> T,
-        negated: &impl Fn(T) -> T,
-        sum: &impl Fn(T, T) -> T,
-        product: &impl Fn(&mut [DenseMleRef<F>], Option<&mut BetaTable<F>>) -> T,
->>>>>>> b5e58aa6
+        product: &impl Fn(&[DenseMleRef<F>], Option<&mut BetaTable<F>>) -> T,
         scaled: &impl Fn(T, F) -> T,
     ) -> T {
         match self {
@@ -205,15 +189,9 @@
     ) -> Result<(), E> {
         match self {
             ExpressionStandard::Constant(_)
-<<<<<<< HEAD
-            | ExpressionStandard::Mle(_) => observer_fn(self),
-            ExpressionStandard::Negated(exp) => exp.traverse(observer_fn),
-            ExpressionStandard::Product(_) => observer_fn(self),
-=======
-            | ExpressionStandard::Mle(_, _)
-            | ExpressionStandard::Negated(_) => observer_fn(self),
+            | ExpressionStandard::Mle(_, _) => observer_fn(self),
+            ExpressionStandard::Negated(exp) => observer_fn(exp),
             ExpressionStandard::Product(_, _) => observer_fn(self),
->>>>>>> b5e58aa6
             ExpressionStandard::Scaled(exp, _) => exp.traverse(observer_fn),
             ExpressionStandard::Selector(_, lhs, rhs) => {
                 observer_fn(self)?;
@@ -244,7 +222,7 @@
             }
             ExpressionStandard::Mle(mle_ref, betatable) => {
                 // update the beta table whenever you fix variable
-                betatable.as_mut().unwrap().beta_update(round_index, challenge);
+                let _ = betatable.as_mut().unwrap().beta_update(round_index, challenge);
                 if mle_ref
                     .mle_indices()
                     .contains(&MleIndex::IndexedBit(round_index))
@@ -260,7 +238,7 @@
             ExpressionStandard::Product(mle_refs, betatable) => {
                 // update the beta table every time you fix variable
                 let table = betatable.as_mut().unwrap();
-                table.beta_update(round_index, challenge);
+                let _ = table.beta_update(round_index, challenge);
                 *betatable = Some(table.clone());
                 for mle_ref in mle_refs {
                     if mle_ref
@@ -286,41 +264,58 @@
         Self::Product(product_list, None)
     }
 
+    /// Initializes all beta tables within the current Expression
+    pub fn init_beta_tables(&mut self, layer_claim: Claim<F>) {
+        match self {
+            ExpressionStandard::Mle(mle_ref, beta_table) => {
+                let init_table = Some(BetaTable::new(layer_claim, &[mle_ref.clone()]).unwrap());
+                *beta_table = init_table.clone();
+            }
+            ExpressionStandard::Product(mle_refs, beta_table) => {
+                let init_table = Some(BetaTable::new(layer_claim, mle_refs).unwrap());
+                *beta_table = init_table;
+            }
+            ExpressionStandard::Selector(mle_index, a, b) => {
+                a.init_beta_tables(layer_claim.clone());
+                b.init_beta_tables(layer_claim);
+            }
+            ExpressionStandard::Sum(a, b) => {
+                a.init_beta_tables(layer_claim.clone());
+                b.init_beta_tables(layer_claim);
+            }
+            ExpressionStandard::Scaled(a, _) => a.init_beta_tables(layer_claim),
+            ExpressionStandard::Negated(a) => a.init_beta_tables(layer_claim),
+            ExpressionStandard::Constant(_) => {},
+        }
+    }
+
     ///Mutate the MleIndices that are Iterated in the expression and turn them into IndexedBit
     /// Returns the max number of bits that are indexed
-    pub fn index_mle_indices(&mut self, curr_index: usize, layer_claim: Claim<F>) -> usize {
+    pub fn index_mle_indices(&mut self, curr_index: usize) -> usize {
         match self {
             ExpressionStandard::Selector(mle_index, a, b) => {
                 *mle_index = MleIndex::IndexedBit(curr_index);
-                let a_bits = a.index_mle_indices(curr_index + 1, layer_claim.clone());
-                let b_bits = b.index_mle_indices(curr_index + 1, layer_claim);
+                let a_bits = a.index_mle_indices(curr_index + 1);
+                let b_bits = b.index_mle_indices(curr_index + 1);
                 max(a_bits, b_bits)
             }
             ExpressionStandard::Mle(mle_ref, betatable) => {
-                let res = mle_ref.index_mle_indices(curr_index);
-                // initialize beta table after indexing
-                let init_table = Some(BetaTable::new(layer_claim, &[mle_ref.clone()]));
-                *betatable = init_table.clone();
-                res
+                mle_ref.index_mle_indices(curr_index)
             }
             ExpressionStandard::Sum(a, b) => {
-                let a_bits = a.index_mle_indices(curr_index, layer_claim.clone());
-                let b_bits = b.index_mle_indices(curr_index, layer_claim);
+                let a_bits = a.index_mle_indices(curr_index);
+                let b_bits = b.index_mle_indices(curr_index);
                 max(a_bits, b_bits)
             }
             ExpressionStandard::Product(mle_refs, betatable) => {
-                let res = mle_refs
+                mle_refs
                 .iter_mut()
                 .map(|mle_ref| mle_ref.index_mle_indices(curr_index))
                 .reduce(max)
-                .unwrap_or(curr_index);
-                // we want to initialize the beta table after indexing
-                let init_table = Some(BetaTable::new(layer_claim, mle_refs));
-                *betatable = init_table;
-                res
-            }
-            ExpressionStandard::Scaled(a, _) => a.index_mle_indices(curr_index, layer_claim),
-            ExpressionStandard::Negated(a) => a.index_mle_indices(curr_index, layer_claim),
+                .unwrap_or(curr_index)
+            }
+            ExpressionStandard::Scaled(a, _) => a.index_mle_indices(curr_index),
+            ExpressionStandard::Negated(a) => a.index_mle_indices(curr_index),
             ExpressionStandard::Constant(_) => curr_index,
         }
     }
@@ -339,13 +334,7 @@
                 .field(b)
                 .finish(),
             // Skip enum variant and print query struct directly to maintain backwards compatibility.
-<<<<<<< HEAD
-            ExpressionStandard::Mle(mle_ref) => {
-                f.debug_tuple("Mle").field(&mle_ref.mle_indices()).finish()
-            }
-=======
             ExpressionStandard::Mle(_mle_ref, _) => f.debug_struct("Mle").finish(),
->>>>>>> b5e58aa6
             ExpressionStandard::Negated(poly) => f.debug_tuple("Negated").field(poly).finish(),
             ExpressionStandard::Sum(a, b) => f.debug_tuple("Sum").field(a).field(b).finish(),
             ExpressionStandard::Product(a, b) => f.debug_tuple("Product").field(a).field(b).finish(),
