--- conflicted
+++ resolved
@@ -402,10 +402,7 @@
     round_degree
 }
 
-<<<<<<< HEAD
 /// Does a dummy version of sumcheck with a testing RNG
-=======
->>>>>>> aae6af44
 pub fn dummy_sumcheck<F: FieldExt>(
     mut expr: ExpressionStandard<F>,
     rng: &mut impl Rng,
@@ -437,13 +434,7 @@
             panic!();
         };
 
-<<<<<<< HEAD
-        // challenge = Some(F::rand(rng));
-        challenge = Some(F::one() + F::one());
-        // challenge = Some(F::one());
-=======
         challenge = Some(F::from(2_u64));
->>>>>>> aae6af44
     }
 
     expr.fix_variable(max_round - 1, challenge.unwrap());
