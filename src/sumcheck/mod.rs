--- conflicted
+++ resolved
@@ -479,14 +479,10 @@
         let mle_ref_2 = mle_2.mle_ref();
 
         let expression = ExpressionStandard::Product(vec![mle_ref_1, mle_ref_2]);
-<<<<<<< HEAD
         let expression = expression * Fr::from(5);
-        dummy_sumcheck(expression, 2, &mut rng)
-=======
         let (res_messages, res_deg) = dummy_sumcheck(expression, 2, &mut rng);
         let verifyres = verify_sumcheck_messages(res_messages, res_deg);
         assert!(verifyres.is_ok());
->>>>>>> 1e34da90
     }
 
     #[test]
@@ -547,5 +543,6 @@
         let (res_messages, res_deg) = dummy_sumcheck(expression, 2, &mut rng);
         let verifyres = verify_sumcheck_messages(res_messages, res_deg);
         assert!(verifyres.is_ok());
-    }
-}
+}
+
+}