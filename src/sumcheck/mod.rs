--- conflicted
+++ resolved
@@ -571,14 +571,9 @@
         assert_eq!(res.unwrap(), exp);
     }
 
-<<<<<<< HEAD
     /// Test whether evaluate_mle_ref correctly computes the evalutaions for a product of MLEs
     /// where one of the MLEs is a log size step smaller than the other (e.g. V(b_1, b_2) * V(b_1))
-=======
->>>>>>> 081d7454
-    #[test]
-    /// test whether evaluate_mle_ref correctly computes the evalutaions for a product of MLEs
-    /// where one of the MLEs is a log size step smaller than the other (e.g. V(b_1, b_2)*V(b_1))
+    #[test]
     fn test_quadratic_sum_differently_sized_mles() {
         let mle_v1 = vec![
             Fr::from(1),
@@ -612,10 +607,6 @@
         let mle1: DenseMle<Fr, Fr> = DenseMle::new(mle_v1);
 
         let mle_v2 = vec![Fr::from(2), Fr::from(3), Fr::from(1), Fr::from(5)];
-<<<<<<< HEAD
-        // lol what is the expected behavior ; (
-=======
->>>>>>> 081d7454
         let mle2: DenseMle<Fr, Fr> = DenseMle::new(mle_v2);
         let res = evaluate_mle_ref_product(&[mle1.mle_ref(), mle2.mle_ref()], true, 2);
         let exp = SumOrEvals::Evals(vec![Fr::from(1), Fr::from(45), Fr::from(139)]);
