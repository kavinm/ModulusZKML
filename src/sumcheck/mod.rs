//! Contains cryptographic algorithms for going through the sumcheck protocol

use std::{
    cmp::Ordering,
    iter::repeat,
    ops::{Add, Mul, Neg, Sub},
};

use ark_poly::MultilinearExtension;
use ark_std::{cfg_into_iter, rand::Rng};
use itertools::Itertools;
use rayon::prelude::{IndexedParallelIterator, IntoParallelIterator, ParallelIterator};
use thiserror::Error;

use crate::{
    expression::{Expression, ExpressionError, ExpressionStandard},
    mle::{MleIndex, MleRef},
    FieldExt,
};

#[derive(Error, Debug, Clone)]
enum MleError {
    #[error("Passed list of Mles is empty")]
    EmptyMleList,
}

#[derive(Error, Debug, Clone)]
pub enum VerifyError {
    #[error("Failed sumcheck round")]
    SumcheckBad,
}
#[derive(Error, Debug, Clone)]
enum InterpError {
    #[error("Too few evaluation points")]
    EvalLessThanDegree,
    #[error("No possible polynomial")]
    NoInverse,
}

<<<<<<< HEAD
/// Apparently this is for "going up the tree" -- Ryan
/// I guess the idea is that either we're taking a summation over
/// the single value stored in Sum(F), or that we have a bunch of 
/// eval points (i.e. stored in Evals(Vec<F>)) giving us e.g.
/// g(0), g(1), g(2), ...
=======
>>>>>>> ce5dfe6d
#[derive(PartialEq, Debug, Clone)]
pub(crate) enum SumOrEvals<F: FieldExt> {
    Sum(F),
    Evals(Vec<F>),
}

#[derive(Debug, Clone)]
pub(crate) struct PartialSum<F: FieldExt> {
    sum_or_eval: SumOrEvals<F>,
    max_num_vars: usize,
}

impl<F: FieldExt> Neg for SumOrEvals<F> {
    type Output = Self;
    fn neg(self) -> Self::Output {
        match self {
            // --- Negation for a constant is just its negation ---
            SumOrEvals::Sum(sum) => SumOrEvals::Sum(sum.neg()),
            // --- Negation for a bunch of eval points is just element-wise negation ---
            SumOrEvals::Evals(evals) => {
                SumOrEvals::Evals(evals.into_iter().map(|eval| eval.neg()).collect_vec())
            }
        }
    }
}

impl<F: FieldExt> Add for SumOrEvals<F> {
    type Output = Self;
    fn add(self, rhs: Self) -> Self {
        match self {
            SumOrEvals::Sum(sum) => match rhs {
                // --- Sum(F) + Sum(F) --> Just add them ---
                SumOrEvals::Sum(rhs) => SumOrEvals::Sum(sum + rhs),
                // --- Sum(F) + Evals(Vec<F>) --> Distributed addition ---
                SumOrEvals::Evals(rhs) => SumOrEvals::Evals(
                    repeat(sum)
                        .zip(rhs)
                        .map(|(lhs, rhs)| lhs + rhs)
                        .collect_vec(),
                ),
            },
            SumOrEvals::Evals(evals) => match rhs {
                // --- Evals(Vec<F>) + Sum(F) --> Distributed addition ---
                SumOrEvals::Sum(rhs) => SumOrEvals::Evals(
                    evals
                        .into_iter()
                        .zip(repeat(rhs))
                        .map(|(lhs, rhs)| lhs + rhs)
                        .collect_vec(),
                ),
                // --- Evals(Vec<F>) + Evals(Vec<F>) --> Zipped addition ---
                SumOrEvals::Evals(rhs) => SumOrEvals::Evals(
                    evals
                        .into_iter()
                        .zip(rhs)
                        .map(|(lhs, rhs)| lhs + rhs)
                        .collect_vec(),
                ),
            },
        }
    }
}

impl<F: FieldExt> Mul<F> for SumOrEvals<F> {
    type Output = Self;
    fn mul(self, rhs: F) -> Self {
        match self {
            SumOrEvals::Sum(sum) => SumOrEvals::Sum(sum * rhs),
            SumOrEvals::Evals(evals) => SumOrEvals::Evals(
                evals
                    .into_iter()
                    .zip(repeat(rhs))
                    .map(|(lhs, rhs)| lhs * rhs)
                    .collect_vec(),
            ),
        }
    }
}

impl<F: FieldExt> Mul<&F> for SumOrEvals<F> {
    type Output = Self;
    fn mul(self, rhs: &F) -> Self {
        match self {
            SumOrEvals::Sum(sum) => SumOrEvals::Sum(sum * rhs),
            SumOrEvals::Evals(evals) => SumOrEvals::Evals(
                evals
                    .into_iter()
                    .zip(repeat(rhs))
                    .map(|(lhs, rhs)| lhs * rhs)
                    .collect_vec(),
            ),
        }
    }
}

impl<F: FieldExt> Neg for PartialSum<F> {
    type Output = Self;
    fn neg(mut self) -> Self::Output {
        self.sum_or_eval = self.sum_or_eval.neg();
        self
    }
}

impl<F: FieldExt> Add for PartialSum<F> {
    type Output = Self;
    fn add(mut self, rhs: Self) -> Self {
        let (larger, smaller) = {
            match Ord::cmp(&self.max_num_vars, &rhs.max_num_vars) {
                Ordering::Less => (rhs, self),
                Ordering::Equal => {
                    self.sum_or_eval = self.sum_or_eval + rhs.sum_or_eval;
                    return self;
                }
                Ordering::Greater => (self, rhs),
            }
        };

        let diff = larger.max_num_vars - smaller.max_num_vars;

        //this is probably more efficient than F::pow for small exponents
        let mult_factor = (0..diff).fold(F::one(), |acc, _| acc * F::from(2_u64));
        let smaller = smaller * mult_factor;

        PartialSum {
            sum_or_eval: larger.sum_or_eval + smaller.sum_or_eval,
            max_num_vars: larger.max_num_vars,
        }
    }
}

impl<F: FieldExt> Mul<F> for PartialSum<F> {
    type Output = Self;
    fn mul(mut self, rhs: F) -> Self {
        self.sum_or_eval = self.sum_or_eval * rhs;
        self
    }
}

impl<F: FieldExt> Mul<&F> for PartialSum<F> {
    type Output = Self;
    fn mul(mut self, rhs: &F) -> Self {
        self.sum_or_eval = self.sum_or_eval * rhs;
        self
    }
}

pub(crate) fn prove_round<F: FieldExt>(_expr: ExpressionStandard<F>) -> Vec<F> {
    todo!()
}

/// Gives us an evaluation for an entire expression. Returns either a single
/// value (e.g. if all variables are bound and/or the expression is just over
/// a constant), or a vector of evals at 0, ..., deg - 1 for an expression
/// where there are iterated variables.
/// @param expr -- The actual expression to evaluate
/// @param round_index -- The sumcheck round index, I think??
/// @param max_degree -- The maximum degree of the `round_index`th variable
pub(crate) fn evaluate_expr<F: FieldExt, Exp: Expression<F>>(
    expr: &mut Exp,
    round_index: usize,
    max_degree: usize,
) -> Result<SumOrEvals<F>, ExpressionError> {
    // --- Constant evaluation is just Sum(k) ---
    let constant = |constant| {
        Ok(PartialSum {
            sum_or_eval: SumOrEvals::Sum(constant),
            max_num_vars: 0,
        })
    };

    let selector = |index: &MleIndex<F>, a, b| match index {
        MleIndex::IndexedBit(indexed_bit) => {
            match Ord::cmp(&round_index, indexed_bit) {
                // --- We haven't gotten to the indexed bit yet: just "combine" the two MLEs ---
                std::cmp::Ordering::Less => {
                    let a = a?;
                    let b = b?;
                    Ok(a + b)
                }
                // --- We are exactly looking at the indexed bit: the two MLEs we're summing ---
                // --- over should just be values. The result is that if you plug in 0, you get ---
                // --- the first value, and if you plug in 1 you get the second ---
                std::cmp::Ordering::Equal => {
                    let first = b?;
                    let second = a?;
                    if let (
                        PartialSum {
                            sum_or_eval: SumOrEvals::Sum(mut first),
                            max_num_vars: first_num_vars,
                        },
                        PartialSum {
                            sum_or_eval: SumOrEvals::Sum(mut second),
                            max_num_vars: second_num_vars,
                        },
                    ) = (first, second)
                    {
                        if max_degree == 1 {
                            let max_num_vars = {
                                let (larger, smaller) = {
                                    match Ord::cmp(&first_num_vars, &second_num_vars) {
                                        Ordering::Less => (
                                            (&mut second, second_num_vars),
                                            (&mut first, first_num_vars),
                                        ),
                                        Ordering::Equal => (
                                            (&mut first, first_num_vars),
                                            (&mut second, second_num_vars),
                                        ),
                                        Ordering::Greater => (
                                            (&mut first, first_num_vars),
                                            (&mut second, second_num_vars),
                                        ),
                                    }
                                };

                                let diff = larger.1 - smaller.1;

                                //this is probably more efficient than F::pow for small exponents
                                let mult_factor =
                                    (0..diff).fold(F::one(), |acc, _| acc * F::from(2_u64));

                                *smaller.0 *= mult_factor;
                                larger.1
                            };
                            Ok(PartialSum {
                                sum_or_eval: SumOrEvals::Evals(vec![first, second]),
                                max_num_vars,
                            })
                        } else {
                            Err(ExpressionError::EvaluationError(
                                "Expression has a degree > 1 when the round is on a selector bit",
                            ))
                        }
                    } else {
                        Err(ExpressionError::EvaluationError("Expression returns an Evals variant when the round is on a selector bit"))
                    }
                }
                // --- If we're past the evaluation round, we should not have an unbound selector ---
                std::cmp::Ordering::Greater => Err(ExpressionError::InvalidMleIndex),
            }
        }
        MleIndex::Bound(coeff) => {
            let coeff_neg = F::one() - coeff;
            let a: PartialSum<F> = a?;
            let b: PartialSum<F> = b?;

            // --- Just r * V[2i + 1] + (1 - r) * V[2i] ---
            // --- (I.e. the selector formulation after the selector bit is bound to `r` above) ---
            Ok((a * coeff) + (b * coeff_neg))
        }
        _ => Err(ExpressionError::InvalidMleIndex),
    };

    let mle_eval = |mle_ref: &Exp::MleRef| {
        let mle_indicies = mle_ref.mle_indices();
        let independent_variable = mle_indicies.contains(&MleIndex::IndexedBit(round_index));
        // --- Just take the "independent variable" thing into account when we're evaluating the MLE reference as a product ---
        evaluate_mle_ref_product(&[mle_ref.clone()], independent_variable, max_degree)
            .map_err(|_| ExpressionError::MleError)
    };

    // --- Just invert ---
    let negated = |a: Result<_, _>| a.map(|a: PartialSum<F>| a.neg());

    // --- Use the distributed/element-wise addition impl from earlier ---
    let sum = |a, b| {
<<<<<<< HEAD
        let a = a?;
        let b: SumOrEvals<F> = b?;
=======
        let a: PartialSum<F> = a?;
        let b: PartialSum<F> = b?;

>>>>>>> ce5dfe6d
        Ok(a + b)
    };

    // --- First see whether there are any iterated variables we should go over ---
    // --- Then just call the `evaluate_mle_ref_product` function ---
    let product = for<'a> |mle_refs: &'a [Exp::MleRef]| -> Result<PartialSum<F>, ExpressionError> {
        let independent_variable = mle_refs
            .iter()
            .map(|mle_ref| {
                mle_ref
                    .mle_indices()
                    .contains(&MleIndex::IndexedBit(round_index))
            })
            .reduce(|acc, item| acc | item)
            .ok_or(ExpressionError::MleError)?;
        evaluate_mle_ref_product(mle_refs, independent_variable, max_degree)
            .map_err(|_| ExpressionError::MleError)
    };

    // --- Scalar is just distributed mult as defined earlier ---
    let scaled = |a, scalar| {
        let a = a?;

        Ok(a * scalar)
    };

    Ok(expr
        .evaluate(
            &constant, &selector, &mle_eval, &negated, &sum, &product, &scaled,
        )?
        .sum_or_eval)
}

/// Evaluates a product in the form factor V_1(x_1, ..., x_n) * V_2(y_1, ..., y_m) * ...
/// @param mle_refs: The list of MLEs which are being multiplied together
/// @param independent_variable: Whether there is an iterated variable (for this)
///     sumcheck round) which we need to take into account
fn evaluate_mle_ref_product<F: FieldExt>(
    mle_refs: &[impl MleRef<F = F>],
    independent_variable: bool,
    degree: usize,
) -> Result<PartialSum<F>, MleError> {
    // --- Gets the total number of iterated variables across all MLEs within this product ---
    let max_num_vars = mle_refs
        .iter()
        .map(|mle_ref| mle_ref.num_vars())
        .max()
        .ok_or(MleError::EmptyMleList)?;

    let real_num_vars = if independent_variable {
        max_num_vars - 1
    } else {
        max_num_vars
    };

    if independent_variable {
        //There is an independent variable, and we must extract `degree` evaluations of it, over `0..degree`
        let eval_count = degree + 1;

        //iterate across all pairs of evaluations
        let evals = cfg_into_iter!((0..1 << (max_num_vars - 1))).fold(
            #[cfg(feature = "parallel")]
            || vec![F::zero(); eval_count],
            #[cfg(not(feature = "parallel"))]
            vec![F::zero(); eval_count],
            |mut acc, index| {
                //get the product of all evaluations over 0/1/..degree
                let evals = mle_refs
                    .iter()
                    .map(|mle_ref| {
                        let zero = F::zero();
                        let index = if mle_ref.num_vars() < max_num_vars {
                            let max = 1 << mle_ref.num_vars();
                            (index * 2) % max
                        } else {
                            index * 2
                        };
                        let first = *mle_ref.bookkeeping_table().get(index).unwrap_or(&zero);
                        let second = if mle_ref.num_vars() != 0 {
                            *mle_ref.bookkeeping_table().get(index + 1).unwrap_or(&zero)
                        } else {
                            first
                        };

                        // let second = *mle_ref.mle().get(index + 1).unwrap_or(&zero);

                        let step = second - first;

                        let successors =
                            std::iter::successors(Some(second), move |item| Some(*item + step));
                        //iterator that represents all evaluations of the MLE extended to arbitrarily many linear extrapolations on the line of 0/1
                        std::iter::once(first).chain(successors)
                    })
                    .map(|item| -> Box<dyn Iterator<Item = F>> { Box::new(item) })
                    .reduce(|acc, evals| Box::new(acc.zip(evals).map(|(acc, eval)| acc * eval)))
                    .unwrap();

                acc.iter_mut()
                    .zip(evals)
                    .for_each(|(acc, eval)| *acc += eval);
                acc
            },
        );

        #[cfg(feature = "parallel")]
        let evals = evals.reduce(
            || vec![F::zero(); eval_count],
            |mut acc, partial| {
                acc.iter_mut()
                    .zip(partial)
                    .for_each(|(acc, partial)| *acc += partial);
                acc
            },
        );

        Ok(PartialSum {
            sum_or_eval: SumOrEvals::Evals(evals),
            max_num_vars: real_num_vars,
        })
    } else {
        // There is no independent variable and we can simply sum over everything
        let partials = cfg_into_iter!((0..1 << (max_num_vars))).fold(
            #[cfg(feature = "parallel")]
            || F::zero(),
            #[cfg(not(feature = "parallel"))]
            F::zero(),
            |acc, index| {
                // Go through each MLE within the product
                let product = mle_refs
                    .iter()
                    // Result of this `map()`: A list of evaluations of the MLEs at `index`
                    .map(|mle_ref| {
                        let index = if mle_ref.num_vars() < max_num_vars {
                            // max = 2^{num_vars}; index := index % 2^{num_vars}
                            let max = 1 << mle_ref.num_vars();
                            index % max
                        } else {
                            index
                        };
                        // --- Access the MLE at that index. Pad with zeros ---
                        mle_ref.bookkeeping_table().get(index).cloned().unwrap_or(F::zero())
                    })
                    .reduce(|acc, eval| acc * eval)
                    .unwrap();

                // --- Combine them into the accumulator ---
                // Note that the accumulator stores g(0), g(1), ..., g(d - 1)
                acc + product
            },
        );

        #[cfg(feature = "parallel")]
        let sum = partials.sum();
        Ok(PartialSum {
            sum_or_eval: SumOrEvals::Sum(sum),
            max_num_vars: real_num_vars,
        })
    }
}

/// Returns the maximum degree of b_{curr_round} within an expression
/// (and therefore the number of prover messages we need to send)
/// TODO(ryancao): Change this to take into account the beta polynomials
pub fn get_round_degree<F: FieldExt>(expr: &ExpressionStandard<F>, curr_round: usize) -> usize {
    // --- By default, all rounds have degree at least 1 ---
    let mut round_degree = 1;

    let mut traverse = for<'a> |expr: &'a ExpressionStandard<F>| -> Result<(), ()> {
        let round_degree = &mut round_degree;
        match expr {
            // --- The only exception is within a product of MLEs ---
            ExpressionStandard::Product(mle_refs) => {
                let mut product_round_degree: usize = 0;
                for mle_ref in mle_refs {
                    let mle_indices = mle_ref.mle_indices();
                    for mle_index in mle_indices {
                        if *mle_index == MleIndex::IndexedBit(curr_round) {
                            product_round_degree += 1;
                            break;
                        }
                    }
                }
                if *round_degree < product_round_degree {
                    *round_degree = product_round_degree;
                }
            }
            _ => {}
        }
        Ok(())
    };

    expr.traverse(&mut traverse).unwrap();
    round_degree
}

/// Does a dummy version of sumcheck with a testing RNG
pub fn dummy_sumcheck<F: FieldExt>(
    mut expr: ExpressionStandard<F>,
    rng: &mut impl Rng,
) -> Vec<(Vec<F>, Option<F>)> {
    // --- Does the bit indexing ---
    let max_round = expr.index_mle_indices(0);

    // --- The prover messages to the verifier ---
    let mut messages: Vec<(Vec<F>, Option<F>)> = vec![];
    let mut challenge: Option<F> = None;

    for round_index in 0..max_round {
        // --- First fix the variable representing the challenge from the last round ---
        // (This doesn't happen for the first round)
        if let Some(challenge) = challenge {
            expr.fix_variable(round_index - 1, challenge)
        }

        // --- Grabs the degree of univariate polynomial we are sending over ---
        let degree = get_round_degree(&expr, round_index);

        // --- Gives back the evaluations g(0), g(1), ..., g(d - 1) ---
        let eval = evaluate_expr(&mut expr, round_index, degree);

        if let Ok(SumOrEvals::Evals(evaluations)) = eval {
            messages.push((evaluations, challenge))
        } else {
            panic!();
        };

        challenge = Some(F::from(2_u64));
    }

    expr.fix_variable(max_round - 1, challenge.unwrap());

    if let Ok(SumOrEvals::Sum(final_sum)) = evaluate_expr(&mut expr, max_round, 0) {
        messages
    } else {
        panic!();
    }
}

/// Returns the curr random challenge if verified correctly, otherwise verify error
/// can change this to take prev round random challenge, and then compute the new random challenge
pub fn verify_sumcheck_messages<F: FieldExt>(
    messages: Vec<(Vec<F>, Option<F>)>,
) -> Result<F, VerifyError> {
    let mut prev_evals = &messages[0].0;
    let mut chal = F::zero();

    // --- Go through sumcheck messages + (FS-generated) challenges ---
    for (round_idx, (evals, challenge)) in messages.iter().enumerate().skip(1) {
        let curr_evals = evals;
        chal = (*challenge).unwrap();
        // --- Evaluate the previous round's polynomial at the random challenge point, i.e. g_{i - 1}(r_i) ---
        let prev_at_r = evaluate_at_a_point(prev_evals.to_vec(), challenge.unwrap())
            .expect("could not evaluate at challenge point");

        dbg!(round_idx);
        dbg!(challenge.unwrap());
        dbg!(prev_evals);
        dbg!(F::zero() - curr_evals[0], curr_evals[1]);
        dbg!(prev_at_r);

        // --- It should equal g_i(0) + g_i(1) ---
        if prev_at_r != curr_evals[0] + curr_evals[1] {
            return Err(VerifyError::SumcheckBad);
        };
        prev_evals = curr_evals;
    }
    Ok(chal)
}

/// Use degree + 1 evaluations to figure out the evaluation at some arbitrary point
fn evaluate_at_a_point<F: FieldExt>(given_evals: Vec<F>, point: F) -> Result<F, InterpError> {
    // Need degree + 1 evaluations to interpolate
    let eval = (0..given_evals.len())
        .map(
            // Create an iterator of everything except current value
            |x| {
                (0..x)
                    .chain(x + 1..given_evals.len())
                    .map(|x| F::from(x as u64))
                    .fold(
                        // Compute vector of (numerator, denominator)
                        vec![F::one(), F::one()],
                        |acc, val| vec![acc[0] * (point - val), acc[1] * (F::from(x as u64) - val)],
                    )
            },
        )
        .enumerate()
        .map(
            // Add up barycentric weight * current eval at point
            |(x, y)| given_evals[x] * y[0] * y[1].inverse().unwrap(),
        )
        .reduce(|x, y| x + y);
    if eval.is_none() {
        Err(InterpError::NoInverse)
    } else {
        Ok(eval.unwrap())
    }
}

#[cfg(test)]
mod tests {
    use super::*;
    use crate::{
        expression::ExpressionStandard,
        mle::{dense::DenseMle, Mle},
    };
    use ark_bn254::Fr;
    use ark_std::test_rng;
    use ark_std::One;

    /// Test regular numerical evaluation, last round type beat
    #[test]
    fn eval_expr_nums() {
        let expression1: ExpressionStandard<Fr> = ExpressionStandard::Constant(Fr::one());
        let expression2: ExpressionStandard<Fr> = ExpressionStandard::Constant(Fr::from(6));
        let mut expressadd: ExpressionStandard<Fr> = expression1.clone() + expression2.clone();
        let res = evaluate_expr(&mut expressadd, 1, 1);
        let exp = SumOrEvals::Sum(Fr::from(7));
        assert_eq!(res.unwrap(), exp);
    }

    /// Test the evaluation at an arbitrary point, all positives
    #[test]
    fn eval_at_point_pos() {
        //poly = 3x^2 + 5x + 9
        let evals = vec![Fr::from(9), Fr::from(17), Fr::from(31)];
        let point = Fr::from(3);
        let evald = evaluate_at_a_point(evals, point);
        assert_eq!(
            evald.unwrap(),
            Fr::from(3) * point * point + Fr::from(5) * point + Fr::from(9)
        );
    }

    /// Test the evaluation at an arbitrary point, neg numbers
    #[test]
    fn eval_at_point_neg() {
        // poly = 2x^2 - 6x + 3
        let evals = vec![Fr::from(3), Fr::from(-1), Fr::from(-1)];
        let degree = 2;
        let point = Fr::from(3);
        let evald = evaluate_at_a_point(evals, point);
        assert_eq!(
            evald.unwrap(),
            Fr::from(2) * point * point - Fr::from(6) * point + Fr::from(3)
        );
    }

    /// Test the evaluation at an arbitrary point, more evals than degree
    #[test]
    fn eval_at_point_more_than_degree() {
        // poly = 3 + 10x
        let evals = vec![Fr::from(3), Fr::from(13), Fr::from(23)];
        let point = Fr::from(3);
        let evald = evaluate_at_a_point(evals, point);
        assert_eq!(evald.unwrap(), Fr::from(3) + Fr::from(10) * point);
    }

    /// Test whether evaluate_mle_ref correctly computes the evaluations for a single MLE
    #[test]
    fn test_linear_sum() {
        let mle_v1 = vec![
            Fr::from(0),
            Fr::from(2),
            Fr::from(0),
            Fr::from(2),
            Fr::from(0),
            Fr::from(3),
            Fr::from(1),
            Fr::from(4),
        ];
        let mle1: DenseMle<Fr, Fr> = DenseMle::new(mle_v1);
        let res = evaluate_mle_ref_product(&[mle1.mle_ref()], true, 1);
        let exp = SumOrEvals::Evals(vec![Fr::from(1), Fr::from(11)]);
        assert_eq!(res.unwrap().sum_or_eval, exp);
    }

    /// Test whether evaluate_mle_ref correctly computes the evaluations for a product of MLEs
    #[test]
    fn test_quadratic_sum() {
        let mle_v1 = vec![Fr::from(1), Fr::from(0), Fr::from(2), Fr::from(3)];
        let mle1: DenseMle<Fr, Fr> = DenseMle::new(mle_v1);

        let mle_v2 = vec![Fr::from(2), Fr::from(3), Fr::from(1), Fr::from(5)];
        let mle2: DenseMle<Fr, Fr> = DenseMle::new(mle_v2);
        let res = evaluate_mle_ref_product(&[mle1.mle_ref(), mle2.mle_ref()], true, 2);
        let exp = SumOrEvals::Evals(vec![Fr::from(4), Fr::from(15), Fr::from(32)]);
        assert_eq!(res.unwrap().sum_or_eval, exp);
    }

    /// Test whether evaluate_mle_ref correctly computes the evalutaions for a product of MLEs
    /// where one of the MLEs is a log size step smaller than the other (e.g. V(b_1, b_2) * V(b_1))
    #[test]
    fn test_quadratic_sum_differently_sized_mles() {
        let mle_v1 = vec![Fr::from(1), Fr::from(3), Fr::from(5), Fr::from(6)];
        let mle1: DenseMle<Fr, Fr> = DenseMle::new(mle_v1);

        let mle_v2 = vec![Fr::from(2), Fr::from(8)];
        let mle2: DenseMle<Fr, Fr> = DenseMle::new(mle_v2);
        let res = evaluate_mle_ref_product(&[mle1.mle_ref(), mle2.mle_ref()], true, 2);
        let exp = SumOrEvals::Evals(vec![Fr::from(12), Fr::from(72), Fr::from(168)]);
        assert_eq!(res.unwrap().sum_or_eval, exp);
    }

    /// test whether evaluate_mle_ref correctly computes the evalutaions for a product of MLEs
    /// where one of the MLEs is a log size step smaller than the other (e.g. V(b_1, b_2)*V(b_1))
    #[test]
    fn test_quadratic_sum_differently_sized_mles2() {
        let mle_v1 = vec![
            Fr::from(0),
            Fr::from(2),
            Fr::from(0),
            Fr::from(2),
            Fr::from(0),
            Fr::from(3),
            Fr::from(1),
            Fr::from(4),
        ];
        let mle1: DenseMle<Fr, Fr> = DenseMle::new(mle_v1);

        let mle_v2 = vec![Fr::from(2), Fr::from(3), Fr::from(1), Fr::from(5)];
        let mle2: DenseMle<Fr, Fr> = DenseMle::new(mle_v2);
        let res = evaluate_mle_ref_product(&[mle1.mle_ref(), mle2.mle_ref()], true, 2);
        let exp = SumOrEvals::Evals(vec![Fr::from(1), Fr::from(45), Fr::from(139)]);
        assert_eq!(res.unwrap().sum_or_eval, exp);
    }

    /// test dummy sumcheck against verifier for product of the same mle
    #[test]
    fn test_dummy_sumcheck_1() {
        let mut rng = test_rng();
        let mle_vec = vec![
            Fr::from(0),
            Fr::from(1),
            Fr::from(2),
            Fr::from(3),
            Fr::from(4),
            Fr::from(5),
            Fr::from(6),
            Fr::from(7),
        ];

        let mle_new: DenseMle<Fr, Fr> = DenseMle::new(mle_vec);
        let mle_2 = mle_new.clone();

        let mle_ref_1 = mle_new.mle_ref();
        let mle_ref_2 = mle_2.mle_ref();

        let expression = ExpressionStandard::Product(vec![mle_ref_1, mle_ref_2]);
        let expression = expression * Fr::from(5);
        let res_messages = dummy_sumcheck(expression, &mut rng);
        let verifyres = verify_sumcheck_messages(res_messages);
        assert!(verifyres.is_ok());
    }

    /// test dummy sumcheck against product of two diff mles
    #[test]
    fn test_dummy_sumcheck_2() {
        let mut rng = test_rng();
        let mle_v1 = vec![Fr::from(1), Fr::from(0), Fr::from(2), Fr::from(3)];
        let mle1: DenseMle<Fr, Fr> = DenseMle::new(mle_v1);

        let mle_v2 = vec![Fr::from(2), Fr::from(3), Fr::from(1), Fr::from(5)];
        let mle2: DenseMle<Fr, Fr> = DenseMle::new(mle_v2);

        let mle_ref_1 = mle1.mle_ref();
        let mle_ref_2 = mle2.mle_ref();

        let expression = ExpressionStandard::Product(vec![mle_ref_1, mle_ref_2]);
        let res_messages = dummy_sumcheck(expression, &mut rng);
        let verifyres = verify_sumcheck_messages(res_messages);
        assert!(verifyres.is_ok());
    }

    /// test dummy sumcheck against product of two mles diff sizes
    #[test]
    fn test_dummy_sumcheck_3() {
        let mut rng = test_rng();
        let mle_v1 = vec![
            Fr::from(0),
            Fr::from(2),
            Fr::from(0),
            Fr::from(2),
            Fr::from(0),
            Fr::from(3),
            Fr::from(1),
            Fr::from(4),
        ];
        let mle1: DenseMle<Fr, Fr> = DenseMle::new(mle_v1);

        let mle_v2 = vec![Fr::from(2), Fr::from(3), Fr::from(1), Fr::from(5)];
        let mle2: DenseMle<Fr, Fr> = DenseMle::new(mle_v2);

        let mle_ref_1 = mle1.mle_ref();
        let mle_ref_2 = mle2.mle_ref();

        let expression = ExpressionStandard::Product(vec![mle_ref_1, mle_ref_2]);
        let res_messages = dummy_sumcheck(expression, &mut rng);
        let verifyres = verify_sumcheck_messages(res_messages);
        assert!(verifyres.is_ok());
    }

    /// trying something
    #[test]
    fn worksforsomereason() {
        let mut rng = test_rng();
        let mle_v1 = vec![
            Fr::from(1),
            Fr::from(0),
            Fr::from(1),
            Fr::from(1),
            Fr::from(1),
            Fr::from(1),
            Fr::from(1),
            Fr::from(1),
        ];
        let mle1: DenseMle<Fr, Fr> = DenseMle::new(mle_v1);
        let mle2: DenseMle<Fr, Fr> = mle1.clone();
        let mle3: DenseMle<Fr, Fr> = mle1.clone();

        let mle_ref_1 = mle1.mle_ref();
        let mle_ref_2 = mle2.mle_ref();
        let mle_ref_3 = mle3.mle_ref();

        let expression1 = ExpressionStandard::Product(vec![mle_ref_1, mle_ref_2]);
        let expression = ExpressionStandard::Sum(Box::new(ExpressionStandard::Mle(mle_ref_3)), Box::new(expression1));

        let res_messages = dummy_sumcheck(expression, &mut rng);
        let verifyres = verify_sumcheck_messages(res_messages);
        assert!(verifyres.is_ok());
    }


    /// trying something
    #[test]
    fn pleasework() {
        let mut rng = test_rng();
        let mle_v1 = vec![
            Fr::from(1),
            Fr::from(0),
            Fr::from(1),
            Fr::from(1),
            Fr::from(1),
            Fr::from(1),
            Fr::from(1),
            Fr::from(1),
        ];
        let mle1: DenseMle<Fr, Fr> = DenseMle::new(mle_v1);
        let mle2: DenseMle<Fr, Fr> = mle1.clone();
        let mle3: DenseMle<Fr, Fr> = mle1.clone();

        let mle_ref_1 = mle1.mle_ref();
        let mle_ref_2 = mle2.mle_ref();
        let mle_ref_3 = mle3.mle_ref();

        let expression1 = ExpressionStandard::Product(vec![mle_ref_1, mle_ref_2]);
        let expression = ExpressionStandard::Sum(Box::new(ExpressionStandard::Mle(mle_ref_3)), Box::new(ExpressionStandard::Negated(Box::new(expression1))));

        let res_messages = dummy_sumcheck(expression, &mut rng);
        let verifyres = verify_sumcheck_messages(res_messages);
        assert!(verifyres.is_ok());
    }

    /// test dummy sumcheck for concatenated expr
    #[test]
    fn test_dummy_sumcheck_concat() {
        let mut rng = test_rng();
        let mle_v1 = vec![
            Fr::from(0),
            Fr::from(2),
            Fr::from(0),
            Fr::from(2),
            Fr::from(0),
            Fr::from(3),
            Fr::from(1),
            Fr::from(4),
        ];
        let mle1: DenseMle<Fr, Fr> = DenseMle::new(mle_v1);

        let mle_v2 = vec![Fr::from(2), Fr::from(3), Fr::from(1), Fr::from(5)];
        let mle2: DenseMle<Fr, Fr> = DenseMle::new(mle_v2);

        let mle_ref_1 = mle1.mle_ref();
        let mle_ref_2 = mle2.mle_ref();

        let expression = ExpressionStandard::Product(vec![mle_ref_1, mle_ref_2]);

        let expression = expression.clone().concat(expression);
        let res_messages = dummy_sumcheck(expression, &mut rng);
        let verifyres = verify_sumcheck_messages(res_messages);
        assert!(verifyres.is_ok());
    }

    /// test dummy sumcheck for concatenated expr with different sized parts
    #[test]
    fn test_dummy_sumcheck_concat_diff_sizes() {
        let mut rng = test_rng();
        let mle_v1 = vec![
            Fr::from(0),
            Fr::from(2),
            Fr::from(0),
            Fr::from(2),
            Fr::from(0),
            Fr::from(3),
            Fr::from(1),
            Fr::from(4),
        ];
        let mle1: DenseMle<Fr, Fr> = DenseMle::new(mle_v1);

        let mle_v2 = vec![Fr::from(2), Fr::from(3), Fr::from(1), Fr::from(5)];
        let mle2: DenseMle<Fr, Fr> = DenseMle::new(mle_v2);

        let mle_ref_1 = mle1.mle_ref();
        let mle_ref_2 = mle2.mle_ref();

        let expression = ExpressionStandard::Product(vec![mle_ref_1, mle_ref_2.clone()]);

        let expression = expression
            .clone()
            .concat(ExpressionStandard::Mle(mle_ref_2));
        let res_messages = dummy_sumcheck(expression, &mut rng);
        let verifyres = verify_sumcheck_messages(res_messages);
        assert!(verifyres.is_ok());
    }

    /// test dummy sumcheck against sum of two mles that are different sizes
    #[test]
    fn test_dummy_sumcheck_sum() {
        let mut rng = test_rng();
        let mle_v1 = vec![
            Fr::from(0),
            Fr::from(2),
            Fr::from(0),
            Fr::from(2),
            Fr::from(0),
            Fr::from(3),
            Fr::from(1),
            Fr::from(4),
        ];
        let mle1: DenseMle<Fr, Fr> = DenseMle::new(mle_v1);

        let mle_v2 = vec![Fr::from(2), Fr::from(3), Fr::from(1), Fr::from(5)];
        let mle2: DenseMle<Fr, Fr> = DenseMle::new(mle_v2);

        let mle_ref_1 = mle1.mle_ref();
        let mle_ref_2 = mle2.mle_ref();

        let mut expression = ExpressionStandard::Sum(
            Box::new(ExpressionStandard::Mle(mle_ref_1)),
            Box::new(ExpressionStandard::Mle(mle_ref_2)),
        );
        let res_messages = dummy_sumcheck(expression, &mut rng);
        let verifyres = verify_sumcheck_messages(res_messages);
        assert!(verifyres.is_ok());
    }
}<|MERGE_RESOLUTION|>--- conflicted
+++ resolved
@@ -37,14 +37,11 @@
     NoInverse,
 }
 
-<<<<<<< HEAD
 /// Apparently this is for "going up the tree" -- Ryan
 /// I guess the idea is that either we're taking a summation over
 /// the single value stored in Sum(F), or that we have a bunch of 
 /// eval points (i.e. stored in Evals(Vec<F>)) giving us e.g.
 /// g(0), g(1), g(2), ...
-=======
->>>>>>> ce5dfe6d
 #[derive(PartialEq, Debug, Clone)]
 pub(crate) enum SumOrEvals<F: FieldExt> {
     Sum(F),
@@ -311,14 +308,9 @@
 
     // --- Use the distributed/element-wise addition impl from earlier ---
     let sum = |a, b| {
-<<<<<<< HEAD
-        let a = a?;
-        let b: SumOrEvals<F> = b?;
-=======
         let a: PartialSum<F> = a?;
         let b: PartialSum<F> = b?;
 
->>>>>>> ce5dfe6d
         Ok(a + b)
     };
 
