--- conflicted
+++ resolved
@@ -235,7 +235,7 @@
         // let beta_eval = evaluate_mle_ref_product(&[beta_mle_ref.clone()], independent_variable, max_degree, None).unwrap();
         // dbg!(&beta_eval);
         let beta_bt = beta_mle_ref.bookkeeping_table();
-        let independent_variable = beta_mle_ref.get_mle_indices().contains(&MleIndex::IndexedBit(round_index));
+        let independent_variable = beta_mle_ref.mle_indices().contains(&MleIndex::IndexedBit(round_index));
         if independent_variable {
             let first = beta_bt.iter().step_by(2).fold(F::zero(), |elem, acc| elem + acc);
             let second = beta_bt.iter().skip(1).step_by(2).fold(F::zero(), |elem, acc| elem + acc);
@@ -447,7 +447,6 @@
     beta_ref: DenseMleRef<F>,
     beta_split: bool,
 ) -> Result<PartialSum<F>, MleError> {
-<<<<<<< HEAD
 
 
     dbg!(&beta_ref);
@@ -462,8 +461,6 @@
         return Err(MleError::NotIndexedError);
     }
 
-=======
->>>>>>> 2a96b03c
     // --- Gets the total number of iterated variables across all MLEs within this product ---
     let mut max_num_vars = mle_refs
         .iter()
@@ -471,7 +468,6 @@
         .max()
         .ok_or(MleError::EmptyMleList)?;
 
-<<<<<<< HEAD
     max_num_vars = std::cmp::max(max_num_vars, beta_ref.num_vars());
     
     // let real_num_vars = if independent_variable {
@@ -481,13 +477,6 @@
     // };
 
     let real_num_vars = max_num_vars - 1;
-=======
-    let real_num_vars = if independent_variable {
-        max_num_vars - 1
-    } else {
-        max_num_vars
-    };
->>>>>>> 2a96b03c
 
     if independent_variable {
         //There is an independent variable, and we must extract `degree` evaluations of it, over `0..degree`
@@ -500,7 +489,6 @@
             #[cfg(not(feature = "parallel"))]
             vec![F::zero(); eval_count],
             |mut acc, index| {
-<<<<<<< HEAD
 
 
                     // compute the beta successors the same way it's done for each mle. do it outside the loop 
@@ -528,30 +516,6 @@
                 
                 
                 
-=======
-                // // compute the beta successors the same way it's done for each mle. do it outside the loop
-                // // because it only needs to be done once per product of mles
-                // let zero = F::zero();
-                // let idx = if beta_ref.num_vars() < max_num_vars {
-                //                 let max = 1 << beta_ref.num_vars();
-                //                 (index * 2) % max
-                //             } else {
-                //                 index * 2
-                //             };
-                // let first = *beta_ref.bookkeeping_table().get(idx).unwrap_or(&zero);
-                // let second = if beta_ref.num_vars() != 0 {
-                //                     *beta_ref.bookkeeping_table().get(idx + 1).unwrap_or(&zero)
-                //                 } else {
-                //                     first
-                //                 };
-                // let step = second - first;
-
-                // let beta_successors_snd =
-                //             std::iter::successors(Some(second), move |item| Some(*item + step));
-                // //iterator that represents all evaluations of the MLE extended to arbitrarily many linear extrapolations on the line of 0/1
-                // let beta_successors = std::iter::once(first).chain(beta_successors_snd);
-                // let beta_iter: Box<dyn Iterator<Item = F>> = Box::new(beta_successors);
->>>>>>> 2a96b03c
 
                 //get the product of all evaluations over 0/1/..degree
                 let evals = mle_refs
@@ -624,7 +588,6 @@
             #[cfg(feature = "parallel")]
             || vec![F::zero(); eval_count],
             #[cfg(not(feature = "parallel"))]
-<<<<<<< HEAD
             vec![F::zero(); eval_count],
             |mut acc, index| {
 
@@ -640,19 +603,7 @@
                 let beta_at_0 = beta_ref.bookkeeping_table().get(beta_idx_0).cloned().unwrap_or(F::zero());
                 let beta_at_1 = beta_ref.bookkeeping_table().get(beta_idx_1).cloned().unwrap_or(F::zero());
 
-=======
-            F::zero(),
-            |acc, index| {
-                // // get the beta evaluation at that index
-                // let idx = if beta_ref.num_vars() < max_num_vars {
-                //                 // max = 2^{num_vars}; index := index % 2^{num_vars}
-                //                 let max = 1 << beta_ref.num_vars();
-                //                 index % max
-                //                 } else {
-                //                     index
-                //                 };
-                // let beta_idx = beta_ref.bookkeeping_table().get(idx).cloned().unwrap_or(F::zero());
->>>>>>> 2a96b03c
+
 
                 // Go through each MLE within the product
                 let product = mle_refs
@@ -788,29 +739,13 @@
             dbg!(&eval);
             panic!();
         };
-<<<<<<< HEAD
 
         challenge = Some(F::rand(rng));
         //challenge = Some(F::one());
     }
 
-    expr.fix_variable(max_round - 1, challenge.unwrap());
-    beta_table.beta_update(max_round - 1, challenge.unwrap()).unwrap();
-
     messages
 
-    // if let Ok(SumOrEvals::Sum(final_sum)) = compute_sumcheck_message(&mut expr, max_round, 0, &mut beta_table.table) {
-    //     messages
-    // } else {
-    //     panic!();
-    // }
-=======
-        challenge = Some(F::from(rng.gen::<u64>()));
-    }
-
-    messages
-
->>>>>>> 2a96b03c
 }
 
 /// Returns the curr random challenge if verified correctly, otherwise verify error
@@ -963,7 +898,6 @@
     #[test]
     fn test_linear_sum() {
         let layer_claim = (vec![Fr::from(2), Fr::from(4)], Fr::one());
-<<<<<<< HEAD
         let mut beta_table = BetaTable::new(layer_claim).unwrap();
         let mle_v1 = vec![
             Fr::from(3),
@@ -971,9 +905,6 @@
             Fr::from(2),
             Fr::from(5),
         ];
-=======
-        let mle_v1 = vec![Fr::from(3), Fr::from(2), Fr::from(2), Fr::from(5)];
->>>>>>> 2a96b03c
         let mle1: DenseMleRef<Fr> = DenseMle::new(mle_v1).mle_ref();
         let mut mleexpr = ExpressionStandard::Mle(mle1);
         mleexpr.index_mle_indices(0);
@@ -1131,48 +1062,12 @@
         assert!(verifyres.is_ok());
     }
 
-<<<<<<< HEAD
-     /// test dummy sumcheck against sum of two mles 
-     #[test]
-     fn test_dummy_sumcheck_sum_small() {
-         let layer_claims = (vec![Fr::from(3), Fr::from(4), Fr::from(2)], Fr::one());
-         let mut rng = test_rng();
-         let mle_v1 = vec![Fr::from(1), Fr::from(0), Fr::from(1), Fr::from(2),];
-         let mle1: DenseMle<Fr, Fr> = DenseMle::new(mle_v1);
- 
-         let mle_v2 = vec![Fr::from(2), Fr::from(3), Fr::from(1), Fr::from(5),];
-         let mle2: DenseMle<Fr, Fr> = DenseMle::new(mle_v2);
- 
-         let mut mle_ref_1 = mle1.mle_ref();
-         let mut mle_ref_2 = mle2.mle_ref();
- 
-         let mut expression = ExpressionStandard::Sum(
-             Box::new(ExpressionStandard::Mle(mle_ref_1)),
-             Box::new(ExpressionStandard::Mle(mle_ref_2)),
-         );
- 
-         let res_messages = dummy_sumcheck(expression, &mut rng, layer_claims);
-         let verifyres = verify_sumcheck_messages(res_messages);
-         assert!(verifyres.is_ok());
-     }
-
-    /// test dummy sumcheck for concatenated expr SMALL
-    #[test]
-    fn test_dummy_sumcheck_concat() {
-        let layer_claims = (vec![Fr::from(1), Fr::from(2),], Fr::one());
-        let mut rng = test_rng();
-        let mle_v1 = vec![
-            Fr::from(1),
-            Fr::from(4),
-        ];
-=======
     /// test dummy sumcheck for concatenated expr SMALL
     #[test]
     fn test_dummy_sumcheck_concat() {
         let layer_claims = (vec![Fr::from(3), Fr::from(1), Fr::from(2)], Fr::one());
         let mut rng = test_rng();
         let mle_v1 = vec![Fr::from(5), Fr::from(2)];
->>>>>>> 2a96b03c
         let mle1: DenseMle<Fr, Fr> = DenseMle::new(mle_v1);
 
         let mle_v2 = vec![Fr::from(2), Fr::from(3)];
@@ -1193,14 +1088,10 @@
     /// test dummy sumcheck for concatenated expr SMALL BUT LESS SMALL
     #[test]
     fn test_dummy_sumcheck_concat_2() {
-<<<<<<< HEAD
-        let layer_claims = (vec![Fr::from(2), Fr::from(1), Fr::from(3),], Fr::one());
-=======
         let layer_claims = (
             vec![Fr::from(2), Fr::from(4), Fr::from(2), Fr::from(3)],
             Fr::one(),
         );
->>>>>>> 2a96b03c
         let mut rng = test_rng();
         let mle_v1 = vec![Fr::from(1), Fr::from(2), Fr::from(3), Fr::from(4)];
         let mle1: DenseMle<Fr, Fr> = DenseMle::new(mle_v1);
@@ -1251,12 +1142,11 @@
 
         let expression = expr2.concat(expression);
         let res_messages = dummy_sumcheck(expression.clone(), &mut rng, layer_claims);
+
         let verifyres = verify_sumcheck_messages(res_messages, expression, &mut rng);
         assert!(verifyres.is_ok());
     }
-
-<<<<<<< HEAD
-    /// test dummy sumcheck for concatenated expr 
+   
     #[test]
     fn test_dummy_sumcheck_concat_aggro_aggro() {
 
@@ -1279,14 +1169,15 @@
 
         let expression = expr2.clone().concat(expression);
         let expression_aggro = expression.clone().concat(expr2);
-        let res_messages = dummy_sumcheck( expression_aggro, &mut rng, layer_claims);
-        let verifyres = verify_sumcheck_messages(res_messages);
+        let res_messages = dummy_sumcheck( expression_aggro.clone(), &mut rng, layer_claims);
+        let verifyres = verify_sumcheck_messages(res_messages, expression_aggro, &mut rng);
         assert!(verifyres.is_ok());
     }
 
     /// test dummy sumcheck for concatenated expr 
     #[test]
     fn test_dummy_sumcheck_concat_aggro_aggro_aggro() {
+
 
         let layer_claims = (vec![Fr::from(12190), Fr::from(28912), Fr::from(1), Fr::from(12901), Fr::from(65309)], Fr::one());
         let mut rng = test_rng();
@@ -1308,42 +1199,34 @@
         let expression = expr2.clone().concat(expression);
         let expression_aggro = expression.clone().concat(expr2.clone());
         let expression_aggro_aggro = expression_aggro.clone().concat(expr2);
-        let res_messages = dummy_sumcheck( expression_aggro_aggro, &mut rng, layer_claims);
-        let verifyres = verify_sumcheck_messages(res_messages);
+        let res_messages = dummy_sumcheck( expression_aggro_aggro.clone(), &mut rng, layer_claims);
+        let verifyres = verify_sumcheck_messages(res_messages, expression_aggro_aggro, &mut rng);
         assert!(verifyres.is_ok());
     }
    
-=======
->>>>>>> 2a96b03c
     #[test]
     fn test_dummy_sumcheck_sum() {
         let layer_claims = (vec![Fr::from(2), Fr::from(1), Fr::from(10),], Fr::one());
         let mut rng = test_rng();
         let mle_v1 = vec![
-            Fr::from(1),
+            Fr::from(0),
             Fr::from(2),
-            Fr::from(-23),
-            Fr::from(-47),
-            Fr::from(5),
-            Fr::from(22),
-            Fr::from(31),
-            Fr::from(-4),
         ];
         let mle1: DenseMle<Fr, Fr> = DenseMle::new(mle_v1);
 
-        let mle_v2 = vec![Fr::from(1), Fr::from(5), Fr::from(-100), Fr::from(14),];
+        let mle_v2 = vec![Fr::from(5), Fr::from(1291),];
         let mle2: DenseMle<Fr, Fr> = DenseMle::new(mle_v2);
 
-        let mut mle_ref_1 = mle1.mle_ref();
-        let mut mle_ref_2 = mle2.mle_ref();
-
-        let mut expression = ExpressionStandard::Sum(
-            Box::new(ExpressionStandard::Mle(mle_ref_1)),
-            Box::new(ExpressionStandard::Mle(mle_ref_2)),
-        );
-
-        let res_messages = dummy_sumcheck(expression.clone(), &mut rng, layer_claims);
-        let verifyres = verify_sumcheck_messages(res_messages, expression, &mut rng);
+        let mle_ref_1 = mle1.mle_ref();
+        let mle_ref_2 = mle2.mle_ref();
+
+        let expression = ExpressionStandard::Mle(mle_ref_1);
+        let expr2 = ExpressionStandard::Mle(mle_ref_2);
+
+        let expression = expr2.clone().concat(expression);
+        let expression_aggro = expression.clone().concat(expr2);
+        let res_messages = dummy_sumcheck( expression_aggro.clone(), &mut rng, layer_claims);
+        let verifyres = verify_sumcheck_messages(res_messages, expression_aggro, &mut rng);
         assert!(verifyres.is_ok());
     }
 }