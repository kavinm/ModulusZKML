//! Contains cryptographic algorithms for going through the sumcheck protocol

use std::{
    iter::repeat,
<<<<<<< HEAD
    ops::{Add, Mul, Neg},
=======
    ops::{Add, Mul, Neg, Sub}, cmp::Ordering,
>>>>>>> 94035318
};

use ark_poly::MultilinearExtension;
use ark_std::{cfg_into_iter, rand::Rng};
use itertools::{Itertools};
use rayon::prelude::{
    IndexedParallelIterator, IntoParallelIterator, ParallelIterator,
};
use thiserror::Error;

use crate::{
    expression::{Expression, ExpressionError, ExpressionStandard},
    mle::{
        MleIndex, MleRef,
    },
    FieldExt,
};

#[derive(Error, Debug, Clone)]
enum MleError {
    #[error("Passed list of Mles is empty")]
    EmptyMleList,
}

#[derive(Error, Debug, Clone)]
enum VerifyError {
    #[error("Failed sumcheck round")]
    SumcheckBad,
}
#[derive(Error, Debug, Clone)]
enum InterpError {
    #[error("Too few evaluation points")]
    EvalLessThanDegree,
    #[error("No possible polynomial")]
    NoInverse,
}

<<<<<<< HEAD
/// Apparently this is for "going up the tree" -- Ryan
/// I guess the idea is that either we're taking a summation over
/// the single value stored in Sum(F), or that we have a bunch of 
/// eval points (i.e. stored in Evals(Vec<F>)) giving us e.g.
/// g(0), g(1), g(2), ...
#[derive(PartialEq, Debug)]
=======
#[derive(PartialEq, Debug, Clone)]
>>>>>>> 94035318
pub(crate) enum SumOrEvals<F: FieldExt> {
    Sum(F),
    Evals(Vec<F>),
}

#[derive(Debug, Clone)]
pub(crate) struct PartialSum<F: FieldExt> {
    sum_or_eval: SumOrEvals<F>,
    max_num_vars: usize
}

impl<F: FieldExt> Neg for SumOrEvals<F> {
    type Output = Self;
    fn neg(self) -> Self::Output {
        match self {
            // --- Negation for a constant is just its negation ---
            SumOrEvals::Sum(sum) => SumOrEvals::Sum(sum.neg()),
            // --- Negation for a bunch of eval points is just element-wise negation ---
            SumOrEvals::Evals(evals) => {
                SumOrEvals::Evals(evals.into_iter().map(|eval| eval.neg()).collect_vec())
            }
        }
    }
}

impl<F: FieldExt> Add for SumOrEvals<F> {
    type Output = Self;
    fn add(self, rhs: Self) -> Self {
        match self {
            SumOrEvals::Sum(sum) => match rhs {
                // --- Sum(F) + Sum(F) --> Just add them ---
                SumOrEvals::Sum(rhs) => SumOrEvals::Sum(sum + rhs),
                // --- Sum(F) + Evals(Vec<F>) --> Distributed addition ---
                SumOrEvals::Evals(rhs) => SumOrEvals::Evals(
                    repeat(sum)
                        .zip(rhs)
                        .map(|(lhs, rhs)| lhs + rhs)
                        .collect_vec(),
                ),
            },
            SumOrEvals::Evals(evals) => match rhs {
                // --- Evals(Vec<F>) + Sum(F) --> Distributed addition ---
                SumOrEvals::Sum(rhs) => SumOrEvals::Evals(
                    evals
                        .into_iter()
                        .zip(repeat(rhs))
                        .map(|(lhs, rhs)| lhs + rhs)
                        .collect_vec(),
                ),
                // --- Evals(Vec<F>) + Evals(Vec<F>) --> Zipped addition ---
                SumOrEvals::Evals(rhs) => SumOrEvals::Evals(
                    evals
                        .into_iter()
                        .zip(rhs)
                        .map(|(lhs, rhs)| lhs + rhs)
                        .collect_vec(),
                ),
            },
        }
    }
}

<<<<<<< HEAD
/// Same rules as addition. Scalar * scalar --> scalar,
/// Scalar * vector --> distributed multiplication,
/// Vector * vector --> Hadamard product
impl<F: FieldExt> Mul for SumOrEvals<F> {
=======
impl<F: FieldExt> Mul<F> for SumOrEvals<F> {
>>>>>>> 94035318
    type Output = Self;
    fn mul(self, rhs: F) -> Self {
        match self {
<<<<<<< HEAD
            SumOrEvals::Sum(sum) => match rhs {
                SumOrEvals::Sum(rhs) => SumOrEvals::Sum(sum * rhs),
                SumOrEvals::Evals(rhs) => SumOrEvals::Evals(
                    repeat(sum)
                        .zip(rhs)
                        .map(|(lhs, rhs)| lhs * rhs)
                        .collect_vec(),
                ),
            },
            SumOrEvals::Evals(evals) => match rhs {
                SumOrEvals::Sum(rhs) => SumOrEvals::Evals(
=======
            SumOrEvals::Sum(sum) => SumOrEvals::Sum(sum * rhs),
            SumOrEvals::Evals(evals) =>
                SumOrEvals::Evals(
>>>>>>> 94035318
                    evals
                        .into_iter()
                        .zip(repeat(rhs))
                        .map(|(lhs, rhs)| lhs * rhs)
                        .collect_vec(),
                ),
        }
    }
}

impl<F: FieldExt> Mul<&F> for SumOrEvals<F> {
    type Output = Self;
    fn mul(self, rhs: &F) -> Self {
        match self {
            SumOrEvals::Sum(sum) => SumOrEvals::Sum(sum * rhs),
            SumOrEvals::Evals(evals) =>
                SumOrEvals::Evals(
                    evals
                        .into_iter()
<<<<<<< HEAD
                        .zip(rhs)
=======
                        .zip(repeat(rhs))
>>>>>>> 94035318
                        .map(|(lhs, rhs)| lhs * rhs)
                        .collect_vec(),
                ),
        }
    }
}

<<<<<<< HEAD
pub(crate) fn prove_round<F: FieldExt>(_expr: ExpressionStandard<F>) -> Vec<F> {
=======
impl<F: FieldExt> Neg for PartialSum<F> {
    type Output = Self;
    fn neg(mut self) -> Self::Output {
        self.sum_or_eval = self.sum_or_eval.neg();
        self
    }
}

impl<F: FieldExt> Add for PartialSum<F> {
    type Output = Self;
    fn add(mut self, rhs: Self) -> Self {
        let (larger, smaller) = {
            match Ord::cmp(&self.max_num_vars, &rhs.max_num_vars) {
                Ordering::Less => {
                    (rhs, self)
                },
                Ordering::Equal => {
                    self.sum_or_eval = self.sum_or_eval + rhs.sum_or_eval;
                    return self;
                },
                Ordering::Greater => {
                    (self, rhs)
                },
            }
        };

        let diff = larger.max_num_vars - smaller.max_num_vars;

        //this is probably more efficient than F::pow for small exponents
        let mult_factor = (0..diff).fold(F::one(), |acc, _| {
            acc * F::from(2_u64)
        });

        dbg!(&mult_factor);
        dbg!(&larger);
        dbg!(&smaller);

        let smaller = smaller * mult_factor;

        dbg!(&smaller);

        PartialSum {
            sum_or_eval: larger.sum_or_eval + smaller.sum_or_eval,
            max_num_vars: larger.max_num_vars,
        }
    }
}

impl<F: FieldExt> Mul<F> for PartialSum<F> {
    type Output = Self;
    fn mul(mut self, rhs: F) -> Self {
        self.sum_or_eval = self.sum_or_eval * rhs;
        self
    }
}

impl<F: FieldExt> Mul<&F> for PartialSum<F> {
    type Output = Self;
    fn mul(mut self, rhs: &F) -> Self {
        self.sum_or_eval = self.sum_or_eval * rhs;
        self
    }
}


pub(crate) fn prove_round<F: FieldExt>(expr: ExpressionStandard<F>) -> Vec<F> {
>>>>>>> 94035318
    todo!()
}

/// Gives us an evaluation for an entire expression. Returns either a single
/// value (e.g. if all variables are bound and/or the expression is just over
/// a constant), or a vector of evals at 0, ..., deg - 1 for an expression
/// where there are iterated variables.
/// @param expr -- The actual expression to evaluate
/// @param round_index -- The sumcheck round index, I think??
/// @param max_degree -- The maximum degree of the `round_index`th variable
pub(crate) fn evaluate_expr<F: FieldExt, Exp: Expression<F>>(
    expr: &mut Exp,
    round_index: usize,
    max_degree: usize,
) -> Result<SumOrEvals<F>, ExpressionError> {
    let constant = |constant| Ok(PartialSum {sum_or_eval: SumOrEvals::Sum(constant), max_num_vars: 0});

    let selector = |index: &MleIndex<F>, a, b| match index {
        MleIndex::IndexedBit(indexed_bit) => {
            match Ord::cmp(&round_index, indexed_bit) {
                std::cmp::Ordering::Less => {
                    let a = a?;
                    let b = b?;
                    Ok(a + b)
                }
                std::cmp::Ordering::Equal => {
                    let first = b?;
                    let second = a?;
                    if let (PartialSum {sum_or_eval: SumOrEvals::Sum(mut first), max_num_vars: first_num_vars}, PartialSum{sum_or_eval: SumOrEvals::Sum(mut second), max_num_vars: second_num_vars}) = (first, second) {
                        if max_degree == 1 {
                            let max_num_vars = {
                                let (larger, smaller) = {
                                    match Ord::cmp(&first_num_vars, &second_num_vars) {
                                        Ordering::Less => {
                                            ((&mut second, second_num_vars), (&mut first, first_num_vars))
                                        },
                                        Ordering::Equal => {
                                            ((&mut first, first_num_vars), (&mut second, second_num_vars))
                                        },
                                        Ordering::Greater => {
                                            ((&mut first, first_num_vars), (&mut second, second_num_vars))
                                        },
                                    }
                                };
                        
                                let diff = larger.1 - smaller.1;
                        
                                //this is probably more efficient than F::pow for small exponents
                                let mult_factor = (0..diff).fold(F::one(), |acc, _| {
                                    acc * F::from(2_u64)
                                });

                                dbg!(&mult_factor);
                        
                                *smaller.0 *= mult_factor;
                                larger.1
                            };
                            Ok(PartialSum {sum_or_eval: SumOrEvals::Evals(vec![first, second]), max_num_vars})
                        } else {
                            Err(ExpressionError::EvaluationError(
                                "Expression has a degree > 1 when the round is on a selector bit",
                            ))
                        }
                    } else {
                        Err(ExpressionError::EvaluationError("Expression returns an Evals variant when the round is on a selector bit"))
                    }
                }
                std::cmp::Ordering::Greater => Err(ExpressionError::InvalidMleIndex),
            }
        }
<<<<<<< HEAD
        MleIndex::Bound(coeff_raw) => {
            let coeff_raw = *coeff_raw;
            let coeff = SumOrEvals::Sum(coeff_raw);
            let coeff_neg = SumOrEvals::Sum(F::one() - coeff_raw);
            let a: SumOrEvals<F> = a?;
            let b: SumOrEvals<F> = b?;
=======
        MleIndex::Bound(coeff) => {
            let coeff_neg = F::one() - *coeff;
            let a: PartialSum<F> = a?;
            let b: PartialSum<F> = b?;
>>>>>>> 94035318

            Ok((a * coeff) + (b * coeff_neg))
        }
        _ => Err(ExpressionError::InvalidMleIndex),
    };

    let mle_eval = |mle_ref: &Exp::MleRef| {
        let mle_indicies = mle_ref.mle_indices();
        let independent_variable = mle_indicies.contains(&MleIndex::IndexedBit(round_index));
        evaluate_mle_ref_product(&[mle_ref.clone()], independent_variable, max_degree)
            .map_err(|_| ExpressionError::MleError)
    };

    let negated = |a: Result<_, _>| a.map(|a: PartialSum<F>| a.neg());

    let sum = |a, b| {
        let a: PartialSum<F> = a?;
        let b: PartialSum<F> = b?;
        
        Ok(a + b)
    };

    let product =
        for<'a> |mle_refs: &'a [Exp::MleRef]| -> Result<PartialSum<F>, ExpressionError> {
            let independent_variable = mle_refs
                .iter()
                .map(|mle_ref| {
                    mle_ref
                        .mle_indices()
                        .contains(&MleIndex::IndexedBit(round_index))
                })
                .reduce(|acc, item| acc | item)
                .ok_or(ExpressionError::MleError)?;
            evaluate_mle_ref_product(mle_refs, independent_variable, max_degree)
                .map_err(|_| ExpressionError::MleError)
        };

    let scaled = |a, scalar| {
        let a = a?;

        Ok(a * scalar)
    };

    Ok(expr.evaluate(
        &constant, &selector, &mle_eval, &negated, &sum, &product, &scaled,
    )?.sum_or_eval)
}

/// Evaluates a product in the form factor V_1(x_1, ..., x_n) * V_2(y_1, ..., y_m) * ...
/// @param mle_refs: The list of MLEs which are being multiplied together
/// @param independent_variable: Whether there is an iterated variable (for this)
///     sumcheck round) which we need to take into account
fn evaluate_mle_ref_product<F: FieldExt>(
    mle_refs: &[impl MleRef<F = F>],
    independent_variable: bool,
    degree: usize,
<<<<<<< HEAD
) -> Result<SumOrEvals<F>, MleError> {
=======
) -> Result<PartialSum<F>, MleError> {

>>>>>>> 94035318
    // --- Gets the total number of iterated variables across all MLEs within this product ---
    let max_num_vars = mle_refs
        .iter()
        .map(|mle_ref| mle_ref.num_vars())
        .max()
        .ok_or(MleError::EmptyMleList)?;

    let real_num_vars = if independent_variable {max_num_vars - 1} else {max_num_vars};

    if independent_variable {
        //There is an independent variable, and we must extract `degree` evaluations of it, over `0..degree`
        let eval_count = degree + 1;

        //iterate across all pairs of evaluations
        let evals = cfg_into_iter!((0..1 << (max_num_vars - 1))).fold(
            #[cfg(feature = "parallel")]
            || vec![F::zero(); eval_count],
            #[cfg(not(feature = "parallel"))]
            vec![F::zero(); eval_count],
            |mut acc, index| {
                //get the product of all evaluations over 0/1/..degree
                let evals = mle_refs
                    .iter()
                    .map(|mle_ref| {
                        let zero = F::zero();
                        let index = if mle_ref.num_vars() < max_num_vars {
                            let max = 1 << mle_ref.num_vars();
                            (index * 2) % max
                        } else {
                            index * 2
                        };
                        let first = *mle_ref.mle().get(index).unwrap_or(&zero);
                        let second = if mle_ref.num_vars() != 0 {
                            *mle_ref.mle().get(index + 1).unwrap_or(&zero)
                        } else {
                            first
                        };

                        // let second = *mle_ref.mle().get(index + 1).unwrap_or(&zero);

                        let step = second - first;

                        let successors =
                            std::iter::successors(Some(second), move |item| Some(*item + step));
                        //iterator that represents all evaluations of the MLE extended to arbitrarily many linear extrapolations on the line of 0/1
                        std::iter::once(first).chain(successors)
                    })
                    .map(|item| -> Box<dyn Iterator<Item = F>> { Box::new(item) })
                    .reduce(|acc, evals| Box::new(acc.zip(evals).map(|(acc, eval)| acc * eval)))
                    .unwrap();

                acc.iter_mut()
                    .zip(evals)
                    .for_each(|(acc, eval)| *acc += eval);
                acc
            },
        );

        #[cfg(feature = "parallel")]
        let evals = evals.reduce(
            || vec![F::zero(); eval_count],
            |mut acc, partial| {
                acc.iter_mut()
                    .zip(partial)
                    .for_each(|(acc, partial)| *acc += partial);
                acc
            },
        );

        Ok(PartialSum {sum_or_eval: SumOrEvals::Evals(evals), max_num_vars: real_num_vars})
    } else {
        // There is no independent variable and we can sum over everything
        let partials = cfg_into_iter!((0..1 << (max_num_vars))).fold(
            #[cfg(feature = "parallel")]
            || F::zero(),
            #[cfg(not(feature = "parallel"))]
            F::zero(),
            |acc, index| {
                // Go through each MLE within the product
                let product = mle_refs
                    .iter()
                    // Result of this `map()`: A list of evaluations of the MLEs at `index`
                    .map(|mle_ref| {
                        let index = if mle_ref.num_vars() < max_num_vars {
                            // max = 2^{num_vars}; index := index % 2^{num_vars}
                            let max = 1 << mle_ref.num_vars();
                            index % max
                        } else {
                            index
                        };
                        // --- Access the MLE at that index. Pad with zeros ---
                        mle_ref.mle().get(index).cloned().unwrap_or(F::zero())
                    })
                    .reduce(|acc, eval| acc * eval)
                    .unwrap();

                // --- Combine them into the accumulator ---
                // Note that the accumulator stores g(0), g(1), ..., g(d - 1)
                acc + product
            },
        );

        #[cfg(feature = "parallel")]
        let sum = partials.sum();
        Ok(PartialSum {sum_or_eval: SumOrEvals::Sum(sum), max_num_vars: real_num_vars})
    }
}

/// Returns the maximum degree of b_{curr_round} within an expression
/// (and therefore the number of prover messages we need to send)
fn get_round_degree<F: FieldExt>(expr: &ExpressionStandard<F>, curr_round: usize) -> usize {
    // --- By default, all rounds have degree at least 1 ---
    let mut round_degree = 1;

    let mut traverse = for<'a> |expr: &'a ExpressionStandard<F>| -> Result<(), ()> {
        let round_degree = &mut round_degree;
        match expr {
            // --- The only exception is within a product of MLEs
            ExpressionStandard::Product(mle_refs) => {
                let mut product_round_degree: usize = 0;
                for mle_ref in mle_refs {
                    let mle_indices = mle_ref.mle_indices();
                    for mle_index in mle_indices {
                        if *mle_index == MleIndex::IndexedBit(curr_round) {
                            product_round_degree += 1;
                            break;
                        }
                    }
                }
                if *round_degree < product_round_degree {
                    *round_degree = product_round_degree;
                }
            }
            _ => {}
        }
        Ok(())
    };

    expr.traverse(&mut traverse).unwrap();
    dbg!((round_degree, curr_round));
    round_degree
}

fn dummy_sumcheck<F: FieldExt>(
    mut expr: ExpressionStandard<F>,
    rng: &mut impl Rng,
) -> Vec<(Vec<F>, Option<F>)> {
    // --- Does the bit indexing ---
    let max_round = expr.index_mle_indices(0);

    dbg!(&expr);

    // --- The prover messages to the verifier...? ---
    let mut messages: Vec<(Vec<F>, Option<F>)> = vec![];
    let mut challenge: Option<F> = None;

    // --- Go through the rounds... ---
    for round_index in 0..max_round {
        // --- First fix the variable representing the challenge from the last round ---
        // (This doesn't happen for the first round)
        if let Some(challenge) = challenge {
            expr.fix_variable(round_index - 1, challenge)
        }

        // --- Grabs the degree of univariate polynomial we are sending over ---
        let degree = get_round_degree(&expr, round_index);

        // --- I assume this gives back the actual evaluation of the summation expression...? ---
        let eval = evaluate_expr(&mut expr, round_index, degree);
        println!("expression {:?}", eval);

        // --- Ahh yeah looks like it gives back g(0), g(1), ..., g(d - 1)
        // --- where $d$
        if let Ok(SumOrEvals::Evals(evaluations)) = eval {
            messages.push((evaluations, challenge))
        } else {
            println!("what {:?}", eval);
            panic!();
        };

        challenge = Some(F::rand(rng));
    }

    expr.fix_variable(max_round - 1, challenge.unwrap());

<<<<<<< HEAD
    if let Ok(SumOrEvals::Sum(_final_sum)) = evaluate_expr(&mut expr, max_round, 0) {
=======
    if let Ok(SumOrEvals::Sum(final_sum)) = evaluate_expr(&mut expr, max_round, 0) {
        dbg!(final_sum);
>>>>>>> 94035318
        messages
    } else {
        panic!();
    }
}

///returns the curr random challenge if verified correctly, otherwise verify error
//can change this to take prev round random challenge, and then compute the new random challenge
fn verify_sumcheck_messages<F: FieldExt>(
    messages: Vec<(Vec<F>, Option<F>)>,
) -> Result<F, VerifyError> {
    let mut prev_evals = &messages[0].0;
    let mut chal = F::zero();
    for (evals, challenge) in messages.iter().skip(1) {
        let curr_evals = evals;
<<<<<<< HEAD
        chal = (*challenge).unwrap();
=======
        dbg!(evals); 
        chal = challenge.clone().unwrap();
>>>>>>> 94035318
        let prev_at_r = evaluate_at_a_point(prev_evals.to_vec(), challenge.unwrap())
            .expect("could not evaluate at challenge point");
        println!("hi {:?}", curr_evals[0] + curr_evals[1]);
        println!("bye {:?}", prev_at_r);
        if prev_at_r != curr_evals[0] + curr_evals[1] {
            return Err(VerifyError::SumcheckBad);
        };
        dbg!("ok");
        prev_evals = curr_evals;
    }
    Ok(chal)
}

/// Use degree + 1 evaluations to figure out the evaluation at some arbitrary point
fn evaluate_at_a_point<F: FieldExt>(given_evals: Vec<F>, point: F) -> Result<F, InterpError> {
    // Need degree + 1 evaluations to interpolate
    let eval = (0..given_evals.len())
        .map(
            // Create an iterator of everything except current value
            |x| {
                (0..x)
                    .chain(x + 1..given_evals.len())
                    .map(|x| F::from(x as u64))
                    .fold(
                        // Compute vector of (numerator, denominator)
                        vec![F::one(), F::one()],
                        |acc, val| vec![acc[0] * (point - val), acc[1] * (F::from(x as u64) - val)],
                    )
            },
        )
        .enumerate()
        .map(
            // Add up barycentric weight * current eval at point
            |(x, y)| given_evals[x] * y[0] * y[1].inverse().unwrap(),
        )
        .reduce(|x, y| x + y);
    if eval.is_none() {
        Err(InterpError::NoInverse)
    } else {
        Ok(eval.unwrap())
    }
}

#[cfg(test)]
mod tests {
    use super::*;
    use crate::{
        expression::ExpressionStandard,
        mle::{dense::DenseMle, Mle},
    };
    use ark_bn254::Fr;
    use ark_std::test_rng;
    use ark_std::One;

    /// Test regular numerical evaluation, last round type beat
    #[test]
    fn eval_expr_nums() {
        let expression1: ExpressionStandard<Fr> = ExpressionStandard::Constant(Fr::one());
        let expression2: ExpressionStandard<Fr> = ExpressionStandard::Constant(Fr::from(6));
        let mut expressadd: ExpressionStandard<Fr> = expression1.clone() + expression2.clone();
        let res = evaluate_expr(&mut expressadd, 1, 1);
        let exp = SumOrEvals::Sum(Fr::from(7));
        assert_eq!(res.unwrap(), exp);
    }

    /// Test the evaluation at an arbitrary point, all positives
    #[test]
    fn eval_at_point_pos() {
        //poly = 3x^2 + 5x + 9
        let evals = vec![Fr::from(9), Fr::from(17), Fr::from(31)];
        let point = Fr::from(3);
        let evald = evaluate_at_a_point(evals, point);
        assert_eq!(
            evald.unwrap(),
            Fr::from(3) * point * point + Fr::from(5) * point + Fr::from(9)
        );
    }

    /// Test the evaluation at an arbitrary point, neg numbers
    #[test]
    fn eval_at_point_neg() {
        // poly = 2x^2 - 6x + 3
        let evals = vec![Fr::from(3), Fr::from(-1), Fr::from(-1)];
<<<<<<< HEAD
        let _degree = 2;
=======
>>>>>>> 94035318
        let point = Fr::from(3);
        let evald = evaluate_at_a_point(evals, point);
        assert_eq!(
            evald.unwrap(),
            Fr::from(2) * point * point - Fr::from(6) * point + Fr::from(3)
        );
    }

    /// Test the evaluation at an arbitrary point, more evals than degree
    #[test]
    fn eval_at_point_more_than_degree() {
        // poly = 3 + 10x
        let evals = vec![Fr::from(3), Fr::from(13), Fr::from(23)];
        let point = Fr::from(3);
        let evald = evaluate_at_a_point(evals, point);
        assert_eq!(evald.unwrap(), Fr::from(3) + Fr::from(10) * point);
    }

    /// Test whether evaluate_mle_ref correctly computes the evaluations for a single MLE
    #[test]
    fn test_linear_sum() {
        let mle_v1 = vec![
            Fr::from(0),
            Fr::from(2),
            Fr::from(0),
            Fr::from(2),
            Fr::from(0),
            Fr::from(3),
            Fr::from(1),
            Fr::from(4),
        ];
        let mle1: DenseMle<Fr, Fr> = DenseMle::new(mle_v1);
        let res = evaluate_mle_ref_product(&[mle1.mle_ref()], true, 1);
        let exp = SumOrEvals::Evals(vec![Fr::from(1), Fr::from(11)]);
        assert_eq!(res.unwrap().sum_or_eval, exp);
    }

    /// Test whether evaluate_mle_ref correctly computes the evaluations for a product of MLEs
    #[test]
    fn test_quadratic_sum() {
        let mle_v1 = vec![Fr::from(1), Fr::from(0), Fr::from(2), Fr::from(3)];
        let mle1: DenseMle<Fr, Fr> = DenseMle::new(mle_v1);

        let mle_v2 = vec![Fr::from(2), Fr::from(3), Fr::from(1), Fr::from(5)];
        let mle2: DenseMle<Fr, Fr> = DenseMle::new(mle_v2);
        let res = evaluate_mle_ref_product(&[mle1.mle_ref(), mle2.mle_ref()], true, 2);
        let exp = SumOrEvals::Evals(vec![Fr::from(4), Fr::from(15), Fr::from(32)]);
        assert_eq!(res.unwrap().sum_or_eval, exp);
    }

    /// Test whether evaluate_mle_ref correctly computes the evalutaions for a product of MLEs
    /// where one of the MLEs is a log size step smaller than the other (e.g. V(b_1, b_2) * V(b_1))
    #[test]
    fn test_quadratic_sum_differently_sized_mles() {
        let mle_v1 = vec![Fr::from(1), Fr::from(3), Fr::from(5), Fr::from(6)];
        let mle1: DenseMle<Fr, Fr> = DenseMle::new(mle_v1);

        let mle_v2 = vec![Fr::from(2), Fr::from(8)];
        let mle2: DenseMle<Fr, Fr> = DenseMle::new(mle_v2);
        let res = evaluate_mle_ref_product(&[mle1.mle_ref(), mle2.mle_ref()], true, 2);
        let exp = SumOrEvals::Evals(vec![Fr::from(12), Fr::from(72), Fr::from(168)]);
        assert_eq!(res.unwrap().sum_or_eval, exp);
    }

    /// test whether evaluate_mle_ref correctly computes the evalutaions for a product of MLEs
    /// where one of the MLEs is a log size step smaller than the other (e.g. V(b_1, b_2)*V(b_1))
    #[test]
    fn test_quadratic_sum_differently_sized_mles2() {
        let mle_v1 = vec![
            Fr::from(0),
            Fr::from(2),
            Fr::from(0),
            Fr::from(2),
            Fr::from(0),
            Fr::from(3),
            Fr::from(1),
            Fr::from(4),
        ];
        let mle1: DenseMle<Fr, Fr> = DenseMle::new(mle_v1);

        let mle_v2 = vec![Fr::from(2), Fr::from(3), Fr::from(1), Fr::from(5)];
        let mle2: DenseMle<Fr, Fr> = DenseMle::new(mle_v2);
        let res = evaluate_mle_ref_product(&[mle1.mle_ref(), mle2.mle_ref()], true, 2);
        let exp = SumOrEvals::Evals(vec![Fr::from(1), Fr::from(45), Fr::from(139)]);
        assert_eq!(res.unwrap().sum_or_eval, exp);
    }

    /// test dummy sumcheck against verifier for product of the same mle
    #[test]
    fn test_dummy_sumcheck_1() {
        let mut rng = test_rng();
        let mle_vec = vec![
            Fr::from(0),
            Fr::from(1),
            Fr::from(2),
            Fr::from(3),
            Fr::from(4),
            Fr::from(5),
            Fr::from(6),
            Fr::from(7),
        ];

        let mle_new: DenseMle<Fr, Fr> = DenseMle::new(mle_vec);
        let mle_2 = mle_new.clone();

        let mle_ref_1 = mle_new.mle_ref();
        let mle_ref_2 = mle_2.mle_ref();

        let expression = ExpressionStandard::Product(vec![mle_ref_1, mle_ref_2]);
        let expression = expression * Fr::from(5);
        let res_messages = dummy_sumcheck(expression, &mut rng);
        let verifyres = verify_sumcheck_messages(res_messages);
        assert!(verifyres.is_ok());
    }

    /// test dummy sumcheck against product of two diff mles
    #[test]
    fn test_dummy_sumcheck_2() {
        let mut rng = test_rng();
        let mle_v1 = vec![Fr::from(1), Fr::from(0), Fr::from(2), Fr::from(3)];
        let mle1: DenseMle<Fr, Fr> = DenseMle::new(mle_v1);

        let mle_v2 = vec![Fr::from(2), Fr::from(3), Fr::from(1), Fr::from(5)];
        let mle2: DenseMle<Fr, Fr> = DenseMle::new(mle_v2);

        let mle_ref_1 = mle1.mle_ref();
        let mle_ref_2 = mle2.mle_ref();

        let expression = ExpressionStandard::Product(vec![mle_ref_1, mle_ref_2]);
        let res_messages = dummy_sumcheck(expression, &mut rng);
        let verifyres = verify_sumcheck_messages(res_messages);
        assert!(verifyres.is_ok());
    }

    /// test dummy sumcheck against product of two mles diff sizes
    #[test]
    fn test_dummy_sumcheck_3() {
        let mut rng = test_rng();
        let mle_v1 = vec![
            Fr::from(0),
            Fr::from(2),
            Fr::from(0),
            Fr::from(2),
            Fr::from(0),
            Fr::from(3),
            Fr::from(1),
            Fr::from(4),
        ];
        let mle1: DenseMle<Fr, Fr> = DenseMle::new(mle_v1);

        let mle_v2 = vec![Fr::from(2), Fr::from(3), Fr::from(1), Fr::from(5)];
        let mle2: DenseMle<Fr, Fr> = DenseMle::new(mle_v2);

        let mle_ref_1 = mle1.mle_ref();
        let mle_ref_2 = mle2.mle_ref();

        let expression = ExpressionStandard::Product(vec![mle_ref_1, mle_ref_2]);
        let res_messages = dummy_sumcheck(expression, &mut rng);
        let verifyres = verify_sumcheck_messages(res_messages);
        assert!(verifyres.is_ok());
    }

    /// test dummy sumcheck for concatenated expr
    #[test]
    fn test_dummy_sumcheck_concat() {
        let mut rng = test_rng();
        let mle_v1 = vec![
            Fr::from(0),
            Fr::from(2),
            Fr::from(0),
            Fr::from(2),
            Fr::from(0),
            Fr::from(3),
            Fr::from(1),
            Fr::from(4),
        ];
        let mle1: DenseMle<Fr, Fr> = DenseMle::new(mle_v1);

        let mle_v2 = vec![Fr::from(2), Fr::from(3), Fr::from(1), Fr::from(5)];
        let mle2: DenseMle<Fr, Fr> = DenseMle::new(mle_v2);

        let mle_ref_1 = mle1.mle_ref();
        let mle_ref_2 = mle2.mle_ref();

        let expression = ExpressionStandard::Product(vec![mle_ref_1, mle_ref_2]);

        let expression = expression.clone().concat(expression);
        let res_messages = dummy_sumcheck(expression, &mut rng);
        let verifyres = verify_sumcheck_messages(res_messages);
        assert!(verifyres.is_ok());
    }

    /// test dummy sumcheck for concatenated expr with different sized parts
    #[test]
    fn test_dummy_sumcheck_concat_diff_sizes() {
        let mut rng = test_rng();
        let mle_v1 = vec![
            Fr::from(0),
            Fr::from(2),
            Fr::from(0),
            Fr::from(2),
            Fr::from(0),
            Fr::from(3),
            Fr::from(1),
            Fr::from(4),
        ];
        let mle1: DenseMle<Fr, Fr> = DenseMle::new(mle_v1);

        let mle_v2 = vec![Fr::from(2), Fr::from(3), Fr::from(1), Fr::from(5)];
        let mle2: DenseMle<Fr, Fr> = DenseMle::new(mle_v2);

        let mle_ref_1 = mle1.mle_ref();
        let mle_ref_2 = mle2.mle_ref();

        let expression = ExpressionStandard::Product(vec![mle_ref_1, mle_ref_2.clone()]);

        let expression = expression.clone().concat(ExpressionStandard::Mle(mle_ref_2));
        let res_messages = dummy_sumcheck(expression, &mut rng);
        let verifyres = verify_sumcheck_messages(res_messages);
        assert!(verifyres.is_ok());
    }

    /// test dummy sumcheck against sum of two mles that are different sizes (doesn't work!!!)
    #[test]
    fn test_dummy_sumcheck_sum() {
        let mut rng = test_rng();
        let mle_v1 = vec![
            Fr::from(0),
            Fr::from(2),
            Fr::from(0),
            Fr::from(2),
            Fr::from(0),
            Fr::from(3),
            Fr::from(1),
            Fr::from(4),
        ];
        let mle1: DenseMle<Fr, Fr> = DenseMle::new(mle_v1);

        let mle_v2 = vec![Fr::from(2), Fr::from(3), Fr::from(1), Fr::from(5),];
        let mle2: DenseMle<Fr, Fr> = DenseMle::new(mle_v2);

        let mle_ref_1 = mle1.mle_ref();
        let mle_ref_2 = mle2.mle_ref();

<<<<<<< HEAD
        let mut expression = ExpressionStandard::Sum(
            Box::new(ExpressionStandard::Mle(mle_ref_1)),
            Box::new(ExpressionStandard::Mle(mle_ref_2)),
        );
        let evald = evaluate_expr(&mut expression, 2, 1);
        println!("hm {:?}", evald);
=======
        let mut expression = ExpressionStandard::Mle(mle_ref_1) + ExpressionStandard::Mle(mle_ref_2);
        //let evald = evaluate_expr(&mut expression, 2, 1);
        //println!("hm {:?}", evald);
>>>>>>> 94035318
        let res_messages = dummy_sumcheck(expression, &mut rng);
        let verifyres = verify_sumcheck_messages(res_messages);
        assert!(verifyres.is_ok());
    }
<<<<<<< HEAD
=======

    /// test dummy sumcheck against sum of two mles that are different sizes (doesn't work!!!)
    #[test]
    fn test_dummy_sumcheck_sum_correct() {
        let mut rng = test_rng();
        let mle_v1 = vec![
            Fr::from(0),
            Fr::from(2),
            Fr::from(0),
            Fr::from(2),
            Fr::from(0),
            Fr::from(3),
            Fr::from(1),
            Fr::from(4),
        ];
        let mle1: DenseMle<Fr, Fr> = DenseMle::new(mle_v1);

        let mle_v2 = vec![Fr::from(2), Fr::from(3), Fr::from(1), Fr::from(5), Fr::from(2), Fr::from(3), Fr::from(1), Fr::from(5),];
        let mle2: DenseMle<Fr, Fr> = DenseMle::new(mle_v2);

        let mle_ref_1 = mle1.mle_ref();
        let mle_ref_2 = mle2.mle_ref();

        let mut expression = ExpressionStandard::Mle(mle_ref_1) + ExpressionStandard::Mle(mle_ref_2);
        //let evald = evaluate_expr(&mut expression, 2, 1);
        //println!("hm {:?}", evald);
        let res_messages = dummy_sumcheck(expression, &mut rng);
        let verifyres = verify_sumcheck_messages(res_messages);
        assert!(verifyres.is_ok());
    }

    #[test]
    fn test_dummy_sumcheck_sum_constant() {
        let mut rng = test_rng();
        let mle_v1 = vec![
            Fr::from(0),
            Fr::from(2),
            Fr::from(0),
            Fr::from(2),
            Fr::from(0),
            Fr::from(3),
            Fr::from(1),
            Fr::from(4),
        ];
        let mle1: DenseMle<Fr, Fr> = DenseMle::new(mle_v1);

        let mle_ref_1 = mle1.mle_ref();

        let mut expression = ExpressionStandard::Mle(mle_ref_1) + ExpressionStandard::Constant(Fr::from(20));
        //let evald = evaluate_expr(&mut expression, 2, 1);
        //println!("hm {:?}", evald);
        let res_messages = dummy_sumcheck(expression, &mut rng);
        let verifyres = verify_sumcheck_messages(res_messages);
        assert!(verifyres.is_ok());
    }

    #[test]
    fn test_dummy_sumcheck_scaled() {
        let mut rng = test_rng();
        let mle_v1 = vec![
            Fr::from(0),
            Fr::from(2),
            Fr::from(0),
            Fr::from(2),
            Fr::from(0),
            Fr::from(3),
            Fr::from(1),
            Fr::from(4),
        ];
        let mle1: DenseMle<Fr, Fr> = DenseMle::new(mle_v1);

        let mle_ref_1 = mle1.mle_ref();

        let mut expression = ExpressionStandard::Mle(mle_ref_1) * Fr::from(20);
        //let evald = evaluate_expr(&mut expression, 2, 1);
        //println!("hm {:?}", evald);
        let res_messages = dummy_sumcheck(expression, &mut rng);
        let verifyres = verify_sumcheck_messages(res_messages);
        assert!(verifyres.is_ok());
    }
>>>>>>> 94035318
}<|MERGE_RESOLUTION|>--- conflicted
+++ resolved
@@ -2,11 +2,7 @@
 
 use std::{
     iter::repeat,
-<<<<<<< HEAD
-    ops::{Add, Mul, Neg},
-=======
     ops::{Add, Mul, Neg, Sub}, cmp::Ordering,
->>>>>>> 94035318
 };
 
 use ark_poly::MultilinearExtension;
@@ -44,16 +40,7 @@
     NoInverse,
 }
 
-<<<<<<< HEAD
-/// Apparently this is for "going up the tree" -- Ryan
-/// I guess the idea is that either we're taking a summation over
-/// the single value stored in Sum(F), or that we have a bunch of 
-/// eval points (i.e. stored in Evals(Vec<F>)) giving us e.g.
-/// g(0), g(1), g(2), ...
-#[derive(PartialEq, Debug)]
-=======
 #[derive(PartialEq, Debug, Clone)]
->>>>>>> 94035318
 pub(crate) enum SumOrEvals<F: FieldExt> {
     Sum(F),
     Evals(Vec<F>),
@@ -116,34 +103,12 @@
     }
 }
 
-<<<<<<< HEAD
-/// Same rules as addition. Scalar * scalar --> scalar,
-/// Scalar * vector --> distributed multiplication,
-/// Vector * vector --> Hadamard product
-impl<F: FieldExt> Mul for SumOrEvals<F> {
-=======
 impl<F: FieldExt> Mul<F> for SumOrEvals<F> {
->>>>>>> 94035318
     type Output = Self;
     fn mul(self, rhs: F) -> Self {
         match self {
-<<<<<<< HEAD
-            SumOrEvals::Sum(sum) => match rhs {
-                SumOrEvals::Sum(rhs) => SumOrEvals::Sum(sum * rhs),
-                SumOrEvals::Evals(rhs) => SumOrEvals::Evals(
-                    repeat(sum)
-                        .zip(rhs)
-                        .map(|(lhs, rhs)| lhs * rhs)
-                        .collect_vec(),
-                ),
-            },
-            SumOrEvals::Evals(evals) => match rhs {
-                SumOrEvals::Sum(rhs) => SumOrEvals::Evals(
-=======
             SumOrEvals::Sum(sum) => SumOrEvals::Sum(sum * rhs),
-            SumOrEvals::Evals(evals) =>
-                SumOrEvals::Evals(
->>>>>>> 94035318
+            SumOrEvals::Evals(evals) => SumOrEvals::Evals(
                     evals
                         .into_iter()
                         .zip(repeat(rhs))
@@ -163,11 +128,7 @@
                 SumOrEvals::Evals(
                     evals
                         .into_iter()
-<<<<<<< HEAD
-                        .zip(rhs)
-=======
                         .zip(repeat(rhs))
->>>>>>> 94035318
                         .map(|(lhs, rhs)| lhs * rhs)
                         .collect_vec(),
                 ),
@@ -175,9 +136,6 @@
     }
 }
 
-<<<<<<< HEAD
-pub(crate) fn prove_round<F: FieldExt>(_expr: ExpressionStandard<F>) -> Vec<F> {
-=======
 impl<F: FieldExt> Neg for PartialSum<F> {
     type Output = Self;
     fn neg(mut self) -> Self::Output {
@@ -210,14 +168,7 @@
         let mult_factor = (0..diff).fold(F::one(), |acc, _| {
             acc * F::from(2_u64)
         });
-
-        dbg!(&mult_factor);
-        dbg!(&larger);
-        dbg!(&smaller);
-
         let smaller = smaller * mult_factor;
-
-        dbg!(&smaller);
 
         PartialSum {
             sum_or_eval: larger.sum_or_eval + smaller.sum_or_eval,
@@ -243,8 +194,7 @@
 }
 
 
-pub(crate) fn prove_round<F: FieldExt>(expr: ExpressionStandard<F>) -> Vec<F> {
->>>>>>> 94035318
+pub(crate) fn prove_round<F: FieldExt>(_expr: ExpressionStandard<F>) -> Vec<F> {
     todo!()
 }
 
@@ -296,8 +246,6 @@
                                 let mult_factor = (0..diff).fold(F::one(), |acc, _| {
                                     acc * F::from(2_u64)
                                 });
-
-                                dbg!(&mult_factor);
                         
                                 *smaller.0 *= mult_factor;
                                 larger.1
@@ -315,19 +263,10 @@
                 std::cmp::Ordering::Greater => Err(ExpressionError::InvalidMleIndex),
             }
         }
-<<<<<<< HEAD
-        MleIndex::Bound(coeff_raw) => {
-            let coeff_raw = *coeff_raw;
-            let coeff = SumOrEvals::Sum(coeff_raw);
-            let coeff_neg = SumOrEvals::Sum(F::one() - coeff_raw);
-            let a: SumOrEvals<F> = a?;
-            let b: SumOrEvals<F> = b?;
-=======
         MleIndex::Bound(coeff) => {
-            let coeff_neg = F::one() - *coeff;
+            let coeff_neg = F::one() - coeff;
             let a: PartialSum<F> = a?;
             let b: PartialSum<F> = b?;
->>>>>>> 94035318
 
             Ok((a * coeff) + (b * coeff_neg))
         }
@@ -384,12 +323,8 @@
     mle_refs: &[impl MleRef<F = F>],
     independent_variable: bool,
     degree: usize,
-<<<<<<< HEAD
-) -> Result<SumOrEvals<F>, MleError> {
-=======
 ) -> Result<PartialSum<F>, MleError> {
 
->>>>>>> 94035318
     // --- Gets the total number of iterated variables across all MLEs within this product ---
     let max_num_vars = mle_refs
         .iter()
@@ -529,7 +464,6 @@
     };
 
     expr.traverse(&mut traverse).unwrap();
-    dbg!((round_degree, curr_round));
     round_degree
 }
 
@@ -539,8 +473,6 @@
 ) -> Vec<(Vec<F>, Option<F>)> {
     // --- Does the bit indexing ---
     let max_round = expr.index_mle_indices(0);
-
-    dbg!(&expr);
 
     // --- The prover messages to the verifier...? ---
     let mut messages: Vec<(Vec<F>, Option<F>)> = vec![];
@@ -559,14 +491,12 @@
 
         // --- I assume this gives back the actual evaluation of the summation expression...? ---
         let eval = evaluate_expr(&mut expr, round_index, degree);
-        println!("expression {:?}", eval);
 
         // --- Ahh yeah looks like it gives back g(0), g(1), ..., g(d - 1)
         // --- where $d$
         if let Ok(SumOrEvals::Evals(evaluations)) = eval {
             messages.push((evaluations, challenge))
         } else {
-            println!("what {:?}", eval);
             panic!();
         };
 
@@ -575,12 +505,7 @@
 
     expr.fix_variable(max_round - 1, challenge.unwrap());
 
-<<<<<<< HEAD
-    if let Ok(SumOrEvals::Sum(_final_sum)) = evaluate_expr(&mut expr, max_round, 0) {
-=======
     if let Ok(SumOrEvals::Sum(final_sum)) = evaluate_expr(&mut expr, max_round, 0) {
-        dbg!(final_sum);
->>>>>>> 94035318
         messages
     } else {
         panic!();
@@ -596,20 +521,12 @@
     let mut chal = F::zero();
     for (evals, challenge) in messages.iter().skip(1) {
         let curr_evals = evals;
-<<<<<<< HEAD
-        chal = (*challenge).unwrap();
-=======
-        dbg!(evals); 
         chal = challenge.clone().unwrap();
->>>>>>> 94035318
         let prev_at_r = evaluate_at_a_point(prev_evals.to_vec(), challenge.unwrap())
             .expect("could not evaluate at challenge point");
-        println!("hi {:?}", curr_evals[0] + curr_evals[1]);
-        println!("bye {:?}", prev_at_r);
         if prev_at_r != curr_evals[0] + curr_evals[1] {
             return Err(VerifyError::SumcheckBad);
         };
-        dbg!("ok");
         prev_evals = curr_evals;
     }
     Ok(chal)
@@ -685,10 +602,7 @@
     fn eval_at_point_neg() {
         // poly = 2x^2 - 6x + 3
         let evals = vec![Fr::from(3), Fr::from(-1), Fr::from(-1)];
-<<<<<<< HEAD
-        let _degree = 2;
-=======
->>>>>>> 94035318
+        let degree = 2;
         let point = Fr::from(3);
         let evald = evaluate_at_a_point(evals, point);
         assert_eq!(
@@ -911,7 +825,7 @@
         assert!(verifyres.is_ok());
     }
 
-    /// test dummy sumcheck against sum of two mles that are different sizes (doesn't work!!!)
+    /// test dummy sumcheck against sum of two mles that are different sizes
     #[test]
     fn test_dummy_sumcheck_sum() {
         let mut rng = test_rng();
@@ -933,103 +847,11 @@
         let mle_ref_1 = mle1.mle_ref();
         let mle_ref_2 = mle2.mle_ref();
 
-<<<<<<< HEAD
-        let mut expression = ExpressionStandard::Sum(
-            Box::new(ExpressionStandard::Mle(mle_ref_1)),
-            Box::new(ExpressionStandard::Mle(mle_ref_2)),
-        );
-        let evald = evaluate_expr(&mut expression, 2, 1);
-        println!("hm {:?}", evald);
-=======
-        let mut expression = ExpressionStandard::Mle(mle_ref_1) + ExpressionStandard::Mle(mle_ref_2);
-        //let evald = evaluate_expr(&mut expression, 2, 1);
-        //println!("hm {:?}", evald);
->>>>>>> 94035318
+        let mut expression = ExpressionStandard::Sum(Box::new(ExpressionStandard::Mle(mle_ref_1)), Box::new(ExpressionStandard::Mle(mle_ref_2)));
         let res_messages = dummy_sumcheck(expression, &mut rng);
         let verifyres = verify_sumcheck_messages(res_messages);
         assert!(verifyres.is_ok());
     }
-<<<<<<< HEAD
-=======
-
-    /// test dummy sumcheck against sum of two mles that are different sizes (doesn't work!!!)
-    #[test]
-    fn test_dummy_sumcheck_sum_correct() {
-        let mut rng = test_rng();
-        let mle_v1 = vec![
-            Fr::from(0),
-            Fr::from(2),
-            Fr::from(0),
-            Fr::from(2),
-            Fr::from(0),
-            Fr::from(3),
-            Fr::from(1),
-            Fr::from(4),
-        ];
-        let mle1: DenseMle<Fr, Fr> = DenseMle::new(mle_v1);
-
-        let mle_v2 = vec![Fr::from(2), Fr::from(3), Fr::from(1), Fr::from(5), Fr::from(2), Fr::from(3), Fr::from(1), Fr::from(5),];
-        let mle2: DenseMle<Fr, Fr> = DenseMle::new(mle_v2);
-
-        let mle_ref_1 = mle1.mle_ref();
-        let mle_ref_2 = mle2.mle_ref();
-
-        let mut expression = ExpressionStandard::Mle(mle_ref_1) + ExpressionStandard::Mle(mle_ref_2);
-        //let evald = evaluate_expr(&mut expression, 2, 1);
-        //println!("hm {:?}", evald);
-        let res_messages = dummy_sumcheck(expression, &mut rng);
-        let verifyres = verify_sumcheck_messages(res_messages);
-        assert!(verifyres.is_ok());
-    }
-
-    #[test]
-    fn test_dummy_sumcheck_sum_constant() {
-        let mut rng = test_rng();
-        let mle_v1 = vec![
-            Fr::from(0),
-            Fr::from(2),
-            Fr::from(0),
-            Fr::from(2),
-            Fr::from(0),
-            Fr::from(3),
-            Fr::from(1),
-            Fr::from(4),
-        ];
-        let mle1: DenseMle<Fr, Fr> = DenseMle::new(mle_v1);
-
-        let mle_ref_1 = mle1.mle_ref();
-
-        let mut expression = ExpressionStandard::Mle(mle_ref_1) + ExpressionStandard::Constant(Fr::from(20));
-        //let evald = evaluate_expr(&mut expression, 2, 1);
-        //println!("hm {:?}", evald);
-        let res_messages = dummy_sumcheck(expression, &mut rng);
-        let verifyres = verify_sumcheck_messages(res_messages);
-        assert!(verifyres.is_ok());
-    }
-
-    #[test]
-    fn test_dummy_sumcheck_scaled() {
-        let mut rng = test_rng();
-        let mle_v1 = vec![
-            Fr::from(0),
-            Fr::from(2),
-            Fr::from(0),
-            Fr::from(2),
-            Fr::from(0),
-            Fr::from(3),
-            Fr::from(1),
-            Fr::from(4),
-        ];
-        let mle1: DenseMle<Fr, Fr> = DenseMle::new(mle_v1);
-
-        let mle_ref_1 = mle1.mle_ref();
-
-        let mut expression = ExpressionStandard::Mle(mle_ref_1) * Fr::from(20);
-        //let evald = evaluate_expr(&mut expression, 2, 1);
-        //println!("hm {:?}", evald);
-        let res_messages = dummy_sumcheck(expression, &mut rng);
-        let verifyres = verify_sumcheck_messages(res_messages);
-        assert!(verifyres.is_ok());
-    }
->>>>>>> 94035318
+
+
 }