//! A transcript that uses the Poseidon hash function; Useful for recursive proving
use std::{iter::repeat_with, ops::Range};

use ark_std::{test_rng, rand::{Rng, distributions::uniform::SampleRange}};
use itertools::Itertools;
use poseidon::Poseidon;
use serde::{Deserialize, Serialize};
use tracing::trace;

use crate::FieldExt;

use super::{Transcript, TranscriptError};

fn default_sponge<F: FieldExt>() -> Poseidon<F, 3, 2> {
    Poseidon::new(8, 57)
}

/// A transcript that uses the Poseidon hash function; Useful for recursive proving
#[derive(Serialize, Deserialize, Clone)]
pub struct PoseidonTranscript<F: FieldExt> {
    #[serde(skip)]
    #[serde(default = "default_sponge")]
    sponge: Poseidon<F, 3, 2>,
    counter: usize,
}

impl<F: FieldExt> Transcript<F> for PoseidonTranscript<F> {
    fn new(label: &'static str) -> Self {
        trace!(module = "Transcript", label);
        //TODO!(This sucks, generating them anew every time is slow, stupid, and likely to lead to problems integrating with Marcin. Need to read these from somewhere. Touch base with Marcin on these constants)
        // let (ark, mds) = find_poseidon_ark_and_mds::<F>(F::MODULUS_BIT_SIZE as u64, 2, 8, 60, 0);

        // let params = PoseidonConfig::new(8, 60, 5, mds, ark, 2, 1);
        Self {
            sponge: default_sponge(),
            counter: 1,
        }
    }

    fn append_field_element(
        &mut self,
        label: &'static str,
        element: F,
    ) -> Result<(), TranscriptError> {
        trace!(module = "Transcript", "Absorbing: {}, {:?}", label, element);
        self.sponge.update(&[element]);
        // dbg!(&element);
        Ok(())
    }

    fn append_field_elements(
        &mut self,
        label: &'static str,
        elements: &[F],
    ) -> Result<(), TranscriptError> {
        trace!(
            module = "Transcript",
            "Absorbing: {}, {:?}",
            label,
            elements
        );
        // dbg!(&elements);
        self.sponge.update(&elements);
        Ok(())
    }

    fn get_challenge(&mut self, label: &'static str) -> Result<F, TranscriptError> {
<<<<<<< HEAD
        // let output = self.sponge.squeeze();
        // trace!(module = "Transcript", "Squeezing: {}, {:?}", label, output);
        // Ok(output)

        Ok(F::from(1_u64))
=======
        let output = self.sponge.squeeze();
        trace!(module = "Transcript", "Squeezing: {}, {:?}", label, output);
        // dbg!(&output);
        Ok(output)
        // self.counter = self.counter*2 + 11;
        // // dbg!(self.counter);
        // Ok(F::from(self.counter as u64))
>>>>>>> b86bcc65
    }

    fn get_challenges(
        &mut self,
        label: &'static str,
        len: usize,
    ) -> Result<Vec<F>, TranscriptError> {
<<<<<<< HEAD
        // let output = (0..len).map(|_| self.sponge.squeeze()).collect_vec();
        // trace!(module = "Transcript", "Squeezing: {}, {:?}", label, output);
=======
        let output = (0..len).map(|_| self.sponge.squeeze()).collect_vec();
        trace!(module = "Transcript", "Squeezing: {}, {:?}", label, output);
        Ok(output)

        // let output = (0..len).map(|idx| F::from(idx as u64)).collect_vec();
>>>>>>> b86bcc65
        // Ok(output)

        Ok(repeat_with(|| F::from(1_u64)).take(len).collect_vec())
    }
}

#[cfg(test)]
mod tests {
    // use halo2_base::halo2_proofs::halo2curves::bn256::Fr;
    // use ark_ff::One;
    // use itertools::Itertools;

    // use crate::transcript::Transcript;

    // use super::PoseidonTranscript;

    // #[test]
    // fn test_poseidon_transcript() {
    //     let mut transcript = PoseidonTranscript::<Fr>::new("New Transcript");
    //     transcript
    //         .append_field_element("Random crap", Fr::from(6))
    //         .unwrap();
    //     transcript
    //         .append_field_element("More crap", Fr::from(1))
    //         .unwrap();
    //     let out = transcript.get_challenge("Random Challenge").unwrap();
    //     assert!(
    //         out.to_string()
    //             == "20217826739391221062203418242768992766073309943336995961793742009429567399088"
    //     );
    //     transcript
    //         .append_field_elements("Random crap Vec", &[Fr::one(), Fr::from(2)])
    //         .unwrap();
    //     let outs = transcript
    //         .get_challenges("Random Challenges", 3)
    //         .unwrap()
    //         .into_iter()
    //         .map(|item| item.to_string())
    //         .collect_vec();
    //     assert!(
    //         outs == vec![
    //             "677756219746287980320990361612560322696521318112015859068333315837721133606",
    //             "7851947639380962889981762755637082147943839049218250815910426501550542257261",
    //             "2465518972688468036944219314823116581897801957391227587219603682466320590865"
    //         ]
    //     );
    // }
}<|MERGE_RESOLUTION|>--- conflicted
+++ resolved
@@ -65,13 +65,6 @@
     }
 
     fn get_challenge(&mut self, label: &'static str) -> Result<F, TranscriptError> {
-<<<<<<< HEAD
-        // let output = self.sponge.squeeze();
-        // trace!(module = "Transcript", "Squeezing: {}, {:?}", label, output);
-        // Ok(output)
-
-        Ok(F::from(1_u64))
-=======
         let output = self.sponge.squeeze();
         trace!(module = "Transcript", "Squeezing: {}, {:?}", label, output);
         // dbg!(&output);
@@ -79,7 +72,6 @@
         // self.counter = self.counter*2 + 11;
         // // dbg!(self.counter);
         // Ok(F::from(self.counter as u64))
->>>>>>> b86bcc65
     }
 
     fn get_challenges(
@@ -87,16 +79,11 @@
         label: &'static str,
         len: usize,
     ) -> Result<Vec<F>, TranscriptError> {
-<<<<<<< HEAD
-        // let output = (0..len).map(|_| self.sponge.squeeze()).collect_vec();
-        // trace!(module = "Transcript", "Squeezing: {}, {:?}", label, output);
-=======
         let output = (0..len).map(|_| self.sponge.squeeze()).collect_vec();
         trace!(module = "Transcript", "Squeezing: {}, {:?}", label, output);
         Ok(output)
 
         // let output = (0..len).map(|idx| F::from(idx as u64)).collect_vec();
->>>>>>> b86bcc65
         // Ok(output)
 
         Ok(repeat_with(|| F::from(1_u64)).take(len).collect_vec())
