use std::iter::repeat_with;

use crate::log2;
use ark_std::test_rng;
use halo2_base::halo2_proofs::{halo2curves::FieldExt as Halo2FieldExt, poly::EvaluationDomain};
use rand::{distributions::Standard, prelude::Distribution, Rng};
use remainder_shared_types::FieldExt;

/// TODO!(ryancao): Add support for passing in an RNG rather than
/// constructing one within the function
pub fn get_random_coeffs_for_multilinear_poly<F: FieldExt>(ml_num_vars: usize) -> Vec<F> {
    let mut rng = test_rng();
    repeat_with(|| F::from(rng.gen::<u64>()))
        .take(2_usize.pow(ml_num_vars as u32))
        .collect()
}

/// Grabs the matrix dimensions for M and M'
///
/// TODO!(ryancao): Rather than create a square matrix, create a wider/flatter
/// matrix which involves less hashing for the verifier per-column (subject to
/// the FFT circuit being small enough, of course)
///
/// ## Arguments
///
/// * `poly_len` - Number of coefficients in the actual polynomial
/// * `rho_inv` - rho^{-1}, i.e. the code rate
pub fn get_ligero_matrix_dims(poly_len: usize, rho_inv: u8) -> Option<(usize, usize, usize)> {
    // --- Compute rho ---
    let rho: f64 = 1. / (rho_inv as f64);

    // --- 0 < rho < 1 ---
    assert!(rho > 0f64);
    assert!(rho < 1f64);

    // compute #cols, which must be a power of 2 because of FFT
    let encoded_num_cols = (((poly_len as f64).sqrt() / rho).ceil() as usize)
        .checked_next_power_of_two()
        .and_then(|nc| {
            // --- TODO!(ryancao): We should check for FFT length bounds here too ---
            // if nc > (1 << <Ft as FieldFFT>::S) {
            //     None
            // } else {
            //     Some(nc)
            // }
            Some(nc)
        })?;

    // minimize nr subject to #cols and rho
    // --- Not sure what the above is talking about, but basically computes ---
    // --- the other dimensions with respect to `encoded_num_cols` ---
    let orig_num_cols = ((encoded_num_cols as f64) * rho).floor() as usize;
    let num_rows = (poly_len + orig_num_cols - 1) / orig_num_cols;

    // --- Sanitycheck that we aren't going overboard or underboard ---
    assert!(orig_num_cols * num_rows >= poly_len);
    assert!(orig_num_cols * (num_rows - 1) < poly_len);

    Some((num_rows, orig_num_cols, encoded_num_cols))
}

/// Wrapper function over Halo2's FFT
///
/// ## Arguments
/// * `coeffs` -
/// * `rho_inv` -
///
/// ## Returns
/// * `evals` -
pub fn halo2_fft<F: Halo2FieldExt>(coeffs: Vec<F>, rho_inv: u8) -> Vec<F> {
    // --- Sanitycheck ---
    debug_assert!(coeffs.len().is_power_of_two());
    debug_assert!(rho_inv.is_power_of_two());

    let log_num_coeffs = log2(coeffs.len());
    let num_evals = coeffs.len() * (rho_inv as usize);
    debug_assert!(num_evals.is_power_of_two());

    // --- Note that `2^{j + 1}` is the total number of evaluations you actually want, and `2^k` is the number of coeffs ---
    // dbg!(rho_inv);
    // dbg!(coeffs.len());
    // dbg!(coeffs.len() as u32);
    let evaluation_domain: EvaluationDomain<F> =
        EvaluationDomain::new(rho_inv as u32, log_num_coeffs as u32);

    // --- Creates the polynomial in coeff form and performs the FFT ---
    let polynomial_coeff = evaluation_domain.coeff_from_vec(coeffs);
    let polynomial_eval_form = evaluation_domain.coeff_to_extended(&polynomial_coeff);
    debug_assert_eq!(polynomial_eval_form.len(), num_evals);

    return polynomial_eval_form.to_vec();
}

/// Wrapper function over Halo2's FFT
///
/// ## Arguments
/// * `coeffs` -
/// * `rho_inv` -
///
/// ## Returns
/// * `evals` -
pub fn halo2_ifft<F: Halo2FieldExt>(evals: Vec<F>, rho_inv: u8) -> Vec<F> {
    // --- Sanitycheck ---
    debug_assert!(evals.len().is_power_of_two());
    debug_assert!(rho_inv.is_power_of_two());

    // let log_num_evals = log2(evals.len());
    let num_coeffs = (evals.len() as f64 / rho_inv as f64) as usize;
    debug_assert_eq!(num_coeffs * rho_inv as usize, evals.len());
    debug_assert!(num_coeffs.is_power_of_two());
    let log_num_coeffs = log2(num_coeffs);

    // --- Note that `2^{j + 1}` is the total number of evaluations you actually want, and `2^k` is the number of coeffs ---
    let evaluation_domain: EvaluationDomain<F> =
        EvaluationDomain::new(rho_inv as u32, log_num_coeffs as u32);

    // --- Creates the polynomial in coeff form and performs the FFT ---
    let mut polynomial_eval_form = evaluation_domain.empty_extended();
    polynomial_eval_form.copy_from_slice(&evals);
    let polynomial_coeff_form = evaluation_domain.extended_to_coeff(polynomial_eval_form);

    // --- The polynomial should only have degree evals / rho_inv ---
    polynomial_coeff_form
        .iter()
        .skip(num_coeffs)
        .for_each(|coeff| {
            debug_assert_eq!(*coeff, F::zero());
        });

    return polynomial_coeff_form.to_vec();
}

/// Grabs the least significant bits from a byte vector stored in little-endian form!
///
/// ## Arguments
/// * `bytes` - Vector of individual bytes, with EACH byte stored in big-endian but ORDERED
///     in the vector in little-endian
/// * `num_bits` - Number of bits to grab from the "pure" little-endian representation
///     of the number
///
/// ## Returns
/// * `val` - The binary recomposition (interpreted in little-endian) of the `num_bits`
///     least significant bits of `bytes`
pub fn get_least_significant_bits_to_usize_little_endian(bytes: Vec<u8>, num_bits: usize) -> usize {
    bytes
        .into_iter()
        .enumerate()
        .fold(0_usize, |acc, (idx, byte)| {
            // --- Grab only some during the cutoff... ---
            if idx * 8 < num_bits && (idx + 1) * 8 > num_bits {
                let num_remaining = num_bits - idx * 8;
                (0..num_remaining).fold(acc, |inner_acc, inner_idx| {
                    let multiplier = 2_usize.pow((8 * idx + inner_idx) as u32);
                    let contributor = (((byte >> inner_idx) & 1) as usize) * multiplier;
                    inner_acc + contributor
                })

            // --- All bytes before the cutoff... ---
            } else if (idx + 1) * 8 <= num_bits {
                (0..8).fold(acc, |inner_acc, inner_idx| {
                    let multiplier = 2_usize.pow((8 * idx + inner_idx) as u32);
                    let contributor = (((byte >> inner_idx) & 1) as usize) * multiplier;
                    inner_acc + contributor
                })

            // --- And none after the cutoff ---
            } else {
                acc
            }
        })
}

#[cfg(test)]
mod test {

    use crate::utils::get_least_significant_bits_to_usize_little_endian;
    use ark_std::test_rng;
    use halo2_base::{halo2_proofs::halo2curves::bn256::Fr, utils::ScalarField};
    use rand::Rng;
<<<<<<< HEAD
    use std::ops::Range;
=======
    use remainder_shared_types::FieldExt;
    use crate::utils::get_least_significant_bits_to_usize_little_endian;
>>>>>>> df2c57f7

    #[test]
    fn test_get_least_significant_bits() {
        let mut rng = test_rng();

        // --- Everything should be equivalent to taking the remainder against 2^k ---
        (0..100).for_each(|_| {
            const VALUE_RANGE: std::ops::Range<u64> = 2_u64.pow(30)..2_u64.pow(40);
            let value = rng.gen_range::<u64, Range<u64>>(VALUE_RANGE);
            let fr_value = Fr::from(value);
            let num_cols = rng.gen_range::<usize, Range<usize>>(0..30);
            let expected_result = ((value as f64) % (2_usize.pow(num_cols as u32) as f64)) as usize;
            let value_le_bytes = fr_value.to_bytes_le().to_vec();
            let actual_result =
                get_least_significant_bits_to_usize_little_endian(value_le_bytes, num_cols);
            assert_eq!(expected_result, actual_result);
        })
    }
}<|MERGE_RESOLUTION|>--- conflicted
+++ resolved
@@ -177,12 +177,8 @@
     use ark_std::test_rng;
     use halo2_base::{halo2_proofs::halo2curves::bn256::Fr, utils::ScalarField};
     use rand::Rng;
-<<<<<<< HEAD
+    use remainder_shared_types::FieldExt;
     use std::ops::Range;
-=======
-    use remainder_shared_types::FieldExt;
-    use crate::utils::get_least_significant_bits_to_usize_little_endian;
->>>>>>> df2c57f7
 
     #[test]
     fn test_get_least_significant_bits() {
