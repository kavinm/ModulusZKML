--- conflicted
+++ resolved
@@ -67,15 +67,9 @@
 
     let combined_circuit = ZKDTCircuit {
         batched_catboost_mles,
-<<<<<<< HEAD
-=======
         tree_precommit_filepath: "upshot_data/tree_ligero_commitments/tree_commitment_0.json"
             .to_string(),
->>>>>>> cb4f306e
     };
 
-    test_circuit(
-        combined_circuit,
-        Some(Path::new("./zkdt_proof_no_opt.json")),
-    );
+    test_circuit(combined_circuit, Some(Path::new("./zkdt_proof.json")));
 }