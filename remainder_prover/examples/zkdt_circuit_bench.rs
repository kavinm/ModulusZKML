--- conflicted
+++ resolved
@@ -64,14 +64,8 @@
     let (batched_catboost_mles, (_, _)) =
         generate_mles_batch_catboost_single_tree::<Fr>(batch_size, Path::new("upshot_data"));
 
-<<<<<<< HEAD
-    let mut combined_circuit = ZKDTCircuit {
-        batched_catboost_mles,
-
-=======
     let combined_circuit = ZKDTCircuit {
         batched_zkdt_circuit_mles: batched_catboost_mles,
->>>>>>> 81c92c16
         tree_precommit_filepath: "upshot_data/tree_ligero_commitments/tree_commitment_0.json"
             .to_string(),
         sample_minibatch_precommit_filepath: "upshot_data/sample_minibatch_commitments/sample_minibatch_logsize_1_commitment_0.json".to_string(),
