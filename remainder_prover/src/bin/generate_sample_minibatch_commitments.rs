--- conflicted
+++ resolved
@@ -1,22 +1,15 @@
 //! Executable which generates the Ligero samples commitment
 
-<<<<<<< HEAD
-use std::{path::Path, fs};
+use std::{path::Path, fs, io::BufWriter};
 use ark_std::log2;
 use remainder_shared_types::Fr;
-=======
-use std::{path::Path, fs, io::BufWriter};
-use ark_std::{log2, start_timer, end_timer};
-use halo2_base::halo2_proofs::halo2curves::bn256::Fr;
->>>>>>> a8db722b
 use itertools::Itertools;
 use remainder::{zkdt::{data_pipeline::dt2zkdt::{RawSamples, load_raw_samples, Samples}, structs::InputAttribute, constants::get_sample_minibatch_commitment_filepath_for_batch_size}, mle::{dense::DenseMle, Mle}, layer::LayerId, prover::input_layer::{combine_input_layers::InputLayerBuilder, ligero_input_layer::LigeroInputLayer}};
 use clap::Parser;
 use remainder_ligero::ligero_commit::remainder_ligero_commit_prove;
 use remainder_shared_types::{FieldExt, transcript::poseidon_transcript::PoseidonTranscript};
-use serde_json::to_writer;
 use thiserror::Error;
-use tracing::{debug, event, Level, debug_span, span};
+use tracing::debug;
 use tracing_subscriber::{FmtSubscriber, fmt::format::FmtSpan};
 
 #[derive(Error, Debug, Clone)]
@@ -147,8 +140,8 @@
                         &minibatch_converted_samples_mle_combined_dummy_input_layer_mles_input_layer.mle.mle_ref().bookkeeping_table, rho_inv, ratio);
 
                     // --- Write to file ---
-                    let mut file = fs::File::create(sample_minibatch_commitment_filepath).unwrap();
-                    let mut bw = BufWriter::new(file);
+                    let file = fs::File::create(sample_minibatch_commitment_filepath).unwrap();
+                    let bw = BufWriter::new(file);
                     serde_json::to_writer(bw, &ligero_commitment).unwrap();
                 }
             }
