--- conflicted
+++ resolved
@@ -1,39 +1,13 @@
 //! Executable which generates all Ligero tree commitments
 
-<<<<<<< HEAD
-use std::{path::{Path, PathBuf}, time::Instant, fs};
+use std::{path::Path, fs, io::BufWriter};
 use remainder_shared_types::Fr;
-use remainder::{prover::{GKRError, GKRCircuit, input_layer::{combine_input_layers::InputLayerBuilder, ligero_input_layer::LigeroInputLayer}}, zkdt::{data_pipeline::{dt2zkdt::{RawTreesModel, RawSamples, load_raw_trees_model, load_raw_samples, TreesModel, Samples, CircuitizedTrees}}, zkdt_circuit::ZKDTCircuit, constants::get_tree_commitment_filepath_for_tree_number, structs::{LeafNode, DecisionNode}}, layer::LayerId, mle::{Mle, dense::DenseMle}};
-=======
->>>>>>> a8db722b
+use remainder::{prover::input_layer::{combine_input_layers::InputLayerBuilder, ligero_input_layer::LigeroInputLayer}, zkdt::{data_pipeline::{dt2zkdt::{RawTreesModel, load_raw_trees_model, TreesModel, CircuitizedTrees}}, constants::get_tree_commitment_filepath_for_tree_number, structs::{LeafNode, DecisionNode}}, layer::LayerId, mle::{Mle, dense::DenseMle}};
 use clap::Parser;
-use halo2_base::halo2_proofs::halo2curves::bn256::Fr;
-use remainder::{
-    layer::LayerId,
-    mle::{dense::DenseMle, Mle},
-    prover::input_layer::{
-            combine_input_layers::InputLayerBuilder, ligero_input_layer::LigeroInputLayer,
-        },
-    zkdt::{
-        constants::get_tree_commitment_filepath_for_tree_number,
-        data_pipeline::dt2zkdt::{
-            load_raw_trees_model,
-            CircuitizedTrees, RawTreesModel, TreesModel,
-        },
-        structs::{DecisionNode, LeafNode},
-    },
-};
 use remainder_ligero::ligero_commit::remainder_ligero_commit_prove;
 use remainder_shared_types::{transcript::poseidon_transcript::PoseidonTranscript, FieldExt};
-use serde_json::{from_reader, to_writer};
-use std::{
-    fs,
-    io::BufWriter,
-    path::{Path, PathBuf},
-    time::Instant,
-};
 use thiserror::Error;
-use tracing::{debug, debug_span, event, span, Level};
+use tracing::{debug, span, Level};
 use tracing_subscriber::{fmt::format::FmtSpan, FmtSubscriber};
 
 #[derive(Error, Debug, Clone)]
