--- conflicted
+++ resolved
@@ -2,9 +2,6 @@
 mod tests {
     use std::path::Path;
 
-<<<<<<< HEAD
-    use halo2_base::halo2_proofs::halo2curves::bn256::Fr;
-=======
     use remainder_shared_types::Fr;
     
     
@@ -14,12 +11,6 @@
     
     use crate::{zkdt::{data_pipeline::dummy_data_generator::{DummyMles, generate_dummy_mles, TREE_HEIGHT}, attribute_consistency_circuit::dataparallel_circuits::AttributeConsistencyCircuit, cache_upshot_catboost_inputs_for_testing::generate_mles_batch_catboost_single_tree, input_data_to_circuit_adapter::BatchedZKDTCircuitMles}};
     use remainder_shared_types::transcript::{Transcript};
-    use crate::prover::tests::test_circuit;
->>>>>>> ccfbb44a
-
-    use ark_std::{end_timer, start_timer};
-    use itertools::Itertools;
-
     use crate::prover::tests::test_circuit;
     use crate::zkdt::attribute_consistency_circuit::multitree_circuits::AttributeConsistencyCircuitMultiTree;
     use crate::zkdt::input_data_to_circuit_adapter::{MinibatchData, load_upshot_data_single_tree_batch, convert_zkdt_circuit_data_into_mles};
