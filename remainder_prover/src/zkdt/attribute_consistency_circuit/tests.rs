--- conflicted
+++ resolved
@@ -2,7 +2,6 @@
 mod tests {
     use std::path::Path;
 
-<<<<<<< HEAD
     use remainder_shared_types::Fr;
     
     
@@ -13,22 +12,9 @@
     use crate::{zkdt::{data_pipeline::dummy_data_generator::{DummyMles, generate_dummy_mles, TREE_HEIGHT}, attribute_consistency_circuit::dataparallel_circuits::AttributeConsistencyCircuit, cache_upshot_catboost_inputs_for_testing::generate_mles_batch_catboost_single_tree, input_data_to_circuit_adapter::BatchedZKDTCircuitMles}};
     use remainder_shared_types::transcript::{Transcript};
     use crate::prover::helpers::test_circuit;
-=======
-    use halo2_base::halo2_proofs::halo2curves::bn256::Fr;
 
-    use ark_std::{end_timer, start_timer};
->>>>>>> a8db722b
+    use super::super::circuits::{NonBatchedAttributeConsistencyCircuit};
 
-    use crate::prover::tests::test_circuit;
-    use crate::zkdt::{
-        attribute_consistency_circuit::dataparallel_circuits::AttributeConsistencyCircuit,
-        cache_upshot_catboost_inputs_for_testing::generate_mles_batch_catboost_single_tree,
-        data_pipeline::dummy_data_generator::{generate_dummy_mles, DummyMles, TREE_HEIGHT},
-        input_data_to_circuit_adapter::BatchedZKDTCircuitMles,
-    };
-    use remainder_shared_types::transcript::Transcript;
-
-    use super::super::circuits::NonBatchedAttributeConsistencyCircuit;
 
     #[test]
     fn test_attribute_consistency_circuit_dummy_non_batched() {
