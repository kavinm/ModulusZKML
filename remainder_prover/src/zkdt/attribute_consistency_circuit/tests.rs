--- conflicted
+++ resolved
@@ -12,16 +12,11 @@
     
     use crate::{zkdt::{data_pipeline::dummy_data_generator::{DummyMles, generate_dummy_mles, TREE_HEIGHT}, attribute_consistency_circuit::dataparallel_circuits::AttributeConsistencyCircuit, cache_upshot_catboost_inputs_for_testing::generate_mles_batch_catboost_single_tree, input_data_to_circuit_adapter::BatchedZKDTCircuitMles}};
     use remainder_shared_types::transcript::{Transcript};
-<<<<<<< HEAD
     use crate::prover::tests::test_circuit;
     use crate::zkdt::attribute_consistency_circuit::multitree_circuits::AttributeConsistencyCircuitMultiTree;
     use crate::zkdt::input_data_to_circuit_adapter::{MinibatchData, load_upshot_data_single_tree_batch, convert_zkdt_circuit_data_into_mles};
-=======
-    use crate::prover::helpers::test_circuit;
->>>>>>> 8e68e299
 
 
-    use super::super::circuits::NonBatchedAttributeConsistencyCircuit;
 
     #[test]
     fn test_attribute_consistency_circuit_dummy_non_batched() {
@@ -84,7 +79,6 @@
         test_circuit(circuit, None);
         end_timer!(circuit_timer);
     }
-<<<<<<< HEAD
 
     #[test]
     fn test_attribute_consistency_circuit_catboost_multitree() {
@@ -126,6 +120,4 @@
         test_circuit(circuit, None);
 
     }
-=======
->>>>>>> 8e68e299
 }