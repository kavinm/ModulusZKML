--- conflicted
+++ resolved
@@ -26,11 +26,7 @@
 // --- Constants ---
 pub const DUMMY_INPUT_LEN: usize = 1 << 6; // was 1 << 5
 pub const NUM_DUMMY_INPUTS: usize = 8;
-<<<<<<< HEAD
 pub const TREE_HEIGHT: usize = 9; // was 9 // was 8
-=======
-pub const TREE_HEIGHT: usize = 9; // was 9
->>>>>>> 795b35a1
 const NUM_DECISION_NODES: u64 = 2_u64.pow(TREE_HEIGHT as u32 - 1) - 1;
 const NUM_LEAF_NODES: u64 = NUM_DECISION_NODES + 1;
 
