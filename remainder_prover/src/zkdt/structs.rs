--- conflicted
+++ resolved
@@ -8,7 +8,7 @@
     mle::{
         dense::{get_padded_evaluations_for_list, DenseMle, DenseMleRef},
         Mle, MleAble, MleIndex, MleRef,
-    }, layer::{batched::combine_mles_refs, LayerId},
+    }, layer::{batched::combine_mles, LayerId},
 };
 use rayon::vec;
 use remainder_shared_types::FieldExt;
@@ -286,24 +286,8 @@
         
         let batched_bits = log2(decision_mle_batch.len());
 
-<<<<<<< HEAD
-        let batch_node_id_mle_ref = decision_mle_batch
-            .clone().into_iter().map(
-                |x| x.node_id()
-            ).collect_vec();
-        let combined_node_id_mle_ref = combine_mles_refs(batch_node_id_mle_ref, batched_bits as usize);
-    
-        let batch_attr_id_mle_ref = decision_mle_batch
-            .clone().into_iter().map(
-                |x| x.attr_id()
-            ).collect_vec();
-        let combined_attr_id_mle_ref = combine_mles_refs(batch_attr_id_mle_ref, batched_bits as usize);
-
-        let batch_threshold_mle_ref = decision_mle_batch
-=======
         let input_mle_batch_ref_combined = decision_mle_batch
             .clone()
->>>>>>> 85f4e8a5
             .into_iter().map(
                 |x| {
                     combine_mle_refs(
@@ -311,20 +295,6 @@
                     ).mle_ref()
                 }
             ).collect_vec();
-<<<<<<< HEAD
-        let combined_threshold_mle_ref = combine_mles_refs(batch_threshold_mle_ref, batched_bits as usize);
-    
-        let combined_decision= vec![
-            combined_node_id_mle_ref,
-            combined_attr_id_mle_ref,
-            combined_threshold_mle_ref
-        ];
-        
-        let combined_mle_input_attribute = combine_mle_refs(
-            combined_decision
-        );
-=======
->>>>>>> 85f4e8a5
 
         let input_mle_batch_ref_combined_ref =  combine_mles(input_mle_batch_ref_combined, batched_bits as usize);
 
@@ -638,18 +608,8 @@
         
         let batched_bits = log2(input_mle_batch.len());
 
-<<<<<<< HEAD
-        let batch_attr_id_mle_ref = input_mle_batch
-            .clone().into_iter().map(
-                |x| x.attr_id(None)
-            ).collect_vec();
-        let combined_attr_id_mle_ref = combine_mles_refs(batch_attr_id_mle_ref, batched_bits as usize);
-    
-        let batch_attr_val_mle_ref = input_mle_batch
-=======
         let input_mle_batch_ref_combined = input_mle_batch
             .clone()
->>>>>>> 85f4e8a5
             .into_iter().map(
                 |x| {
                     combine_mle_refs(
@@ -657,20 +617,6 @@
                     ).mle_ref()
                 }
             ).collect_vec();
-<<<<<<< HEAD
-    
-        let combined_attr_val_mle_ref = combine_mles_refs(batch_attr_val_mle_ref, batched_bits as usize);
-    
-        let combined_input_attribute= vec![
-            combined_attr_id_mle_ref,
-            combined_attr_val_mle_ref
-        ];
-        
-        let combined_mle_input_attribute = combine_mle_refs(
-            combined_input_attribute
-        );
-=======
->>>>>>> 85f4e8a5
 
         let input_mle_batch_ref_combined_ref =  combine_mles(input_mle_batch_ref_combined, batched_bits as usize);
 
