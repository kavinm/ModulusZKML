--- conflicted
+++ resolved
@@ -51,15 +51,8 @@
     pub bits: [F; 16],
 }
 
-<<<<<<< HEAD
 #[derive(Copy, Debug, Clone, PartialEq, Serialize, Deserialize)]
 /// Used for the attribute multiplicities
-=======
-/// --- 4-bit binary decomposition ---
-/// Used for the following components of the (circuit) input:
-/// a) The binary decomposition of the multiplicity coefficients $c_j$, of input attributes
-#[derive(Copy, Debug, Clone, PartialEq, Serialize, Deserialize)]
->>>>>>> 330ab38d
 pub struct BinDecomp4Bit<F> {
     ///The 4 bits that make up this decomposition
     ///
