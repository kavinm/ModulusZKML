use ark_std::{log2};
use itertools::{Itertools, repeat_n, multizip};
use rayon::iter::plumbing::UnindexedProducer;

<<<<<<< HEAD
use crate::{mle::{dense::DenseMle, MleRef, Mle, MleIndex}, layer::{LayerBuilder, batched::{BatchedLayer, combine_zero_mle_ref, unbatch_mles, unflatten_mle, combine_mles}, LayerId, Padding}, zkdt::{builders::{BitExponentiationBuilderInput, FSInputPackingBuilder, FSRMinusXBuilder, DumbProduct, SplitProductBuilderTupleTree}, structs::{BinDecomp4Bit, BinDecomp8Bit}}, prover::{input_layer::{combine_input_layers::InputLayerBuilder, public_input_layer::PublicInputLayer, InputLayer, MleInputLayer, enum_input_layer::InputLayerEnum, random_input_layer::RandomInputLayer}}};
=======
use crate::{mle::{dense::DenseMle, MleRef, Mle, MleIndex}, layer::{LayerBuilder, batched::{BatchedLayer, combine_zero_mle_ref}, LayerId, Padding}, zkdt::{builders::{BitExponentiationBuilderInput, FSInputPackingBuilder, FSRMinusXBuilder}, structs::BinDecomp4Bit}, prover::{input_layer::{combine_input_layers::InputLayerBuilder, public_input_layer::PublicInputLayer, InputLayer, MleInputLayer, enum_input_layer::InputLayerEnum, random_input_layer::RandomInputLayer}}};
>>>>>>> 8d0181bf
use crate::{prover::{GKRCircuit, Layers, Witness, GKRError}};
use remainder_shared_types::{FieldExt, transcript::{Transcript, poseidon_transcript::PoseidonTranscript}};

use super::super::{builders::{SplitProductBuilder, EqualityCheck, SquaringBuilder, ProductBuilder}, structs::{InputAttribute}};

use crate::prover::input_layer::enum_input_layer::CommitmentEnum;

/// Computes the multiset characteristic polynomial evaluated
/// at `r_mle` for any input x and its "permutation" `\bar{x}`.
pub(crate) struct InputMultiSetCircuitMultiTree<F: FieldExt> {
    pub input_data_mle_vec_tree: Vec<Vec<DenseMle<F, InputAttribute<F>>>>,
    pub permuted_input_data_mle_vec_tree: Vec<Vec<DenseMle<F, InputAttribute<F>>>>,
    pub multiplicities_bin_decomp_mle_input_vec_tree: Vec<Vec<DenseMle<F, BinDecomp4Bit<F>>>>,
    pub r_mle: DenseMle<F, F>,
    pub r_packing_mle: DenseMle<F, F>,
}

impl<F: FieldExt> InputMultiSetCircuitMultiTree<F> {
    pub fn new(
        input_data_mle_vec_tree: Vec<Vec<DenseMle<F, InputAttribute<F>>>>,
        permuted_input_data_mle_vec_tree: Vec<Vec<DenseMle<F, InputAttribute<F>>>>,
        multiplicities_bin_decomp_mle_input_vec_tree: Vec<Vec<DenseMle<F, BinDecomp4Bit<F>>>>,
        r_mle: DenseMle<F, F>,
        r_packing_mle: DenseMle<F, F>,
    ) -> Self {
        Self {
            input_data_mle_vec_tree,
            permuted_input_data_mle_vec_tree,
            multiplicities_bin_decomp_mle_input_vec_tree,
            r_mle,
            r_packing_mle,
        }
    }
}

impl<F: FieldExt> GKRCircuit<F> for InputMultiSetCircuitMultiTree<F> {
    type Transcript = PoseidonTranscript<F>;
    
    fn synthesize(&mut self) -> Witness<F, Self::Transcript> {
        unimplemented!()
    }

    fn synthesize_and_commit(
            &mut self,
            transcript: &mut Self::Transcript,
        ) -> Result<(Witness<F, Self::Transcript>, Vec<CommitmentEnum<F>>), GKRError> {
            unimplemented!()
    }
}

impl<F: FieldExt> InputMultiSetCircuitMultiTree<F> {
    pub fn yield_sub_circuit(&mut self) -> Witness<F, PoseidonTranscript<F>> {

        let mut layers: Layers<_, PoseidonTranscript<F>> = Layers::new();

        let num_dataparallel_bits = log2(self.input_data_mle_vec_tree[0].len()) as usize;
        let num_tree_bits = log2(self.input_data_mle_vec_tree.len()) as usize;

        self.input_data_mle_vec_tree.iter_mut().for_each(|mle_vec| {
            mle_vec.iter_mut().for_each(|mle| {
                mle.set_prefix_bits(Some(mle.get_prefix_bits().unwrap().into_iter().chain(repeat_n(MleIndex::Iterated, num_dataparallel_bits + num_tree_bits)).collect_vec()));
            })
        });


        self.permuted_input_data_mle_vec_tree.iter_mut().for_each(|mle_vec| {
            mle_vec.iter_mut().for_each(|mle| {
                mle.set_prefix_bits(Some(mle.get_prefix_bits().unwrap().into_iter().chain(repeat_n(MleIndex::Iterated, num_dataparallel_bits + num_tree_bits)).collect_vec()));
            })
        });


        self.multiplicities_bin_decomp_mle_input_vec_tree.iter_mut().for_each(|mle_vec| {
            mle_vec.iter_mut().for_each(|mle| {
                mle.set_prefix_bits(Some(mle.get_prefix_bits().unwrap().into_iter().chain(repeat_n(MleIndex::Iterated, num_dataparallel_bits + num_tree_bits)).collect_vec()));
            })
        });


        // --- Layer 0: Compute the "packed" version of the decision and leaf tree nodes ---
        // Note that this also "evaluates" each packed entry at the random characteristic polynomial
        // evaluation challenge point `self.r`.
<<<<<<< HEAD
        let input_packing_builders = BatchedLayer::new(
            self.input_data_mle_vec.iter().map(
                |input_data_mle| {
                    let input_data_mle: DenseMle<F, InputAttribute<F>> = input_data_mle.clone();
                    FSInputPackingBuilder::new(
                        input_data_mle,
                        self.r_mle.clone(),
                        self.r_packing_mle.clone()
                    )
                }).collect_vec());

        let input_packed_vec = layers.add_gkr(input_packing_builders);

        // let (input_packed_vec, _input_permuted_packed_vec) = layers.add_gkr(packing_builders);

        let multiplicities_bin_decomp_mle_input_vec = self.multiplicities_bin_decomp_mle_input_vec.clone();
=======
        let input_packing_builders_vec = self.input_data_mle_vec_tree.iter_mut().map(
            |input_data_mle_vec| {
                BatchedLayer::new(
                    input_data_mle_vec.iter().map(
                        |input_data_mle| {
                            let mut input_data_mle: DenseMle<F, InputAttribute<F>> = input_data_mle.clone();
                            FSInputPackingBuilder::new(
                                input_data_mle,
                                self.r_mle.clone(),
                                self.r_packing_mle.clone()
                            )
                        }).collect_vec())
            }
        ).collect_vec();

        let input_packed_vecs = layers.add_gkr(BatchedLayer::new(input_packing_builders_vec));
>>>>>>> 8d0181bf

        // --- Layer 2, part 1: computes (r - x) * b_ij + (1 - b_ij) ---
        // Note that this is for the actual exponentiation computation:
        // we have that (r - x)^c_i = \prod_{j = 0}^{15} (r - x)^{2^{b_ij}} * b_{ij} + (1 - b_ij)
        // where \sum_{j = 0}^{15} 2^j b_{ij} = c_i.

        
        let layer_2_builders_vec = input_packed_vecs.iter().zip(self.multiplicities_bin_decomp_mle_input_vec_tree.clone()).map(
            |(input_packed_vec, multiplicities_bin_decomp_mle_input_vec)| {
                let prev_prod_builder = BatchedLayer::new(
                    input_packed_vec.iter().zip(
                        multiplicities_bin_decomp_mle_input_vec.iter()
                    ).map(|(r_minus_x_power, multiplicities_bin_decomp_mle_input)| {
                        BitExponentiationBuilderInput::new(
                            multiplicities_bin_decomp_mle_input.clone(),
                            0,
                            r_minus_x_power.clone()
                        )
                    }).collect_vec()
                );

                let r_minus_x_square_builders = BatchedLayer::new(
                    input_packed_vec.iter().map(
                        |r_minus_x_power| {
                            let r_minus_x_power = r_minus_x_power.clone();
                            SquaringBuilder::new(
                                r_minus_x_power
                            )
                        }
                    ).collect_vec()
                );

                (prev_prod_builder, r_minus_x_square_builders)

            }
        ).collect_vec();

        // --- Layer 2, part 2: (r - x)^2 ---
        // Note that we need to compute (r - x)^{2^0}, ..., (r - x)^{2^{3}}
        // We do this via repeated squaring of the previous power.

        let (prev_prod_builder_vec, r_minus_x_square_builders_vec): (Vec<_>, Vec<_>) = layer_2_builders_vec.into_iter().unzip();
        
        let (prev_prod_vecs, r_minus_x_power_vecs): (Vec<_>, Vec<_>) = layers.add_gkr(BatchedLayer::new(prev_prod_builder_vec).concat(BatchedLayer::new(r_minus_x_square_builders_vec)));

        // layer 3, part 1: (r - x)^2 * b_ij + (1 - b_ij)
        // layer 3, part 2: (r - x)^4
        let (prev_prod_builders_vec, r_minus_x_square_builders_vec): (Vec<_>, Vec<_>) = r_minus_x_power_vecs.into_iter().zip(self.multiplicities_bin_decomp_mle_input_vec_tree.iter()).map(
            |(r_minus_x_power_vec, multiplicities_bin_decomp_mle_input_vec)| {
                let prev_prod_builders= BatchedLayer::new(
                    r_minus_x_power_vec.iter().zip(
                        multiplicities_bin_decomp_mle_input_vec.iter()
                    ).map(
                        |(r_minus_x_power, multiplicities_bin_decomp_mle)| {
                            BitExponentiationBuilderInput::new(
                                multiplicities_bin_decomp_mle.clone(),
                                1,
                                r_minus_x_power.clone()
                            )
                        }
                    ).collect_vec()
                );

                 
                let r_minus_x_square_builders = BatchedLayer::new(
                    r_minus_x_power_vec.iter().map(
                        |r_minus_x_power| {
                            let r_minus_x_power = r_minus_x_power.clone();
                            SquaringBuilder::new(
                                r_minus_x_power
                            )
                        }
                    ).collect_vec()
                );

                (prev_prod_builders, r_minus_x_square_builders)

            }
        ).unzip();
        

        let (curr_prod_vecs, r_minus_x_power_vecs): (Vec<_>, Vec<_>) = layers.add_gkr(BatchedLayer::new(prev_prod_builders_vec).concat(BatchedLayer::new(r_minus_x_square_builders_vec)));
        
        let (r_minus_x_square_builders_vec, curr_prod_builders_vec, prod_builders_vec) = 
            multizip((r_minus_x_power_vecs.iter(), self.multiplicities_bin_decomp_mle_input_vec_tree.iter(), curr_prod_vecs.iter(), prev_prod_vecs.iter())).map(
                |(r_minus_x_power_vec, multiplicities_bin_decomp_mle_input_vec, curr_prod_vec, prev_prod_vec)| {
                    // layer 4, part 1
                    let r_minus_x_square_builders = BatchedLayer::new(
                        r_minus_x_power_vec.iter().map(
                            |r_minus_x_power| {
                                let r_minus_x_power = r_minus_x_power.clone();
                                SquaringBuilder::new(
                                    r_minus_x_power
                                )
                            }
                        ).collect_vec()
                    );

                    // layer 4, part 2
                    let curr_prod_builders = BatchedLayer::new(
                        r_minus_x_power_vec.iter().zip(
                            multiplicities_bin_decomp_mle_input_vec.iter()
                        ).map(
                            |(r_minus_x_power, multiplicities_bin_decomp_mle)| {
                                BitExponentiationBuilderInput::new(
                                    multiplicities_bin_decomp_mle.clone(),
                                    2,
                                    r_minus_x_power.clone()
                                )
                            }
                        ).collect_vec()
                    );

                    // layer 4, part 3
                    let prod_builders = BatchedLayer::new(
                        curr_prod_vec.iter().zip(
                            prev_prod_vec.iter()
                        ).map(|(curr_prod, prev_prod)| {
                            ProductBuilder::new(
                                curr_prod.clone(),
                                prev_prod.clone()
                            )
                        }).collect_vec()
                    );

                    (r_minus_x_square_builders, curr_prod_builders, prod_builders)

                    // let layer_4_builders = r_minus_x_square_builders.concat(curr_prod_builders).concat_with_padding(prod_builders, Padding::Right(1));

                    // layer_4_builders
                }
            ).multiunzip();
        
        let ((r_minus_x_power_vecs, curr_prod_vecs), prev_prod_vecs) = layers.add_gkr(BatchedLayer::new(r_minus_x_square_builders_vec).concat(BatchedLayer::new(curr_prod_builders_vec)).concat_with_padding(BatchedLayer::new(prod_builders_vec), Padding::Right(1)));
        
        // at this point we have
        // (r - x)^(2^3), (r - x)^(2^2) * b_ij + (1 - b_ij), PROD ALL[(r - x)^(2^1) * b_ij + (1 - b_ij)]
        // need to BitExponentiate 1 time
        // and PROD w prev_prod 2 times
        let (curr_prod_builders_vec, prod_builders_vec) = 
            multizip((r_minus_x_power_vecs.iter(), self.multiplicities_bin_decomp_mle_input_vec_tree.iter(), curr_prod_vecs.iter(), prev_prod_vecs.iter())).map(
                |(r_minus_x_power_vec, multiplicities_bin_decomp_mle_input_vec, curr_prod_vec, prev_prod_vec)| {
                    // layer 5, part 1
                    let curr_prod_builders = BatchedLayer::new(
                        r_minus_x_power_vec.iter().zip(
                            multiplicities_bin_decomp_mle_input_vec.iter()
                        ).map(
                            |(r_minus_x_power, multiplicities_bin_decomp_mle)| {
                                BitExponentiationBuilderInput::new(
                                    multiplicities_bin_decomp_mle.clone(),
                                    3,
                                    r_minus_x_power.clone()
                                )
                            }
                        ).collect_vec()
                    );

                    // layer 5, part 2
                    let prod_builders = BatchedLayer::new(
                        curr_prod_vec.iter().zip(
                            prev_prod_vec.iter()
                        ).map(|(curr_prod, prev_prod)| {
                            ProductBuilder::new(
                                curr_prod.clone(),
                                prev_prod.clone()
                            )
                        }).collect_vec()
                    );

                    (curr_prod_builders, prod_builders)

                    // let layer_5_builders = curr_prod_builders.concat(prod_builders);
                    // layer_5_builders
                }
            ).unzip();
        
        
        let (curr_prod_vecs, prev_prod_vecs) = layers.add_gkr(BatchedLayer::new(curr_prod_builders_vec).concat(BatchedLayer::new(prod_builders_vec)));

        
        let prod_builders_vec = curr_prod_vecs.iter().zip(prev_prod_vecs.iter()).map(
            |(curr_prod_vec, prev_prod_vec)| {
                // layer 6
                let prod_builders = BatchedLayer::new(
                    curr_prod_vec.iter().zip(
                        prev_prod_vec.iter()
                    ).map(|(curr_prod, prev_prod)| {
                        ProductBuilder::new(
                            curr_prod.clone(),
                            prev_prod.clone()
                        )
                    }).collect_vec()
                );
                prod_builders
            }
        ).collect_vec();
        
        let prev_prod_vecs = layers.add_gkr(BatchedLayer::new(prod_builders_vec));

        let mut exponentiated_input_vecs = prev_prod_vecs;

       let input_len = 1 << (self.input_data_mle_vec_tree[0][0].num_iterated_vars() - 1);
                for _ in 0..log2(input_len) {
                    let split_product_builders_vec = exponentiated_input_vecs.clone().into_iter().map(
                        |exponentiated_input_vec| {
                            BatchedLayer::new(
                                exponentiated_input_vec.into_iter().map(
                                    |exponentiated_input| SplitProductBuilder::new(exponentiated_input)
                                ).collect())
                        }
                    ).collect_vec();
                    
                    exponentiated_input_vecs = layers.add_gkr(BatchedLayer::new(split_product_builders_vec));
                }
            

        // **** above is input exponentiated ****
        // **** below is all decision nodes on the path multiplied ****

        // layer 13: packing

        let path_packing_builders_vec = self.permuted_input_data_mle_vec_tree.iter().map(
            |permuted_input_data_mle_vec| {
                let path_packing_builders = BatchedLayer::new(
                    permuted_input_data_mle_vec.iter().map(
                        |permuted_input_data_mle| {
                            let mut permuted_input_data_mle = permuted_input_data_mle.clone();
                            FSInputPackingBuilder::new(
                                permuted_input_data_mle,
                                self.r_mle.clone(),
                                self.r_packing_mle.clone()
                            )
                        }
                    ).collect_vec());
                path_packing_builders
            }
        ).collect_vec();

<<<<<<< HEAD
        let permuted_input_packed_vecs = layers.add_gkr(BatchedLayer::new(path_packing_builders_vec));
        dbg!(&permuted_input_packed_vecs);
        let permuted_product_vecs = permuted_input_packed_vecs;

        
        let mut permuted_product_huge = unbatch_mles(permuted_product_vecs.into_iter().map(|vec| unbatch_mles(vec)).collect_vec());

        dbg!(&permuted_product_huge);

        // layer 15, 16, 17


        for _ in 0..(num_tree_bits) {
            let permuted_product_tuple = permuted_product_huge.split(F::one());
            let mle_first = permuted_product_tuple.first();
            let mle_second = permuted_product_tuple.second();
            let split_product_builder = SplitProductBuilderTupleTree::new(mle_first, mle_second);
            permuted_product_huge = layers.add_gkr(split_product_builder);
        }

        for _ in 0..(self.permuted_input_data_mle_vec_tree[0][0].num_iterated_vars() - 1) {
            let permuted_product_tuple = permuted_product_huge.split_tree(1 << num_dataparallel_bits);
            let mle_first = permuted_product_tuple.first(num_dataparallel_bits);
            let mle_second = permuted_product_tuple.second(num_dataparallel_bits);
            let split_product_builder = SplitProductBuilderTupleTree::new(mle_first, mle_second);
            permuted_product_huge = layers.add_gkr(split_product_builder);
        }



        let unbatched_expo = unbatch_mles(exponentiated_input_vec);

        // dbg!(unbatched_expo.mle[0] * unbatched_expo.mle[2] * unbatched_expo.mle[1] * unbatched_expo.mle[3]);
        // dbg!(permuted_product_huge.mle[2] * permuted_product_huge.mle[3] * permuted_product_huge.mle[0] * permuted_product_huge.mle[1]);

        let difference_builder = EqualityCheck::new(
                unbatched_expo,
                permuted_product_huge
            );

        let circuit_output = layers.add_gkr(difference_builder);

        // let circuit_output = combine_zero_mle_ref(circuit_output_vecs);
=======

        
        let path_packed_vecs = layers.add_gkr(BatchedLayer::new(path_packing_builders_vec));

        let mut path_product_vecs = path_packed_vecs;

        // layer 15, 16, 17

        
            let permuted_input_len = 1 << (self.permuted_input_data_mle_vec_tree[0][0].num_iterated_vars() - 1);
            for _ in 0..log2(permuted_input_len) {
                let split_product_builders_vec = path_product_vecs.clone().into_iter().map(
                    |path_product_vec| {
                        BatchedLayer::new(
                            path_product_vec.into_iter().map(
                                |path_product| SplitProductBuilder::new(path_product)
                            ).collect())
                    }
                ).collect_vec();
                
                path_product_vecs = layers.add_gkr(BatchedLayer::new(split_product_builders_vec));
            }


        let difference_builder_vecs = exponentiated_input_vecs.into_iter().zip(path_product_vecs.into_iter()).map(
            |(exponentiated_input_vec, path_product_vec)| {
                // layer 18
                EqualityCheck::new_batched(
                    exponentiated_input_vec,
                    path_product_vec
                )
            }
        ).collect_vec();

        let circuit_output_vecs = layers.add_gkr(BatchedLayer::new(difference_builder_vecs));

        let circuit_output = combine_zero_mle_ref(
            circuit_output_vecs.into_iter().map(
                |circuit_output_vec| {
                    combine_zero_mle_ref(circuit_output_vec)
                }
            ).collect_vec()
        );
>>>>>>> 8d0181bf

        println!("# layers -- input multiset: {:?}", layers.next_layer_id());

        Witness {
            layers,
            output_layers: vec![circuit_output.get_enum()],
            input_layers: vec![],
        }
    }
}<|MERGE_RESOLUTION|>--- conflicted
+++ resolved
@@ -2,11 +2,7 @@
 use itertools::{Itertools, repeat_n, multizip};
 use rayon::iter::plumbing::UnindexedProducer;
 
-<<<<<<< HEAD
 use crate::{mle::{dense::DenseMle, MleRef, Mle, MleIndex}, layer::{LayerBuilder, batched::{BatchedLayer, combine_zero_mle_ref, unbatch_mles, unflatten_mle, combine_mles}, LayerId, Padding}, zkdt::{builders::{BitExponentiationBuilderInput, FSInputPackingBuilder, FSRMinusXBuilder, DumbProduct, SplitProductBuilderTupleTree}, structs::{BinDecomp4Bit, BinDecomp8Bit}}, prover::{input_layer::{combine_input_layers::InputLayerBuilder, public_input_layer::PublicInputLayer, InputLayer, MleInputLayer, enum_input_layer::InputLayerEnum, random_input_layer::RandomInputLayer}}};
-=======
-use crate::{mle::{dense::DenseMle, MleRef, Mle, MleIndex}, layer::{LayerBuilder, batched::{BatchedLayer, combine_zero_mle_ref}, LayerId, Padding}, zkdt::{builders::{BitExponentiationBuilderInput, FSInputPackingBuilder, FSRMinusXBuilder}, structs::BinDecomp4Bit}, prover::{input_layer::{combine_input_layers::InputLayerBuilder, public_input_layer::PublicInputLayer, InputLayer, MleInputLayer, enum_input_layer::InputLayerEnum, random_input_layer::RandomInputLayer}}};
->>>>>>> 8d0181bf
 use crate::{prover::{GKRCircuit, Layers, Witness, GKRError}};
 use remainder_shared_types::{FieldExt, transcript::{Transcript, poseidon_transcript::PoseidonTranscript}};
 
@@ -17,25 +13,25 @@
 /// Computes the multiset characteristic polynomial evaluated
 /// at `r_mle` for any input x and its "permutation" `\bar{x}`.
 pub(crate) struct InputMultiSetCircuitMultiTree<F: FieldExt> {
-    pub input_data_mle_vec_tree: Vec<Vec<DenseMle<F, InputAttribute<F>>>>,
+    pub input_data_mle_vec: Vec<DenseMle<F, InputAttribute<F>>>,
     pub permuted_input_data_mle_vec_tree: Vec<Vec<DenseMle<F, InputAttribute<F>>>>,
-    pub multiplicities_bin_decomp_mle_input_vec_tree: Vec<Vec<DenseMle<F, BinDecomp4Bit<F>>>>,
+    pub multiplicities_bin_decomp_mle_input_vec: Vec<DenseMle<F, BinDecomp8Bit<F>>>,
     pub r_mle: DenseMle<F, F>,
     pub r_packing_mle: DenseMle<F, F>,
 }
 
 impl<F: FieldExt> InputMultiSetCircuitMultiTree<F> {
     pub fn new(
-        input_data_mle_vec_tree: Vec<Vec<DenseMle<F, InputAttribute<F>>>>,
+        input_data_mle_vec: Vec<DenseMle<F, InputAttribute<F>>>,
         permuted_input_data_mle_vec_tree: Vec<Vec<DenseMle<F, InputAttribute<F>>>>,
-        multiplicities_bin_decomp_mle_input_vec_tree: Vec<Vec<DenseMle<F, BinDecomp4Bit<F>>>>,
+        multiplicities_bin_decomp_mle_input_vec: Vec<DenseMle<F, BinDecomp8Bit<F>>>,
         r_mle: DenseMle<F, F>,
         r_packing_mle: DenseMle<F, F>,
     ) -> Self {
         Self {
-            input_data_mle_vec_tree,
+            input_data_mle_vec,
             permuted_input_data_mle_vec_tree,
-            multiplicities_bin_decomp_mle_input_vec_tree,
+            multiplicities_bin_decomp_mle_input_vec,
             r_mle,
             r_packing_mle,
         }
@@ -62,13 +58,11 @@
 
         let mut layers: Layers<_, PoseidonTranscript<F>> = Layers::new();
 
-        let num_dataparallel_bits = log2(self.input_data_mle_vec_tree[0].len()) as usize;
-        let num_tree_bits = log2(self.input_data_mle_vec_tree.len()) as usize;
-
-        self.input_data_mle_vec_tree.iter_mut().for_each(|mle_vec| {
-            mle_vec.iter_mut().for_each(|mle| {
-                mle.set_prefix_bits(Some(mle.get_prefix_bits().unwrap().into_iter().chain(repeat_n(MleIndex::Iterated, num_dataparallel_bits + num_tree_bits)).collect_vec()));
-            })
+        let num_dataparallel_bits = log2(self.permuted_input_data_mle_vec_tree[0].len()) as usize;
+        let num_tree_bits = log2(self.permuted_input_data_mle_vec_tree.len()) as usize;
+
+        self.input_data_mle_vec.iter_mut().for_each(|mle| {
+            mle.set_prefix_bits(Some(mle.get_prefix_bits().unwrap().into_iter().chain(repeat_n(MleIndex::Iterated, num_dataparallel_bits)).collect_vec()));
         });
 
 
@@ -78,18 +72,14 @@
             })
         });
 
-
-        self.multiplicities_bin_decomp_mle_input_vec_tree.iter_mut().for_each(|mle_vec| {
-            mle_vec.iter_mut().for_each(|mle| {
-                mle.set_prefix_bits(Some(mle.get_prefix_bits().unwrap().into_iter().chain(repeat_n(MleIndex::Iterated, num_dataparallel_bits + num_tree_bits)).collect_vec()));
-            })
+        self.multiplicities_bin_decomp_mle_input_vec.iter_mut().for_each(|mle| {
+            mle.set_prefix_bits(Some(mle.get_prefix_bits().unwrap().into_iter().chain(repeat_n(MleIndex::Iterated, num_dataparallel_bits)).collect_vec()));
         });
 
 
         // --- Layer 0: Compute the "packed" version of the decision and leaf tree nodes ---
         // Note that this also "evaluates" each packed entry at the random characteristic polynomial
         // evaluation challenge point `self.r`.
-<<<<<<< HEAD
         let input_packing_builders = BatchedLayer::new(
             self.input_data_mle_vec.iter().map(
                 |input_data_mle| {
@@ -106,238 +96,298 @@
         // let (input_packed_vec, _input_permuted_packed_vec) = layers.add_gkr(packing_builders);
 
         let multiplicities_bin_decomp_mle_input_vec = self.multiplicities_bin_decomp_mle_input_vec.clone();
-=======
-        let input_packing_builders_vec = self.input_data_mle_vec_tree.iter_mut().map(
-            |input_data_mle_vec| {
-                BatchedLayer::new(
-                    input_data_mle_vec.iter().map(
-                        |input_data_mle| {
-                            let mut input_data_mle: DenseMle<F, InputAttribute<F>> = input_data_mle.clone();
-                            FSInputPackingBuilder::new(
-                                input_data_mle,
-                                self.r_mle.clone(),
-                                self.r_packing_mle.clone()
-                            )
-                        }).collect_vec())
-            }
-        ).collect_vec();
-
-        let input_packed_vecs = layers.add_gkr(BatchedLayer::new(input_packing_builders_vec));
->>>>>>> 8d0181bf
 
         // --- Layer 2, part 1: computes (r - x) * b_ij + (1 - b_ij) ---
         // Note that this is for the actual exponentiation computation:
         // we have that (r - x)^c_i = \prod_{j = 0}^{15} (r - x)^{2^{b_ij}} * b_{ij} + (1 - b_ij)
         // where \sum_{j = 0}^{15} 2^j b_{ij} = c_i.
-
-        
-        let layer_2_builders_vec = input_packed_vecs.iter().zip(self.multiplicities_bin_decomp_mle_input_vec_tree.clone()).map(
-            |(input_packed_vec, multiplicities_bin_decomp_mle_input_vec)| {
-                let prev_prod_builder = BatchedLayer::new(
-                    input_packed_vec.iter().zip(
-                        multiplicities_bin_decomp_mle_input_vec.iter()
-                    ).map(|(r_minus_x_power, multiplicities_bin_decomp_mle_input)| {
-                        BitExponentiationBuilderInput::new(
-                            multiplicities_bin_decomp_mle_input.clone(),
-                            0,
-                            r_minus_x_power.clone()
-                        )
-                    }).collect_vec()
-                );
-
-                let r_minus_x_square_builders = BatchedLayer::new(
-                    input_packed_vec.iter().map(
-                        |r_minus_x_power| {
-                            let r_minus_x_power = r_minus_x_power.clone();
-                            SquaringBuilder::new(
-                                r_minus_x_power
-                            )
-                        }
-                    ).collect_vec()
-                );
-
-                (prev_prod_builder, r_minus_x_square_builders)
-
-            }
-        ).collect_vec();
+        let prev_prod_builders = BatchedLayer::new(
+            input_packed_vec.iter().zip(
+                multiplicities_bin_decomp_mle_input_vec.iter()
+            ).map(|(r_minus_x_power, multiplicities_bin_decomp_mle_input)| {
+                BitExponentiationBuilderInput::new(
+                    multiplicities_bin_decomp_mle_input.clone(),
+                    0,
+                    r_minus_x_power.clone()
+                )
+            }).collect_vec()
+        );
 
         // --- Layer 2, part 2: (r - x)^2 ---
         // Note that we need to compute (r - x)^{2^0}, ..., (r - x)^{2^{3}}
         // We do this via repeated squaring of the previous power.
-
-        let (prev_prod_builder_vec, r_minus_x_square_builders_vec): (Vec<_>, Vec<_>) = layer_2_builders_vec.into_iter().unzip();
-        
-        let (prev_prod_vecs, r_minus_x_power_vecs): (Vec<_>, Vec<_>) = layers.add_gkr(BatchedLayer::new(prev_prod_builder_vec).concat(BatchedLayer::new(r_minus_x_square_builders_vec)));
+        let r_minus_x_square_builders = BatchedLayer::new(
+            input_packed_vec.iter().map(
+                |r_minus_x_power| {
+                    let r_minus_x_power = r_minus_x_power.clone();
+                    SquaringBuilder::new(
+                        r_minus_x_power
+                    )
+                }
+            ).collect_vec()
+        );
+
+        let layer_2_builders = prev_prod_builders.concat(r_minus_x_square_builders);
+        let (mut prev_prod_vec, r_minus_x_power_vec) = layers.add_gkr(layer_2_builders);
 
         // layer 3, part 1: (r - x)^2 * b_ij + (1 - b_ij)
+        let prev_prod_builders= BatchedLayer::new(
+            r_minus_x_power_vec.iter().zip(
+                multiplicities_bin_decomp_mle_input_vec.iter()
+            ).map(
+                |(r_minus_x_power, multiplicities_bin_decomp_mle)| {
+                    BitExponentiationBuilderInput::new(
+                        multiplicities_bin_decomp_mle.clone(),
+                        1,
+                        r_minus_x_power.clone()
+                    )
+                }
+            ).collect_vec()
+        );
+
         // layer 3, part 2: (r - x)^4
-        let (prev_prod_builders_vec, r_minus_x_square_builders_vec): (Vec<_>, Vec<_>) = r_minus_x_power_vecs.into_iter().zip(self.multiplicities_bin_decomp_mle_input_vec_tree.iter()).map(
-            |(r_minus_x_power_vec, multiplicities_bin_decomp_mle_input_vec)| {
-                let prev_prod_builders= BatchedLayer::new(
-                    r_minus_x_power_vec.iter().zip(
-                        multiplicities_bin_decomp_mle_input_vec.iter()
-                    ).map(
-                        |(r_minus_x_power, multiplicities_bin_decomp_mle)| {
-                            BitExponentiationBuilderInput::new(
-                                multiplicities_bin_decomp_mle.clone(),
-                                1,
-                                r_minus_x_power.clone()
-                            )
-                        }
-                    ).collect_vec()
-                );
-
-                 
-                let r_minus_x_square_builders = BatchedLayer::new(
-                    r_minus_x_power_vec.iter().map(
-                        |r_minus_x_power| {
-                            let r_minus_x_power = r_minus_x_power.clone();
-                            SquaringBuilder::new(
-                                r_minus_x_power
-                            )
-                        }
-                    ).collect_vec()
-                );
-
-                (prev_prod_builders, r_minus_x_square_builders)
-
-            }
-        ).unzip();
-        
-
-        let (curr_prod_vecs, r_minus_x_power_vecs): (Vec<_>, Vec<_>) = layers.add_gkr(BatchedLayer::new(prev_prod_builders_vec).concat(BatchedLayer::new(r_minus_x_square_builders_vec)));
-        
-        let (r_minus_x_square_builders_vec, curr_prod_builders_vec, prod_builders_vec) = 
-            multizip((r_minus_x_power_vecs.iter(), self.multiplicities_bin_decomp_mle_input_vec_tree.iter(), curr_prod_vecs.iter(), prev_prod_vecs.iter())).map(
-                |(r_minus_x_power_vec, multiplicities_bin_decomp_mle_input_vec, curr_prod_vec, prev_prod_vec)| {
-                    // layer 4, part 1
-                    let r_minus_x_square_builders = BatchedLayer::new(
-                        r_minus_x_power_vec.iter().map(
-                            |r_minus_x_power| {
-                                let r_minus_x_power = r_minus_x_power.clone();
-                                SquaringBuilder::new(
-                                    r_minus_x_power
-                                )
-                            }
-                        ).collect_vec()
-                    );
-
-                    // layer 4, part 2
-                    let curr_prod_builders = BatchedLayer::new(
-                        r_minus_x_power_vec.iter().zip(
-                            multiplicities_bin_decomp_mle_input_vec.iter()
-                        ).map(
-                            |(r_minus_x_power, multiplicities_bin_decomp_mle)| {
-                                BitExponentiationBuilderInput::new(
-                                    multiplicities_bin_decomp_mle.clone(),
-                                    2,
-                                    r_minus_x_power.clone()
-                                )
-                            }
-                        ).collect_vec()
-                    );
-
-                    // layer 4, part 3
-                    let prod_builders = BatchedLayer::new(
-                        curr_prod_vec.iter().zip(
-                            prev_prod_vec.iter()
-                        ).map(|(curr_prod, prev_prod)| {
-                            ProductBuilder::new(
-                                curr_prod.clone(),
-                                prev_prod.clone()
-                            )
-                        }).collect_vec()
-                    );
-
-                    (r_minus_x_square_builders, curr_prod_builders, prod_builders)
-
-                    // let layer_4_builders = r_minus_x_square_builders.concat(curr_prod_builders).concat_with_padding(prod_builders, Padding::Right(1));
-
-                    // layer_4_builders
-                }
-            ).multiunzip();
-        
-        let ((r_minus_x_power_vecs, curr_prod_vecs), prev_prod_vecs) = layers.add_gkr(BatchedLayer::new(r_minus_x_square_builders_vec).concat(BatchedLayer::new(curr_prod_builders_vec)).concat_with_padding(BatchedLayer::new(prod_builders_vec), Padding::Right(1)));
-        
+        let r_minus_x_square_builders = BatchedLayer::new(
+            r_minus_x_power_vec.iter().map(
+                |r_minus_x_power| {
+                    let r_minus_x_power = r_minus_x_power.clone();
+                    SquaringBuilder::new(
+                        r_minus_x_power
+                    )
+                }
+            ).collect_vec()
+        );
+
+        let layer_3_builders = prev_prod_builders.concat(r_minus_x_square_builders);
+        let (mut curr_prod_vec, mut r_minus_x_power_vec) = layers.add_gkr(layer_3_builders);
+
+        // layer 4, part 1
+        let r_minus_x_square_builders = BatchedLayer::new(
+            r_minus_x_power_vec.iter().map(
+                |r_minus_x_power| {
+                    let r_minus_x_power = r_minus_x_power.clone();
+                    SquaringBuilder::new(
+                        r_minus_x_power
+                    )
+                }
+            ).collect_vec()
+        );
+
+        // layer 4, part 2
+        let curr_prod_builders = BatchedLayer::new(
+            r_minus_x_power_vec.iter().zip(
+                multiplicities_bin_decomp_mle_input_vec.iter()
+            ).map(
+                |(r_minus_x_power, multiplicities_bin_decomp_mle)| {
+                    BitExponentiationBuilderInput::new(
+                        multiplicities_bin_decomp_mle.clone(),
+                        2,
+                        r_minus_x_power.clone()
+                    )
+                }
+            ).collect_vec()
+        );
+
+        // layer 4, part 3
+        let prod_builders = BatchedLayer::new(
+            curr_prod_vec.iter().zip(
+                prev_prod_vec.iter()
+            ).map(|(curr_prod, prev_prod)| {
+                ProductBuilder::new(
+                    curr_prod.clone(),
+                    prev_prod.clone()
+                )
+            }).collect_vec()
+        );
+
+        let layer_4_builders = r_minus_x_square_builders.concat(curr_prod_builders).concat_with_padding(prod_builders, Padding::Right(1));
+
+        ((r_minus_x_power_vec, curr_prod_vec), prev_prod_vec) = layers.add_gkr(layer_4_builders);
+
         // at this point we have
         // (r - x)^(2^3), (r - x)^(2^2) * b_ij + (1 - b_ij), PROD ALL[(r - x)^(2^1) * b_ij + (1 - b_ij)]
         // need to BitExponentiate 1 time
         // and PROD w prev_prod 2 times
-        let (curr_prod_builders_vec, prod_builders_vec) = 
-            multizip((r_minus_x_power_vecs.iter(), self.multiplicities_bin_decomp_mle_input_vec_tree.iter(), curr_prod_vecs.iter(), prev_prod_vecs.iter())).map(
-                |(r_minus_x_power_vec, multiplicities_bin_decomp_mle_input_vec, curr_prod_vec, prev_prod_vec)| {
-                    // layer 5, part 1
-                    let curr_prod_builders = BatchedLayer::new(
-                        r_minus_x_power_vec.iter().zip(
-                            multiplicities_bin_decomp_mle_input_vec.iter()
-                        ).map(
-                            |(r_minus_x_power, multiplicities_bin_decomp_mle)| {
-                                BitExponentiationBuilderInput::new(
-                                    multiplicities_bin_decomp_mle.clone(),
-                                    3,
-                                    r_minus_x_power.clone()
-                                )
-                            }
-                        ).collect_vec()
-                    );
-
-                    // layer 5, part 2
-                    let prod_builders = BatchedLayer::new(
-                        curr_prod_vec.iter().zip(
-                            prev_prod_vec.iter()
-                        ).map(|(curr_prod, prev_prod)| {
-                            ProductBuilder::new(
-                                curr_prod.clone(),
-                                prev_prod.clone()
-                            )
-                        }).collect_vec()
-                    );
-
-                    (curr_prod_builders, prod_builders)
-
-                    // let layer_5_builders = curr_prod_builders.concat(prod_builders);
-                    // layer_5_builders
-                }
-            ).unzip();
+
+        // layer 5, part 1
+        let curr_prod_builders = BatchedLayer::new(
+            r_minus_x_power_vec.iter().zip(
+                multiplicities_bin_decomp_mle_input_vec.iter()
+            ).map(
+                |(r_minus_x_power, multiplicities_bin_decomp_mle)| {
+                    BitExponentiationBuilderInput::new(
+                        multiplicities_bin_decomp_mle.clone(),
+                        3,
+                        r_minus_x_power.clone()
+                    )
+                }
+            ).collect_vec()
+        );
+
+        // layer 5, part 2
+        let prod_builders = BatchedLayer::new(
+            curr_prod_vec.iter().zip(
+                prev_prod_vec.iter()
+            ).map(|(curr_prod, prev_prod)| {
+                ProductBuilder::new(
+                    curr_prod.clone(),
+                    prev_prod.clone()
+                )
+            }).collect_vec()
+        );
+
+        let layer_5_builders = curr_prod_builders.concat(prod_builders);
+        let (curr_prod_vec, prev_prod_vec) = layers.add_gkr(layer_5_builders);
+
+        // --- Layer 6 part 1 (i.e. exponentiation part) ---
+        let curr_prod_builders = BatchedLayer::new(
+            r_minus_x_power_vec.iter().zip(
+                multiplicities_bin_decomp_mle_input_vec.iter()
+            ).map(
+                |(r_minus_x_power, multiplicities_bin_decomp_mle)| {
+                    BitExponentiationBuilderInput::new(
+                        multiplicities_bin_decomp_mle.clone(),
+                        4,
+                        r_minus_x_power.clone()
+                    )
+                }
+            ).collect_vec()
+        );
+
+        // layer 6
+        let prod_builders = BatchedLayer::new(
+            curr_prod_vec.iter().zip(
+                prev_prod_vec.iter()
+            ).map(|(curr_prod, prev_prod)| {
+                ProductBuilder::new(
+                    curr_prod.clone(),
+                    prev_prod.clone()
+                )
+            }).collect_vec()
+        );
+
+        let layer_6_builders = curr_prod_builders.concat(prod_builders);
+        let (curr_prod_vec, prev_prod_vec) = layers.add_gkr(layer_6_builders);
+
+        // --- Layer 7 ---
+
+        let curr_prod_builders = BatchedLayer::new(
+            r_minus_x_power_vec.iter().zip(
+                multiplicities_bin_decomp_mle_input_vec.iter()
+            ).map(
+                |(r_minus_x_power, multiplicities_bin_decomp_mle)| {
+                    BitExponentiationBuilderInput::new(
+                        multiplicities_bin_decomp_mle.clone(),
+                        5,
+                        r_minus_x_power.clone()
+                    )
+                }
+            ).collect_vec()
+        );
+
+        // layer 7
+        let prod_builders = BatchedLayer::new(
+            curr_prod_vec.iter().zip(
+                prev_prod_vec.iter()
+            ).map(|(curr_prod, prev_prod)| {
+                ProductBuilder::new(
+                    curr_prod.clone(),
+                    prev_prod.clone()
+                )
+            }).collect_vec()
+        );
+
+        let layer_7_builders = curr_prod_builders.concat(prod_builders);
+        let (curr_prod_vec, prev_prod_vec) = layers.add_gkr(layer_7_builders);
+
+
+        // --- Layer 8 ---
+
+        let curr_prod_builders = BatchedLayer::new(
+            r_minus_x_power_vec.iter().zip(
+                multiplicities_bin_decomp_mle_input_vec.iter()
+            ).map(
+                |(r_minus_x_power, multiplicities_bin_decomp_mle)| {
+                    BitExponentiationBuilderInput::new(
+                        multiplicities_bin_decomp_mle.clone(),
+                        6,
+                        r_minus_x_power.clone()
+                    )
+                }
+            ).collect_vec()
+        );
+
+        // layer 8
+        let prod_builders = BatchedLayer::new(
+            curr_prod_vec.iter().zip(
+                prev_prod_vec.iter()
+            ).map(|(curr_prod, prev_prod)| {
+                ProductBuilder::new(
+                    curr_prod.clone(),
+                    prev_prod.clone()
+                )
+            }).collect_vec()
+        );
+
+        let layer_8_builders = curr_prod_builders.concat(prod_builders);
+        let (curr_prod_vec, prev_prod_vec) = layers.add_gkr(layer_8_builders);
+
+        // --- Layer 9 ---
+
+        let curr_prod_builders = BatchedLayer::new(
+            r_minus_x_power_vec.iter().zip(
+                multiplicities_bin_decomp_mle_input_vec.iter()
+            ).map(
+                |(r_minus_x_power, multiplicities_bin_decomp_mle)| {
+                    BitExponentiationBuilderInput::new(
+                        multiplicities_bin_decomp_mle.clone(),
+                        7,
+                        r_minus_x_power.clone()
+                    )
+                }
+            ).collect_vec()
+        );
+
+        // layer 9
+        let prod_builders = BatchedLayer::new(
+            curr_prod_vec.iter().zip(
+                prev_prod_vec.iter()
+            ).map(|(curr_prod, prev_prod)| {
+                ProductBuilder::new(
+                    curr_prod.clone(),
+                    prev_prod.clone()
+                )
+            }).collect_vec()
+        );
+
+        let layer_9_builders = curr_prod_builders.concat(prod_builders);
+        let (curr_prod_vec, prev_prod_vec) = layers.add_gkr(layer_9_builders);
+
+        // --- Layer 10 ---
+
+        let prod_builders = BatchedLayer::new(
+            curr_prod_vec.iter().zip(
+                prev_prod_vec.iter()
+            ).map(|(curr_prod, prev_prod)| {
+                ProductBuilder::new(
+                    curr_prod.clone(),
+                    prev_prod.clone()
+                )
+            }).collect_vec()
+        );
+
+        let prev_prod_vec = layers.add_gkr(prod_builders);
         
-        
-        let (curr_prod_vecs, prev_prod_vecs) = layers.add_gkr(BatchedLayer::new(curr_prod_builders_vec).concat(BatchedLayer::new(prod_builders_vec)));
-
-        
-        let prod_builders_vec = curr_prod_vecs.iter().zip(prev_prod_vecs.iter()).map(
-            |(curr_prod_vec, prev_prod_vec)| {
-                // layer 6
-                let prod_builders = BatchedLayer::new(
-                    curr_prod_vec.iter().zip(
-                        prev_prod_vec.iter()
-                    ).map(|(curr_prod, prev_prod)| {
-                        ProductBuilder::new(
-                            curr_prod.clone(),
-                            prev_prod.clone()
-                        )
-                    }).collect_vec()
-                );
-                prod_builders
-            }
-        ).collect_vec();
-        
-        let prev_prod_vecs = layers.add_gkr(BatchedLayer::new(prod_builders_vec));
-
-        let mut exponentiated_input_vecs = prev_prod_vecs;
-
-       let input_len = 1 << (self.input_data_mle_vec_tree[0][0].num_iterated_vars() - 1);
-                for _ in 0..log2(input_len) {
-                    let split_product_builders_vec = exponentiated_input_vecs.clone().into_iter().map(
-                        |exponentiated_input_vec| {
-                            BatchedLayer::new(
-                                exponentiated_input_vec.into_iter().map(
-                                    |exponentiated_input| SplitProductBuilder::new(exponentiated_input)
-                                ).collect())
-                        }
-                    ).collect_vec();
-                    
-                    exponentiated_input_vecs = layers.add_gkr(BatchedLayer::new(split_product_builders_vec));
-                }
+        let mut exponentiated_input_vec = prev_prod_vec;
+
+        let input_len = 1 << (self.input_data_mle_vec[0].num_iterated_vars() - 1);
+        for _ in 0..log2(input_len) {
+            let split_product_builders = BatchedLayer::new(
+                exponentiated_input_vec.into_iter().map(
+                    |exponentiated_input| SplitProductBuilder::new(exponentiated_input)
+                ).collect());
+
+            exponentiated_input_vec = layers.add_gkr(split_product_builders);
+        }
             
 
         // **** above is input exponentiated ****
@@ -347,10 +397,10 @@
 
         let path_packing_builders_vec = self.permuted_input_data_mle_vec_tree.iter().map(
             |permuted_input_data_mle_vec| {
-                let path_packing_builders = BatchedLayer::new(
+                let permuted_input_packing_builders = BatchedLayer::new(
                     permuted_input_data_mle_vec.iter().map(
                         |permuted_input_data_mle| {
-                            let mut permuted_input_data_mle = permuted_input_data_mle.clone();
+                            let permuted_input_data_mle = permuted_input_data_mle.clone();
                             FSInputPackingBuilder::new(
                                 permuted_input_data_mle,
                                 self.r_mle.clone(),
@@ -358,43 +408,60 @@
                             )
                         }
                     ).collect_vec());
-                path_packing_builders
+                permuted_input_packing_builders
+                // layers.add_gkr(permuted_input_packing_builders)
             }
         ).collect_vec();
 
-<<<<<<< HEAD
         let permuted_input_packed_vecs = layers.add_gkr(BatchedLayer::new(path_packing_builders_vec));
-        dbg!(&permuted_input_packed_vecs);
         let permuted_product_vecs = permuted_input_packed_vecs;
-
+        // dbg!(&permuted_product_vecs);
         
         let mut permuted_product_huge = unbatch_mles(permuted_product_vecs.into_iter().map(|vec| unbatch_mles(vec)).collect_vec());
 
-        dbg!(&permuted_product_huge);
-
         // layer 15, 16, 17
 
-
+        let unbatched_expo = unbatch_mles(exponentiated_input_vec);
+        let all_prod = permuted_product_huge.clone().mle.into_iter().reduce(
+            |elem, acc| elem * acc
+        );
+        let all_expo = unbatched_expo.clone().mle.into_iter().reduce(
+            |elem, acc| acc * elem
+        );
+
+        
         for _ in 0..(num_tree_bits) {
-            let permuted_product_tuple = permuted_product_huge.split(F::one());
-            let mle_first = permuted_product_tuple.first();
-            let mle_second = permuted_product_tuple.second();
+            let permuted_product_tuple = permuted_product_huge.split_tree(1);
+            let mle_first = permuted_product_tuple.first(0);
+            let mle_second = permuted_product_tuple.second(0);
+            // dbg!(&mle_first.bookkeeping_table, &mle_second.bookkeeping_table);
             let split_product_builder = SplitProductBuilderTupleTree::new(mle_first, mle_second);
             permuted_product_huge = layers.add_gkr(split_product_builder);
+            
+            // dbg!(&permuted_product_huge.mle);
         }
+
+        dbg!(&self.permuted_input_data_mle_vec_tree[0][0].num_iterated_vars());
 
         for _ in 0..(self.permuted_input_data_mle_vec_tree[0][0].num_iterated_vars() - 1) {
             let permuted_product_tuple = permuted_product_huge.split_tree(1 << num_dataparallel_bits);
             let mle_first = permuted_product_tuple.first(num_dataparallel_bits);
             let mle_second = permuted_product_tuple.second(num_dataparallel_bits);
+            // dbg!(&mle_first.bookkeeping_table, &mle_second.bookkeeping_table);
             let split_product_builder = SplitProductBuilderTupleTree::new(mle_first, mle_second);
             permuted_product_huge = layers.add_gkr(split_product_builder);
+            // dbg!(&permuted_product_huge.mle);
+            
         }
 
-
-
-        let unbatched_expo = unbatch_mles(exponentiated_input_vec);
-
+        let all_prod_split_product = permuted_product_huge.clone().mle.into_iter().reduce(
+            |acc, elem| acc * elem
+        );
+
+        
+        dbg!(all_expo);
+        dbg!(all_prod);
+        dbg!(all_prod_split_product);
         // dbg!(unbatched_expo.mle[0] * unbatched_expo.mle[2] * unbatched_expo.mle[1] * unbatched_expo.mle[3]);
         // dbg!(permuted_product_huge.mle[2] * permuted_product_huge.mle[3] * permuted_product_huge.mle[0] * permuted_product_huge.mle[1]);
 
@@ -406,51 +473,6 @@
         let circuit_output = layers.add_gkr(difference_builder);
 
         // let circuit_output = combine_zero_mle_ref(circuit_output_vecs);
-=======
-
-        
-        let path_packed_vecs = layers.add_gkr(BatchedLayer::new(path_packing_builders_vec));
-
-        let mut path_product_vecs = path_packed_vecs;
-
-        // layer 15, 16, 17
-
-        
-            let permuted_input_len = 1 << (self.permuted_input_data_mle_vec_tree[0][0].num_iterated_vars() - 1);
-            for _ in 0..log2(permuted_input_len) {
-                let split_product_builders_vec = path_product_vecs.clone().into_iter().map(
-                    |path_product_vec| {
-                        BatchedLayer::new(
-                            path_product_vec.into_iter().map(
-                                |path_product| SplitProductBuilder::new(path_product)
-                            ).collect())
-                    }
-                ).collect_vec();
-                
-                path_product_vecs = layers.add_gkr(BatchedLayer::new(split_product_builders_vec));
-            }
-
-
-        let difference_builder_vecs = exponentiated_input_vecs.into_iter().zip(path_product_vecs.into_iter()).map(
-            |(exponentiated_input_vec, path_product_vec)| {
-                // layer 18
-                EqualityCheck::new_batched(
-                    exponentiated_input_vec,
-                    path_product_vec
-                )
-            }
-        ).collect_vec();
-
-        let circuit_output_vecs = layers.add_gkr(BatchedLayer::new(difference_builder_vecs));
-
-        let circuit_output = combine_zero_mle_ref(
-            circuit_output_vecs.into_iter().map(
-                |circuit_output_vec| {
-                    combine_zero_mle_ref(circuit_output_vec)
-                }
-            ).collect_vec()
-        );
->>>>>>> 8d0181bf
 
         println!("# layers -- input multiset: {:?}", layers.next_layer_id());
 
