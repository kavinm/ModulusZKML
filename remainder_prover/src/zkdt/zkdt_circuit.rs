--- conflicted
+++ resolved
@@ -1,4 +1,3 @@
-use ark_std::{log2, start_timer, end_timer};
 use itertools::{repeat_n, Itertools};
 use remainder_ligero::{
     ligero_structs::LigeroEncoding, poseidon_ligero::PoseidonSpongeHasher, LcCommit,
@@ -528,12 +527,7 @@
     use std::path::Path;
 
     use chrono;
-<<<<<<< HEAD
-    use env_logger::*;
-    use log::{info, LevelFilter};
-=======
     use log::LevelFilter;
->>>>>>> 07d18c80
     use std::io::Write;
 
     #[test]
@@ -562,7 +556,6 @@
             sample_minibatch_precommit_filepath: "upshot_data/sample_minibatch_commitments/sample_minibatch_logsize_10_commitment_0.json".to_string(),
         };
 
-<<<<<<< HEAD
         test_circuit(
             combined_circuit,
             Some(Path::new("upshot_data/zkdt_proof_opt.json")),
@@ -590,13 +583,6 @@
             };
 
             test_circuit(combined_circuit, None);
-
-            end_timer!(circuit_timer);
         });
     }
-}
-=======
-            test_circuit(combined_circuit, None);
-        }
-    }
->>>>>>> 07d18c80
+}