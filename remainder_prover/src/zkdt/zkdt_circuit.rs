--- conflicted
+++ resolved
@@ -1,9 +1,5 @@
-<<<<<<< HEAD
 use ark_std::{log2, start_timer, end_timer};
-=======
 use ark_serialize::Read;
-use ark_std::log2;
->>>>>>> 655d94e7
 use itertools::{repeat_n, Itertools};
 use remainder_ligero::{
     ligero_structs::LigeroEncoding, poseidon_ligero::PoseidonSpongeHasher, LcCommit,
@@ -307,16 +303,6 @@
             LcRoot<LigeroEncoding<F>, F>,
             LcProofAuxiliaryInfo,
         ) = {
-<<<<<<< HEAD
-            let timer = start_timer!(|| format!("reader 1"));
-            let file = std::fs::File::open(&self.tree_precommit_filepath).unwrap();
-            let res = from_reader(&file).unwrap();
-            end_timer!(timer);
-            res
-        };
-        
-        let tree_mle_input_layer: LigeroInputLayer<F, PoseidonTranscript<F>> = tree_mle_input_layer_builder.to_input_layer_with_precommit(tree_ligero_commit, tree_ligero_aux, tree_ligero_root);
-=======
             let mut file = std::fs::File::open(&self.tree_precommit_filepath).unwrap();
             let initial_buffer_size = file.metadata().map(|m| m.len() as usize + 1).unwrap_or(0);
             let mut bufreader = Vec::with_capacity(initial_buffer_size);
@@ -329,9 +315,6 @@
                 tree_ligero_aux,
                 tree_ligero_root,
             );
->>>>>>> 655d94e7
-
-        // let tree_mle_input_layer: LigeroInputLayer<F, PoseidonTranscript<F>> = tree_mle_input_layer_builder.to_input_layer();
 
         let (
             _ligero_encoding,
@@ -344,12 +327,6 @@
             LcRoot<LigeroEncoding<F>, F>,
             LcProofAuxiliaryInfo,
         ) = {
-<<<<<<< HEAD
-            let timer = start_timer!(|| format!("reader 2"));
-            let file = std::fs::File::open(&self.sample_minibatch_precommit_filepath).unwrap();
-            let res = from_reader(&file).unwrap();
-            end_timer!(timer);
-=======
             // METHOD 0: Use no buffer at all.
             // let file = std::fs::File::open(&self.sample_minibatch_precommit_filepath).unwrap();
             // let res = from_reader(&file).unwrap();
@@ -366,7 +343,6 @@
             // let mut bufreader = BufReader::new(file);
             // let res = from_reader(&mut bufreader).unwrap();
 
->>>>>>> 655d94e7
             res
         };
         let input_mles_input_layer: LigeroInputLayer<F, PoseidonTranscript<F>> =
@@ -376,17 +352,10 @@
                 sample_minibatch_ligero_root,
             );
 
-<<<<<<< HEAD
-        // let input_mles_input_layer: LigeroInputLayer<F, PoseidonTranscript<F>> = input_mles_input_layer_builder.to_input_layer();
-
-        let aux_mles_input_layer: LigeroInputLayer<F, PoseidonTranscript<F>> = aux_mles_input_layer_builder.to_input_layer();
-        let public_path_leaf_node_mles_input_layer: PublicInputLayer<F, PoseidonTranscript<F>> = public_path_leaf_node_mles_input_layer_builder.to_input_layer();
-=======
         let aux_mles_input_layer: LigeroInputLayer<F, PoseidonTranscript<F>> =
             aux_mles_input_layer_builder.to_input_layer();
         let public_path_leaf_node_mles_input_layer: PublicInputLayer<F, PoseidonTranscript<F>> =
             public_path_leaf_node_mles_input_layer_builder.to_input_layer();
->>>>>>> 655d94e7
         let mut tree_mle_input_layer = tree_mle_input_layer.to_enum();
         let mut input_mles_input_layer = input_mles_input_layer.to_enum();
         let mut aux_mles_input_layer = aux_mles_input_layer.to_enum();
