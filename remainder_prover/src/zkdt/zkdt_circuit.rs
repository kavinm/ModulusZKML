use ark_std::{log2, start_timer, end_timer};
use ark_serialize::Read;
use itertools::{repeat_n, Itertools};
use remainder_ligero::{
    ligero_structs::LigeroEncoding, poseidon_ligero::PoseidonSpongeHasher, LcCommit,
    LcProofAuxiliaryInfo, LcRoot,
};
use serde_json::from_reader;

use crate::prover::{GKRCircuit, Layers, Witness};
use crate::{
    layer::{
        batched::{combine_zero_mle_ref, unbatch_mles, BatchedLayer},
        empty_layer::EmptyLayer,
        LayerBuilder, LayerId, Padding,
    },
    mle::{dense::DenseMle, Mle, MleIndex, MleRef},
    prover::{
        combine_layers::combine_layers,
        input_layer::{
            self,
            combine_input_layers::InputLayerBuilder,
            enum_input_layer::{CommitmentEnum, InputLayerEnum},
            ligero_input_layer::LigeroInputLayer,
            public_input_layer::PublicInputLayer,
            random_input_layer::RandomInputLayer,
            InputLayer, MleInputLayer,
        },
        GKRError,
    },
    zkdt::builders::{AttributeConsistencyBuilderZeroRef, BitExponentiationBuilderCatBoost},
};
use remainder_shared_types::{
    transcript::{poseidon_transcript::PoseidonTranscript, Transcript},
    FieldExt,
};

use super::bits_are_binary_circuit::dataparallel_circuits::BinDecomp8BitIsBinaryCircuitBatched;
use super::input_data_to_circuit_adapter::BatchedZKDTCircuitMles;
use super::path_consistency_circuit::dataparallel_circuits::PathCheckCircuitBatchedNoMul;
use super::structs::BinDecomp8Bit;
use super::{
    attribute_consistency_circuit::dataparallel_circuits::AttributeConsistencyCircuit,
    binary_recomp_circuit::dataparallel_circuits::BinaryRecompCircuitBatched,
    bits_are_binary_circuit::{
        circuits::BinDecomp16BitIsBinaryCircuit,
        dataparallel_circuits::{
            BinDecomp16BitIsBinaryCircuitBatched, BinDecomp4BitIsBinaryCircuitBatched,
        },
    },
    input_multiset_circuit::dataparallel_circuits::InputMultiSetCircuit,
    multiset_circuit::circuits::FSMultiSetCircuit,
    path_consistency_circuit::circuits::PathCheckCircuitBatchedMul,
    structs::{BinDecomp16Bit, BinDecomp4Bit, DecisionNode, InputAttribute, LeafNode},
};

use std::io::BufReader;
use std::{marker::PhantomData, path::Path};

/// The actual ZKDT circuit!
pub struct ZKDTCircuit<F: FieldExt> {
    /// All of the input MLEs coming from the data generation pipeline
    pub batched_zkdt_circuit_mles: BatchedZKDTCircuitMles<F>,
    /// The filepath to the precommitted tree that we are proving
    pub tree_precommit_filepath: String,
    /// The filepath to the precommitted sample minibatch that we are proving
    pub sample_minibatch_precommit_filepath: String,
    /// rho inverse value for ligero commit
    pub rho_inv: u8,
    /// ratio
    pub ratio: f64,
}

impl<F: FieldExt> GKRCircuit<F> for ZKDTCircuit<F> {
    type Transcript = PoseidonTranscript<F>;

    // Uncomment this to turn on the circuit hash. Just make sure the hash you use is accurate to your batch size.
    // This one is for a batch size of 2^9
    // const CIRCUIT_HASH: Option<[u8; 32]> = Some([
    //     244, 174, 223, 136, 11, 9, 112, 40, 60, 180, 81, 61, 132, 165, 170, 36,
    //     31, 16, 66, 9, 54, 240, 75, 246, 68, 30, 31, 209, 242, 106, 147, 41,
    // ]);

    fn synthesize(&mut self) -> Witness<F, Self::Transcript> {
        unimplemented!()
    }

    fn synthesize_and_commit(
        &mut self,
        transcript: &mut Self::Transcript,
    ) -> Result<
        (
            Witness<F, Self::Transcript>,
            Vec<input_layer::enum_input_layer::CommitmentEnum<F>>,
        ),
        crate::prover::GKRError,
    > {
        let create_sub_circuits_timer = start_timer!(|| "input + instantiate sub circuits");
        let (
            // --- Actual circuit components ---
            mut attribute_consistency_circuit,
            mut multiset_circuit,
            mut input_multiset_circuit,
            mut binary_recomp_circuit_batched,
            mut path_consistency_circuit_batched,
            mut bin_decomp_8_bit_batched_bits_binary,
            mut bin_decomp_16_bit_batched_bits_binary,
            bits_are_binary_multiset_decision_circuit,
            bits_are_binary_multiset_leaf_circuit,
            // --- Input layer ---
            input_layers,
            inpunt_layers_commits,
        ) = self.create_sub_circuits(transcript).unwrap();
        end_timer!(create_sub_circuits_timer);

        let wit_gen_timer = start_timer!(|| "witness generation of subcircuits");
        let attribute_consistency_witness = attribute_consistency_circuit.yield_sub_circuit();
        let multiset_witness = multiset_circuit.yield_sub_circuit();
        let input_multiset_witness = input_multiset_circuit.yield_sub_circuit();
        let binary_recomp_circuit_batched_witness =
            binary_recomp_circuit_batched.yield_sub_circuit();
        let bin_decomp_4_bit_binary_batched_witness =
            bin_decomp_8_bit_batched_bits_binary.yield_sub_circuit();
        let bin_decomp_16_bit_binary_batched_witness =
            bin_decomp_16_bit_batched_bits_binary.yield_sub_circuit();
        let bits_are_binary_multiset_decision_circuit_witness =
            bits_are_binary_multiset_decision_circuit.yield_sub_circuit();
        let bits_are_binary_multiset_leaf_circuit_witness =
            bits_are_binary_multiset_leaf_circuit.yield_sub_circuit();
        end_timer!(wit_gen_timer);

        let combine_layers_timer = start_timer!(|| "combine layers + gate stuff");
        let (mut combined_circuit_layers, combined_circuit_output_layers) = combine_layers(
            vec![
                // attribute_consistency_witness.layers,
                // multiset_witness.layers,
                input_multiset_witness.layers,
                // binary_recomp_circuit_batched_witness.layers,
                // bin_decomp_4_bit_binary_batched_witness.layers,
                // bin_decomp_16_bit_binary_batched_witness.layers,
                // bits_are_binary_multiset_decision_circuit_witness.layers,
                // bits_are_binary_multiset_leaf_circuit_witness.layers,
            ],
            vec![
                // attribute_consistency_witness.output_layers,
                // multiset_witness.output_layers,
                input_multiset_witness.output_layers,
                // binary_recomp_circuit_batched_witness.output_layers,
                // bin_decomp_4_bit_binary_batched_witness.output_layers,
                // bin_decomp_16_bit_binary_batched_witness.output_layers,
                // bits_are_binary_multiset_decision_circuit_witness.output_layers,
                // bits_are_binary_multiset_leaf_circuit_witness.output_layers,
            ],
        )
        .unwrap();

        // --- Manually add the layers and output layers from the circuit involving gate MLEs ---
        let updated_combined_output_layers = path_consistency_circuit_batched
            .add_subcircuit_layers_to_combined_layers(
                &mut combined_circuit_layers,
                combined_circuit_output_layers,
            );

        end_timer!(combine_layers_timer);

        Ok((
            Witness {
                layers: combined_circuit_layers,
                output_layers: updated_combined_output_layers,
                input_layers,
            },
            inpunt_layers_commits,
        ))
    }
}

impl<F: FieldExt> ZKDTCircuit<F> {
    fn create_sub_circuits(
        &mut self,
        transcript: &mut PoseidonTranscript<F>,
    ) -> Result<
        (
            AttributeConsistencyCircuit<F>,
            FSMultiSetCircuit<F>,
            InputMultiSetCircuit<F>,
            BinaryRecompCircuitBatched<F>,
            PathCheckCircuitBatchedNoMul<F>,
            BinDecomp4BitIsBinaryCircuitBatched<F>,
            BinDecomp16BitIsBinaryCircuitBatched<F>,
            BinDecomp16BitIsBinaryCircuit<F>,
            BinDecomp16BitIsBinaryCircuit<F>,
            Vec<InputLayerEnum<F, PoseidonTranscript<F>>>, // input layers, including random layers
            Vec<CommitmentEnum<F>>,                        // input layers' commitments
        ),
        GKRError,
    > {
        let BatchedZKDTCircuitMles {
            mut input_samples_mle_vec,
            mut permuted_input_samples_mle_vec,
            mut decision_node_paths_mle_vec,
            mut leaf_node_paths_mle_vec,
            mut multiplicities_bin_decomp_mle_decision,
            mut multiplicities_bin_decomp_mle_leaf,
            mut decision_nodes_mle,
            mut leaf_nodes_mle,
            mut binary_decomp_diffs_mle_vec,
            mut multiplicities_bin_decomp_mle_input_vec,
        } = self.batched_zkdt_circuit_mles.clone(); // TODO!(% Labs): Get rid of this clone?!?!

        // deal w input
        let mut input_samples_mle_combined =
            DenseMle::<F, InputAttribute<F>>::combine_mle_batch(input_samples_mle_vec.clone());
        let mut permuted_input_samples_mle_vec_combined =
            DenseMle::<F, InputAttribute<F>>::combine_mle_batch(
                permuted_input_samples_mle_vec.clone(),
            );
        let mut decision_node_paths_mle_vec_combined =
            DenseMle::<F, DecisionNode<F>>::combine_mle_batch(decision_node_paths_mle_vec.clone());
        let mut leaf_node_paths_mle_vec_combined =
            DenseMle::<F, LeafNode<F>>::combine_mle_batch(leaf_node_paths_mle_vec.clone());
        let mut combined_batched_diff_signed_bin_decomp_mle =
            DenseMle::<F, BinDecomp16Bit<F>>::combine_mle_batch(
                binary_decomp_diffs_mle_vec.clone(),
            );
        let mut multiplicities_bin_decomp_mle_input_vec_combined =
            DenseMle::<F, BinDecomp4Bit<F>>::combine_mle_batch(
                multiplicities_bin_decomp_mle_input_vec.clone(),
            );

        // Input layer shenanigans -- we need the following:
        // a) Precommitted Ligero input layer for tree itself (LayerId: 0)
        // b) Ligero input layer for just the inputs themselves (LayerId: 1)
        // c) Ligero input layer for all the auxiliaries (LayerId: 2)
        // d) Public input layer for all the leaf node outputs (LayerId: 3)
        // e) FS-style input layer for all the random packing constants + challenges (LayerId: 4, 5, 6)
        // TODO!(ryancao): Make it so that we don't have to manually assign all of the layer IDs for input layer MLEs...

        // --- Input layer 0 ---
        decision_nodes_mle.layer_id = LayerId::Input(0);
        leaf_nodes_mle.layer_id = LayerId::Input(0);
        let tree_mles: Vec<Box<&mut dyn Mle<F>>> = vec![
            Box::new(&mut decision_nodes_mle),
            Box::new(&mut leaf_nodes_mle),
        ];

        // --- Input layer 1 ---
        input_samples_mle_combined.layer_id = LayerId::Input(1);
        input_samples_mle_vec.iter_mut().for_each(|mle| {
            mle.layer_id = LayerId::Input(1);
        });
        let input_mles: Vec<Box<&mut dyn Mle<F>>> = vec![Box::new(&mut input_samples_mle_combined)];

        // --- Input layer 2 ---
        permuted_input_samples_mle_vec_combined.layer_id = LayerId::Input(2);
        decision_node_paths_mle_vec_combined.layer_id = LayerId::Input(2);
        multiplicities_bin_decomp_mle_decision.layer_id = LayerId::Input(2);
        multiplicities_bin_decomp_mle_leaf.layer_id = LayerId::Input(2);
        combined_batched_diff_signed_bin_decomp_mle.layer_id = LayerId::Input(2);
        multiplicities_bin_decomp_mle_input_vec_combined.layer_id = LayerId::Input(2);
        permuted_input_samples_mle_vec.iter_mut().for_each(|mle| {
            mle.layer_id = LayerId::Input(2);
        });
        decision_node_paths_mle_vec.iter_mut().for_each(|mle| {
            mle.layer_id = LayerId::Input(2);
        });
        binary_decomp_diffs_mle_vec.iter_mut().for_each(|mle| {
            mle.layer_id = LayerId::Input(2);
        });
        multiplicities_bin_decomp_mle_input_vec
            .iter_mut()
            .for_each(|mle| {
                mle.layer_id = LayerId::Input(2);
            });
        let aux_mles: Vec<Box<&mut dyn Mle<F>>> = vec![
            Box::new(&mut permuted_input_samples_mle_vec_combined),
            Box::new(&mut decision_node_paths_mle_vec_combined),
            Box::new(&mut multiplicities_bin_decomp_mle_decision),
            Box::new(&mut multiplicities_bin_decomp_mle_leaf),
            Box::new(&mut combined_batched_diff_signed_bin_decomp_mle),
            Box::new(&mut multiplicities_bin_decomp_mle_input_vec_combined),
        ];

        // --- Input layer 3 ---
        leaf_node_paths_mle_vec_combined.layer_id = LayerId::Input(3);
        leaf_node_paths_mle_vec.iter_mut().for_each(|mle| {
            mle.layer_id = LayerId::Input(3);
        });
        let public_path_leaf_node_mles: Vec<Box<&mut dyn Mle<F>>> =
            vec![Box::new(&mut leaf_node_paths_mle_vec_combined)];

        // --- a) Precommitted Ligero input layer for tree itself (LayerId: 0) ---
        let tree_mle_input_layer_builder =
            InputLayerBuilder::new(tree_mles, None, LayerId::Input(0));

        // --- b) Ligero input layer for just the inputs themselves (LayerId: 1) ---
        let input_mles_input_layer_builder =
            InputLayerBuilder::new(input_mles, None, LayerId::Input(1));

        // --- c) Ligero input layer for all the auxiliaries (LayerId: 2) ---
        let aux_mles_input_layer_builder =
            InputLayerBuilder::new(aux_mles, None, LayerId::Input(2));

        // --- d) Public input layer for the path leaf nodes (LayerId: 3) ---
        let public_path_leaf_node_mles_input_layer_builder =
            InputLayerBuilder::new(public_path_leaf_node_mles, None, LayerId::Input(3));

        // --- Convert all the input layer builders into input layers ---
        let (_ligero_encoding, tree_ligero_commit, tree_ligero_root, tree_ligero_aux): (
            LigeroEncoding<F>,
            LcCommit<PoseidonSpongeHasher<F>, LigeroEncoding<F>, F>,
            LcRoot<LigeroEncoding<F>, F>,
            LcProofAuxiliaryInfo,
        ) = {
            let mut file = std::fs::File::open(&self.tree_precommit_filepath).unwrap();
            let initial_buffer_size = file.metadata().map(|m| m.len() as usize + 1).unwrap_or(0);
            let mut bufreader = Vec::with_capacity(initial_buffer_size);
            file.read_to_end(&mut bufreader).unwrap();
            serde_json::de::from_slice(&bufreader[..]).unwrap()
        };
        let tree_mle_input_layer: LigeroInputLayer<F, PoseidonTranscript<F>> =
            tree_mle_input_layer_builder.to_input_layer_with_precommit(
                tree_ligero_commit,
                tree_ligero_aux,
                tree_ligero_root,
            );

        let (
            _ligero_encoding,
            sample_minibatch_ligero_commit,
            sample_minibatch_ligero_root,
            sample_minibatch_ligero_aux,
        ): (
            LigeroEncoding<F>,
            LcCommit<PoseidonSpongeHasher<F>, LigeroEncoding<F>, F>,
            LcRoot<LigeroEncoding<F>, F>,
            LcProofAuxiliaryInfo,
        ) = {
            // METHOD 0: Use no buffer at all.
            // let file = std::fs::File::open(&self.sample_minibatch_precommit_filepath).unwrap();
            // let res = from_reader(&file).unwrap();

            // METHOD 1: Read everything into the buffer.
            let mut file = std::fs::File::open(&self.sample_minibatch_precommit_filepath).unwrap();
            let initial_buffer_size = file.metadata().map(|m| m.len() as usize + 1).unwrap_or(0);
            let mut bufreader = Vec::with_capacity(initial_buffer_size);
            file.read_to_end(&mut bufreader).unwrap();
            let res = serde_json::de::from_slice(&bufreader[..]).unwrap();

            // METHOD 2: Use a buffer of a default size.
            // let file = std::fs::File::open(&self.sample_minibatch_precommit_filepath).unwrap();
            // let mut bufreader = BufReader::new(file);
            // let res = from_reader(&mut bufreader).unwrap();
            res
        };
        let public_path_leaf_node_mles_input_layer: PublicInputLayer<F, PoseidonTranscript<F>> =
            public_path_leaf_node_mles_input_layer_builder.to_input_layer();
        let input_mles_input_layer: LigeroInputLayer<F, PoseidonTranscript<F>> =
            input_mles_input_layer_builder.to_input_layer_with_precommit(
                sample_minibatch_ligero_commit,
                sample_minibatch_ligero_aux,
                sample_minibatch_ligero_root,
            );

        let aux_mles_input_layer: LigeroInputLayer<F, PoseidonTranscript<F>> =
            aux_mles_input_layer_builder.to_input_layer_with_rho_inv(
                self.rho_inv,
                self.ratio,
            );
<<<<<<< HEAD
        let public_path_leaf_node_mles_input_layer: PublicInputLayer<F, PoseidonTranscript<F>> =
            public_path_leaf_node_mles_input_layer_builder.to_input_layer();
=======

>>>>>>> 8e68e299
        let mut tree_mle_input_layer = tree_mle_input_layer.to_enum();
        let mut input_mles_input_layer = input_mles_input_layer.to_enum();
        let mut aux_mles_input_layer = aux_mles_input_layer.to_enum();
        let mut public_path_leaf_node_mles_input_layer =
            public_path_leaf_node_mles_input_layer.to_enum();

        // --- Add input layer derived prefix bits to vectors ---
        // --- First input layer ---
        for decision_node_paths_mle in decision_node_paths_mle_vec.iter_mut() {
            decision_node_paths_mle
                .set_prefix_bits(decision_node_paths_mle_vec_combined.get_prefix_bits())
        }


        for leaf_node_paths_mle in leaf_node_paths_mle_vec.iter_mut() {
            leaf_node_paths_mle.set_prefix_bits(leaf_node_paths_mle_vec_combined.get_prefix_bits())
        }

        // --- Second input layer ---
        for input_samples_mle in input_samples_mle_vec.iter_mut() {
            input_samples_mle.set_prefix_bits(input_samples_mle_combined.get_prefix_bits());
        }

        // --- Third input layer ---
        for permuted_input_samples_mle in permuted_input_samples_mle_vec.iter_mut() {
            permuted_input_samples_mle
                .set_prefix_bits(permuted_input_samples_mle_vec_combined.get_prefix_bits());
        }
        for decision_node_paths_mle in decision_node_paths_mle_vec.iter_mut() {
            decision_node_paths_mle
                .set_prefix_bits(decision_node_paths_mle_vec_combined.get_prefix_bits());
        }
        for binary_decomp_diffs_mle in binary_decomp_diffs_mle_vec.iter_mut() {
            binary_decomp_diffs_mle
                .set_prefix_bits(combined_batched_diff_signed_bin_decomp_mle.get_prefix_bits())
        }
        for multiplicities_bin_decomp_mle_input in
            multiplicities_bin_decomp_mle_input_vec.iter_mut()
        {
            multiplicities_bin_decomp_mle_input
                .set_prefix_bits(multiplicities_bin_decomp_mle_input_vec_combined.get_prefix_bits())
        }

        // --- Last input layer ---
        for leaf_node_paths_mle in leaf_node_paths_mle_vec.iter_mut() {
            leaf_node_paths_mle.set_prefix_bits(leaf_node_paths_mle_vec_combined.get_prefix_bits());
        }

        // --- Add commitments to transcript so they are taken into account before the FS input layers are sampled ---
        let tree_mle_commit = tree_mle_input_layer
            .commit()
            .map_err(|err| GKRError::InputLayerError(err))?;
        InputLayerEnum::append_commitment_to_transcript(&tree_mle_commit, transcript).unwrap();

        let input_mle_commit = input_mles_input_layer
            .commit()
            .map_err(|err| GKRError::InputLayerError(err))?;
        InputLayerEnum::append_commitment_to_transcript(&input_mle_commit, transcript).unwrap();

        let aux_mle_commit = aux_mles_input_layer
            .commit()
            .map_err(|err| GKRError::InputLayerError(err))?;
        InputLayerEnum::append_commitment_to_transcript(&aux_mle_commit, transcript).unwrap();

        let public_path_leaf_node_mle_commit = public_path_leaf_node_mles_input_layer
            .commit()
            .map_err(|err| GKRError::InputLayerError(err))?;
        InputLayerEnum::append_commitment_to_transcript(
            &public_path_leaf_node_mle_commit,
            transcript,
        )
        .unwrap();

        // --- FS layers must also have LayerId::Input(.)s! ---
        // Input(4)
        let random_r = RandomInputLayer::new(transcript, 1, LayerId::Input(4));
        let r_mle = random_r.get_mle();
        let mut random_r = random_r.to_enum();
        let random_r_commit = random_r.commit().map_err(GKRError::InputLayerError)?;

        // Input(5)
        let random_r_packing = RandomInputLayer::new(transcript, 1, LayerId::Input(5));
        let r_packing_mle = random_r_packing.get_mle();
        let mut random_r_packing = random_r_packing.to_enum();
        let random_r_packing_commit = random_r_packing
            .commit()
            .map_err(GKRError::InputLayerError)?;

        // Input(6)
        let random_r_packing_another = RandomInputLayer::new(transcript, 1, LayerId::Input(6));
        let r_packing_another_mle = random_r_packing_another.get_mle();
        let mut random_r_packing_another = random_r_packing_another.to_enum();
        let random_r_packing_another_commit = random_r_packing_another
            .commit()
            .map_err(GKRError::InputLayerError)?;

        // --- Construct the actual circuit structs ---
        let attribute_consistency_circuit = AttributeConsistencyCircuit {
            permuted_input_data_mle_vec: permuted_input_samples_mle_vec.clone(),
            decision_node_paths_mle_vec: decision_node_paths_mle_vec.clone(),
        };

        // --- TODO!(% Labs): Get rid of all the `.clone()`s ---
        let multiset_circuit = FSMultiSetCircuit {
            decision_nodes_mle,
            leaf_nodes_mle,
            multiplicities_bin_decomp_mle_decision: multiplicities_bin_decomp_mle_decision.clone(),
            multiplicities_bin_decomp_mle_leaf: multiplicities_bin_decomp_mle_leaf.clone(),
            decision_node_paths_mle_vec: decision_node_paths_mle_vec.clone(),
            leaf_node_paths_mle_vec: leaf_node_paths_mle_vec.clone(),
            r_mle: r_mle.clone(),
            r_packing_mle: r_packing_mle.clone(),
            r_packing_another_mle,
        };

        let input_multiset_circuit = InputMultiSetCircuit {
            input_data_mle_vec: input_samples_mle_vec,
            permuted_input_data_mle_vec: permuted_input_samples_mle_vec.clone(),
            multiplicities_bin_decomp_mle_input_vec: multiplicities_bin_decomp_mle_input_vec
                .clone(),
            r_mle,
            r_packing_mle,
        };

        let binary_recomp_circuit_batched = BinaryRecompCircuitBatched::new(
            decision_node_paths_mle_vec.clone(),
            permuted_input_samples_mle_vec.clone(),
            binary_decomp_diffs_mle_vec.clone(),
        );

        let path_consistency_circuit_batched = PathCheckCircuitBatchedNoMul::new(
            decision_node_paths_mle_vec,
            leaf_node_paths_mle_vec,
            binary_decomp_diffs_mle_vec.clone(),
        );

        // --- Bits are binary check for each of the binary decomposition input MLEs ---
        let bits_binary_16_bit_batched =
            BinDecomp16BitIsBinaryCircuitBatched::new(binary_decomp_diffs_mle_vec);

        let bits_binary_4_bit_batched = 
            BinDecomp4BitIsBinaryCircuitBatched::new(multiplicities_bin_decomp_mle_input_vec);

        let bits_are_binary_multiset_decision_circuit =
            BinDecomp16BitIsBinaryCircuit::new(multiplicities_bin_decomp_mle_decision);
        let bits_are_binary_multiset_leaf_circuit =
            BinDecomp16BitIsBinaryCircuit::new(multiplicities_bin_decomp_mle_leaf);

        Ok((
            // --- Actual circuit components ---
            attribute_consistency_circuit,
            multiset_circuit,
            input_multiset_circuit,
            binary_recomp_circuit_batched,
            path_consistency_circuit_batched,
            bits_binary_4_bit_batched,
            bits_binary_16_bit_batched,
            bits_are_binary_multiset_decision_circuit,
            bits_are_binary_multiset_leaf_circuit,
            // --- Input layers ---
            vec![
                tree_mle_input_layer,
                input_mles_input_layer,
                aux_mles_input_layer,
                public_path_leaf_node_mles_input_layer,
                random_r,
                random_r_packing,
                random_r_packing_another,
            ],
            vec![
                tree_mle_commit,
                input_mle_commit,
                aux_mle_commit,
                public_path_leaf_node_mle_commit,
                random_r_commit,
                random_r_packing_commit,
                random_r_packing_another_commit,
            ],
        ))
    }
}
#[cfg(test)]
mod tests {
    use super::ZKDTCircuit;
<<<<<<< HEAD
    use crate::prover::tests::test_circuit;
    use crate::zkdt::cache_upshot_catboost_inputs_for_testing::generate_mles_batch_catboost_single_tree;
    use ark_std::{end_timer, start_timer};
=======
    use crate::prover::helpers::test_circuit;
    use crate::{zkdt::cache_upshot_catboost_inputs_for_testing::generate_mles_batch_catboost_single_tree};
    use ark_std::{start_timer, end_timer};
>>>>>>> 8e68e299
    use remainder_shared_types::Fr;
    use std::path::Path;

    use chrono;
    use log::LevelFilter;
    use std::io::Write;

    #[test]
    fn test_zkdt_circuit() {
        env_logger::Builder::new()
            .format(|buf, record| {
                writeln!(
                    buf,
                    "----> {}:{} {} [{}]:\n{}",
                    record.file().unwrap_or("unknown"),
                    record.line().unwrap_or(0),
                    chrono::Local::now().format("%Y-%m-%dT%H:%M:%S"),
                    record.level(),
                    record.args()
                )
            })
            .filter(None, LevelFilter::Error)
            .init();

        let (batched_catboost_mles, (_, _)) =
            generate_mles_batch_catboost_single_tree::<Fr>(2, Path::new("upshot_data/"));

        let combined_circuit = ZKDTCircuit {
            batched_zkdt_circuit_mles: batched_catboost_mles,
            tree_precommit_filepath: "upshot_data/tree_ligero_commitments/tree_commitment_0.json".to_string(),
            sample_minibatch_precommit_filepath: "upshot_data/sample_minibatch_commitments/sample_minibatch_logsize_10_commitment_0.json".to_string(),
            rho_inv: 4,
            ratio: 1_f64,
        };

        test_circuit(
            combined_circuit,
            Some(Path::new("upshot_data/zkdt_proof_opt.json")),
        );
    }

    #[test]
    fn bench_zkdt_circuits() {
        (10..11).for_each(|batch_size| {
            let circuit_timer = start_timer!(|| format!("zkdt circuit, batch_size 2^{batch_size}"));
            let wit_gen_timer = start_timer!(|| "wit gen");

            let (batched_zkdt_circuit_mles, (_, _)) = generate_mles_batch_catboost_single_tree::<Fr>(
                batch_size,
                Path::new("upshot_data/"),
            );
            end_timer!(wit_gen_timer);

            let combined_circuit = ZKDTCircuit {
                batched_zkdt_circuit_mles,
                tree_precommit_filepath:
                    "upshot_data/tree_ligero_commitments/tree_commitment_0.json".to_string(),
                sample_minibatch_precommit_filepath:
                    "upshot_data/sample_minibatch_commitments/sample_minibatch_logsize_10_commitment_0.json".to_string(),
                rho_inv: 4,
                ratio: 1_f64,
            };

            test_circuit(combined_circuit, None);
        });
    }
}<|MERGE_RESOLUTION|>--- conflicted
+++ resolved
@@ -366,12 +366,8 @@
                 self.rho_inv,
                 self.ratio,
             );
-<<<<<<< HEAD
         let public_path_leaf_node_mles_input_layer: PublicInputLayer<F, PoseidonTranscript<F>> =
             public_path_leaf_node_mles_input_layer_builder.to_input_layer();
-=======
-
->>>>>>> 8e68e299
         let mut tree_mle_input_layer = tree_mle_input_layer.to_enum();
         let mut input_mles_input_layer = input_mles_input_layer.to_enum();
         let mut aux_mles_input_layer = aux_mles_input_layer.to_enum();
@@ -556,15 +552,9 @@
 #[cfg(test)]
 mod tests {
     use super::ZKDTCircuit;
-<<<<<<< HEAD
-    use crate::prover::tests::test_circuit;
-    use crate::zkdt::cache_upshot_catboost_inputs_for_testing::generate_mles_batch_catboost_single_tree;
-    use ark_std::{end_timer, start_timer};
-=======
     use crate::prover::helpers::test_circuit;
     use crate::{zkdt::cache_upshot_catboost_inputs_for_testing::generate_mles_batch_catboost_single_tree};
     use ark_std::{start_timer, end_timer};
->>>>>>> 8e68e299
     use remainder_shared_types::Fr;
     use std::path::Path;
 
