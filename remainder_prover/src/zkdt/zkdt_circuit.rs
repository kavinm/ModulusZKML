--- conflicted
+++ resolved
@@ -34,12 +34,7 @@
     FieldExt,
 };
 
-<<<<<<< HEAD
-use ark_std::{end_timer, start_timer};
-
-=======
 use super::input_data_to_circuit_adapter::BatchedZKDTCircuitMles;
->>>>>>> 110f7e75
 use super::{
     attribute_consistency_circuit::dataparallel_circuits::AttributeConsistencyCircuit,
     binary_recomp_circuit::dataparallel_circuits::BinaryRecompCircuitBatched,
@@ -516,13 +511,7 @@
 #[cfg(test)]
 mod tests {
     use super::ZKDTCircuit;
-<<<<<<< HEAD
-    use crate::prover::tests::test_circuit;
-    use crate::zkdt::data_pipeline::dummy_data_generator::generate_mles_batch_catboost_single_tree;
-    use ark_std::{end_timer, start_timer};
-=======
     use crate::{prover::tests::test_circuit, zkdt::cache_upshot_catboost_inputs_for_testing::generate_mles_batch_catboost_single_tree};
->>>>>>> 110f7e75
     use halo2_base::halo2_proofs::halo2curves::bn256::Fr;
     use std::path::Path;
 
@@ -556,30 +545,6 @@
             sample_minibatch_precommit_filepath: "upshot_data/sample_minibatch_commitments/sample_minibatch_logsize_10_commitment_0.json".to_string(),
         };
 
-        test_circuit(
-            combined_circuit,
-            Some(Path::new("upshot_data/zkdt_proof_opt.json")),
-        );
-    }
-
-    #[test]
-    fn bench_zkdt_circuits() {
-        (10..11).for_each(|batch_size| {
-            let circuit_timer = start_timer!(|| format!("zkdt circuit, batch_size 2^{batch_size}"));
-            let wit_gen_timer = start_timer!(|| "wit gen");
-
-            let (batched_catboost_mles, (_, _)) = generate_mles_batch_catboost_single_tree::<Fr>(
-                batch_size,
-                Path::new("upshot_data/"),
-            );
-            end_timer!(wit_gen_timer);
-
-            let combined_circuit = ZKDTCircuit {
-                batched_catboost_mles,
-                tree_precommit_filepath:
-                    "upshot_data/tree_ligero_commitments/tree_commitment_0.json".to_string(),
-            };
-
             test_circuit(combined_circuit, None);
 
             end_timer!(circuit_timer);
