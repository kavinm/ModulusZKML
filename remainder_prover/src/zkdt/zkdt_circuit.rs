--- conflicted
+++ resolved
@@ -1,7 +1,4 @@
-<<<<<<< HEAD
-=======
 use ark_std::{log2, start_timer, end_timer};
->>>>>>> e83d29b9
 use ark_serialize::Read;
 use itertools::{repeat_n, Itertools};
 use remainder_ligero::{
@@ -37,8 +34,6 @@
     transcript::{poseidon_transcript::PoseidonTranscript, Transcript},
     FieldExt,
 };
-
-use ark_std::{end_timer, start_timer};
 
 use super::input_data_to_circuit_adapter::BatchedZKDTCircuitMles;
 use super::{
@@ -352,12 +347,11 @@
             // let file = std::fs::File::open(&self.sample_minibatch_precommit_filepath).unwrap();
             // let mut bufreader = BufReader::new(file);
             // let res = from_reader(&mut bufreader).unwrap();
-<<<<<<< HEAD
-=======
-
->>>>>>> e83d29b9
+
             res
         };
+        let public_path_leaf_node_mles_input_layer: PublicInputLayer<F, PoseidonTranscript<F>> =
+            public_path_leaf_node_mles_input_layer_builder.to_input_layer();
         let input_mles_input_layer: LigeroInputLayer<F, PoseidonTranscript<F>> =
             input_mles_input_layer_builder.to_input_layer_with_precommit(
                 sample_minibatch_ligero_commit,
@@ -366,16 +360,11 @@
             );
 
         let aux_mles_input_layer: LigeroInputLayer<F, PoseidonTranscript<F>> =
-<<<<<<< HEAD
             aux_mles_input_layer_builder.to_input_layer_with_rho_inv(
                 self.rho_inv,
                 self.ratio,
             );
-=======
-            aux_mles_input_layer_builder.to_input_layer();
->>>>>>> e83d29b9
-        let public_path_leaf_node_mles_input_layer: PublicInputLayer<F, PoseidonTranscript<F>> =
-            public_path_leaf_node_mles_input_layer_builder.to_input_layer();
+
         let mut tree_mle_input_layer = tree_mle_input_layer.to_enum();
         let mut input_mles_input_layer = input_mles_input_layer.to_enum();
         let mut aux_mles_input_layer = aux_mles_input_layer.to_enum();
@@ -558,16 +547,9 @@
 #[cfg(test)]
 mod tests {
     use super::ZKDTCircuit;
-<<<<<<< HEAD
     use crate::prover::tests::test_circuit;
     use crate::zkdt::cache_upshot_catboost_inputs_for_testing::generate_mles_batch_catboost_single_tree;
     use ark_std::{end_timer, start_timer};
-=======
-    use crate::{
-        prover::tests::test_circuit,
-        zkdt::cache_upshot_catboost_inputs_for_testing::generate_mles_batch_catboost_single_tree,
-    };
->>>>>>> e83d29b9
     use halo2_base::halo2_proofs::halo2curves::bn256::Fr;
     use std::path::Path;
 
