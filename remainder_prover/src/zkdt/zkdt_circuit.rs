--- conflicted
+++ resolved
@@ -299,50 +299,6 @@
             InputLayerBuilder::new(public_path_leaf_node_mles, None, LayerId::Input(3));
 
         // --- Convert all the input layer builders into input layers ---
-<<<<<<< HEAD
-        // let (
-        //     _ligero_encoding,
-        //     tree_ligero_commit,
-        //     tree_ligero_root,
-        //     tree_ligero_aux
-        // ): (
-        //     LigeroEncoding<F>,
-        //     LcCommit<PoseidonSpongeHasher<F>, LigeroEncoding<F>, F>,
-        //     LcRoot<LigeroEncoding<F>, F>,
-        //     LcProofAuxiliaryInfo,
-        // ) = {
-        //     let timer = start_timer!(|| format!("reader 1"));
-        //     let file = std::fs::File::open(&self.tree_precommit_filepath).unwrap();
-        //     let res = from_reader(&file).unwrap();
-        //     end_timer!(timer);
-        //     res
-        // };
-        
-        // let tree_mle_input_layer: LigeroInputLayer<F, PoseidonTranscript<F>> = tree_mle_input_layer_builder.to_input_layer_with_precommit(tree_ligero_commit, tree_ligero_aux, tree_ligero_root);
-
-        let tree_mle_input_layer: LigeroInputLayer<F, PoseidonTranscript<F>> = tree_mle_input_layer_builder.to_input_layer();
-
-        // let (
-        //     _ligero_encoding,
-        //     sample_minibatch_ligero_commit,
-        //     sample_minibatch_ligero_root,
-        //     sample_minibatch_ligero_aux
-        // ): (
-        //     LigeroEncoding<F>,
-        //     LcCommit<PoseidonSpongeHasher<F>, LigeroEncoding<F>, F>,
-        //     LcRoot<LigeroEncoding<F>, F>,
-        //     LcProofAuxiliaryInfo,
-        // ) = {
-        //     let timer = start_timer!(|| format!("reader 2"));
-        //     let file = std::fs::File::open(&self.sample_minibatch_precommit_filepath).unwrap();
-        //     let res = from_reader(&file).unwrap();
-        //     end_timer!(timer);
-        //     res
-        // };
-        // let input_mles_input_layer: LigeroInputLayer<F, PoseidonTranscript<F>> = input_mles_input_layer_builder.to_input_layer_with_precommit(sample_minibatch_ligero_commit, sample_minibatch_ligero_aux, sample_minibatch_ligero_root);
-
-        let input_mles_input_layer: LigeroInputLayer<F, PoseidonTranscript<F>> = input_mles_input_layer_builder.to_input_layer();
-=======
         let (_ligero_encoding, tree_ligero_commit, tree_ligero_root, tree_ligero_aux): (
             LigeroEncoding<F>,
             LcCommit<PoseidonSpongeHasher<F>, LigeroEncoding<F>, F>,
@@ -396,7 +352,6 @@
                 sample_minibatch_ligero_aux,
                 sample_minibatch_ligero_root,
             );
->>>>>>> ed0881e9
 
         let aux_mles_input_layer: LigeroInputLayer<F, PoseidonTranscript<F>> =
             aux_mles_input_layer_builder.to_input_layer();
