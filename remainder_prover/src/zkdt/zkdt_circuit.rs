--- conflicted
+++ resolved
@@ -34,11 +34,8 @@
     FieldExt,
 };
 
-<<<<<<< HEAD
 use ark_std::{end_timer, start_timer};
 
-=======
->>>>>>> d4cb8783
 use super::{
     attribute_consistency_circuit::dataparallel_circuits::AttributeConsistencyCircuit,
     binary_recomp_circuit::dataparallel_circuits::BinaryRecompCircuitBatched,
@@ -60,10 +57,7 @@
     path_consistency_circuit::circuits::PathCheckCircuitBatchedMul,
     structs::{BinDecomp16Bit, BinDecomp4Bit, DecisionNode, InputAttribute, LeafNode},
 };
-<<<<<<< HEAD
-
-=======
->>>>>>> d4cb8783
+
 use std::{marker::PhantomData, path::Path};
 
 /// The actual ZKDT circuit!
@@ -90,10 +84,7 @@
         ),
         crate::prover::GKRError,
     > {
-<<<<<<< HEAD
         let create_sub_circuits_timer = start_timer!(|| "input + instantiate sub circuits");
-=======
->>>>>>> d4cb8783
         let (
             // --- Actual circuit components ---
             mut attribute_consistency_circuit,
@@ -125,13 +116,9 @@
             bits_are_binary_multiset_decision_circuit.yield_sub_circuit();
         let bits_are_binary_multiset_leaf_circuit_witness =
             bits_are_binary_multiset_leaf_circuit.yield_sub_circuit();
-<<<<<<< HEAD
         end_timer!(wit_gen_timer);
 
         let combine_layers_timer = start_timer!(|| "combine layers + gate stuff");
-=======
-
->>>>>>> d4cb8783
         let (mut combined_circuit_layers, combined_circuit_output_layers) = combine_layers(
             vec![
                 attribute_consistency_witness.layers,
@@ -162,11 +149,8 @@
                 &mut combined_circuit_layers,
                 combined_circuit_output_layers,
             );
-<<<<<<< HEAD
 
         end_timer!(combine_layers_timer);
-=======
->>>>>>> d4cb8783
 
         Ok((
             Witness {
@@ -516,7 +500,6 @@
     use super::ZKDTCircuit;
     use crate::prover::tests::test_circuit;
     use crate::zkdt::data_pipeline::dummy_data_generator::generate_mles_batch_catboost_single_tree;
-<<<<<<< HEAD
     use ark_std::{end_timer, start_timer};
     use halo2_base::halo2_proofs::halo2curves::bn256::Fr;
     use std::path::Path;
@@ -543,13 +526,6 @@
             .filter(None, LevelFilter::Error)
             .init();
 
-=======
-    use halo2_base::halo2_proofs::halo2curves::bn256::Fr;
-    use std::path::Path;
-
-    #[test]
-    fn test_zkdt_circuit() {
->>>>>>> d4cb8783
         let (batched_catboost_mles, (_, _)) =
             generate_mles_batch_catboost_single_tree::<Fr>(1, Path::new("upshot_data/"));
 
@@ -564,7 +540,6 @@
             Some(Path::new("upshot_data/zkdt_proof_opt.json")),
         );
     }
-<<<<<<< HEAD
 
     #[test]
     fn bench_zkdt_circuits() {
@@ -580,7 +555,8 @@
 
             let combined_circuit = ZKDTCircuit {
                 batched_catboost_mles,
-                tree_precommit_filepath: "upshot_data/tree_ligero_commitments/".to_string(),
+                tree_precommit_filepath:
+                    "upshot_data/tree_ligero_commitments/tree_commitment_0.json".to_string(),
             };
 
             test_circuit(combined_circuit, None);
@@ -588,6 +564,4 @@
             end_timer!(circuit_timer);
         });
     }
-=======
->>>>>>> d4cb8783
 }