<<<<<<< HEAD
use ark_std::{log2, start_timer, end_timer};
=======
use ark_std::{log2};
>>>>>>> 5b7a3461
use itertools::{Itertools, repeat_n};

use crate::{mle::{dense::DenseMle, MleRef, Mle, MleIndex}, layer::{LayerBuilder, empty_layer::EmptyLayer, batched::{BatchedLayer, combine_zero_mle_ref, unbatch_mles}, LayerId, Padding}, zkdt::builders::{BitExponentiationBuilderCatBoost, AttributeConsistencyBuilderZeroRef}, prover::{input_layer::{ligero_input_layer::LigeroInputLayer, combine_input_layers::InputLayerBuilder, InputLayer, MleInputLayer, enum_input_layer::{InputLayerEnum, CommitmentEnum}, self, random_input_layer::RandomInputLayer}, combine_layers::combine_layers, GKRError}};
use crate::{prover::{GKRCircuit, Layers, Witness}};
use remainder_shared_types::{FieldExt, transcript::{Transcript, poseidon_transcript::PoseidonTranscript}};

use super::{builders::{FSInputPackingBuilder, SplitProductBuilder, EqualityCheck, FSDecisionPackingBuilder, FSLeafPackingBuilder, FSRMinusXBuilder, SquaringBuilder, ProductBuilder, BitExponentiationBuilderInput}, structs::{InputAttribute, DecisionNode, LeafNode, BinDecomp16Bit, BinDecomp4Bit}, binary_recomp_circuit::{dataparallel_circuits::BinaryRecompCircuitBatched}, data_pipeline::{dummy_data_generator::{BatchedCatboostMles}, dt2zkdt::load_upshot_data_single_tree_batch}, path_consistency_circuit::circuits::PathCheckCircuitBatchedMul, bits_are_binary_circuit::{dataparallel_circuits::{BinDecomp4BitIsBinaryCircuitBatched, BinDecomp16BitIsBinaryCircuitBatched}, circuits::BinDecomp16BitIsBinaryCircuit}, attribute_consistency_circuit::dataparallel_circuits::AttributeConsistencyCircuit, multiset_circuit::{legacy_circuits::MultiSetCircuit, circuits::FSMultiSetCircuit}, input_multiset_circuit::dataparallel_circuits::InputMultiSetCircuit};
use std::{marker::PhantomData};

/// The actual ZKDT circuit!
pub struct CombinedCircuits<F: FieldExt> {
    /// All of the input MLEs coming from the data generation pipeline
    pub batched_catboost_mles: BatchedCatboostMles<F>
}

impl<F: FieldExt> GKRCircuit<F> for CombinedCircuits<F> {
    type Transcript = PoseidonTranscript<F>;
    fn synthesize(&mut self) -> Witness<F, Self::Transcript> {
        unimplemented!()
    }

    fn synthesize_and_commit(
            &mut self,
            transcript: &mut Self::Transcript,
        ) -> Result<(Witness<F, Self::Transcript>, Vec<input_layer::enum_input_layer::CommitmentEnum<F>>), crate::prover::GKRError> {

        let create_sub_circuits_timer = start_timer!(|| "input + instantiate sub circuits");
        let (
            // --- Actual circuit components ---
            mut attribute_consistency_circuit,
            mut multiset_circuit,
            mut input_multiset_circuit,
            mut binary_recomp_circuit_batched,
            mut path_consistency_circuit_batched,
            mut bin_decomp_4_bit_batched_bits_binary,
            mut bin_decomp_16_bit_batched_bits_binary,
            bits_are_binary_multiset_decision_circuit,
            bits_are_binary_multiset_leaf_circuit,

            // --- Input layer ---
            input_layers,
            inpunt_layers_commits
        ) = self.create_sub_circuits(transcript).unwrap();
        end_timer!(create_sub_circuits_timer);

        let wit_gen_timer = start_timer!(|| "witness generation of subcircuits");
        let attribute_consistency_witness = attribute_consistency_circuit.yield_sub_circuit();
        let multiset_witness = multiset_circuit.yield_sub_circuit();
        let input_multiset_witness = input_multiset_circuit.yield_sub_circuit();
        let binary_recomp_circuit_batched_witness = binary_recomp_circuit_batched.yield_sub_circuit();
        let bin_decomp_4_bit_binary_batched_witness = bin_decomp_4_bit_batched_bits_binary.yield_sub_circuit();
        let bin_decomp_16_bit_binary_batched_witness = bin_decomp_16_bit_batched_bits_binary.yield_sub_circuit();
        let bits_are_binary_multiset_decision_circuit_witness = bits_are_binary_multiset_decision_circuit.yield_sub_circuit();
        let bits_are_binary_multiset_leaf_circuit_witness = bits_are_binary_multiset_leaf_circuit.yield_sub_circuit();
<<<<<<< HEAD
        end_timer!(wit_gen_timer);

        let combine_layers_timer = start_timer!(|| "combine layers + gate stuff");
=======

>>>>>>> 5b7a3461
        let (mut combined_circuit_layers, combined_circuit_output_layers) = combine_layers(
            vec![
                attribute_consistency_witness.layers,
                multiset_witness.layers,
                input_multiset_witness.layers,
                binary_recomp_circuit_batched_witness.layers,
                bin_decomp_4_bit_binary_batched_witness.layers,
                bin_decomp_16_bit_binary_batched_witness.layers,
                bits_are_binary_multiset_decision_circuit_witness.layers,
                bits_are_binary_multiset_leaf_circuit_witness.layers,
            ],
            vec![
                attribute_consistency_witness.output_layers,
                multiset_witness.output_layers,
                input_multiset_witness.output_layers,
                binary_recomp_circuit_batched_witness.output_layers,
                bin_decomp_4_bit_binary_batched_witness.output_layers,
                bin_decomp_16_bit_binary_batched_witness.output_layers,
                bits_are_binary_multiset_decision_circuit_witness.output_layers,
                bits_are_binary_multiset_leaf_circuit_witness.output_layers,
            ],
        )
        .unwrap();

        // --- Manually add the layers and output layers from the circuit involving gate MLEs ---
        let updated_combined_output_layers = path_consistency_circuit_batched.add_subcircuit_layers_to_combined_layers(
            &mut combined_circuit_layers, 
            combined_circuit_output_layers);
<<<<<<< HEAD

        end_timer!(combine_layers_timer);
=======
>>>>>>> 5b7a3461

        Ok((
            Witness {
                layers: combined_circuit_layers,
                output_layers: updated_combined_output_layers,
                input_layers,
            },
            inpunt_layers_commits,
        ))
    }
}

impl <F: FieldExt> CombinedCircuits<F> {
    fn create_sub_circuits(&mut self, transcript: &mut PoseidonTranscript<F>) -> Result<(
            AttributeConsistencyCircuit<F>,
            FSMultiSetCircuit<F>,
            InputMultiSetCircuit<F>,
            BinaryRecompCircuitBatched<F>,
            PathCheckCircuitBatchedMul<F>,
            BinDecomp4BitIsBinaryCircuitBatched<F>,
            BinDecomp16BitIsBinaryCircuitBatched<F>,
            BinDecomp16BitIsBinaryCircuit<F>,
            BinDecomp16BitIsBinaryCircuit<F>,
            Vec<InputLayerEnum<F, PoseidonTranscript<F>>>, // input layers, including random layers
            Vec<CommitmentEnum<F>> // input layers' commitments
        ), GKRError> {

        let BatchedCatboostMles {
            mut input_data_mle_vec,
            mut permuted_input_data_mle_vec,
            mut decision_node_paths_mle_vec,
            mut leaf_node_paths_mle_vec,
            mut multiplicities_bin_decomp_mle_decision,
            mut multiplicities_bin_decomp_mle_leaf,
            mut decision_nodes_mle,
            mut leaf_nodes_mle,
            mut binary_decomp_diffs_mle_vec,
            mut multiplicities_bin_decomp_mle_input_vec
        } = self.batched_catboost_mles.clone(); // TODO!(% Labs): Get rid of this clone?!?!
<<<<<<< HEAD

        let combine_mles_timer = start_timer!(|| "combine batched mles");
=======
>>>>>>> 5b7a3461

        // deal w input
        let mut input_data_mle_combined = DenseMle::<F, InputAttribute<F>>::combine_mle_batch(input_data_mle_vec.clone());
        let mut permuted_input_data_mle_vec_combined = DenseMle::<F, InputAttribute<F>>::combine_mle_batch(permuted_input_data_mle_vec.clone());
        let mut decision_node_paths_mle_vec_combined = DenseMle::<F, DecisionNode<F>>::combine_mle_batch(decision_node_paths_mle_vec.clone());
        let mut leaf_node_paths_mle_vec_combined = DenseMle::<F, LeafNode<F>>::combine_mle_batch(leaf_node_paths_mle_vec.clone());
        let mut combined_batched_diff_signed_bin_decomp_mle = DenseMle::<F, BinDecomp16Bit<F>>::combine_mle_batch(binary_decomp_diffs_mle_vec.clone());
        let mut multiplicities_bin_decomp_mle_input_vec_combined = DenseMle::<F, BinDecomp4Bit<F>>::combine_mle_batch(multiplicities_bin_decomp_mle_input_vec.clone());

<<<<<<< HEAD
        end_timer!(combine_mles_timer);
=======
>>>>>>> 5b7a3461
        // TODO!(ryancao): Actually fix this!!
        // Note to Veridise folks: The below should be split up as written, but we didn't quite have time to
        // fully debug it before sending things over. Will send an updated version ASAP!

        // Input layer shenanigans -- we need the following:
        // a) Precommitted Ligero input layer for tree itself (LayerId: 0)
        // b) Ligero input layer for just the inputs themselves (LayerId: 1)
        // c) Ligero input layer for all the auxiliaries (LayerId: 2)
        // d) Public input layer for all the leaf node outputs (TODO!(ryancao)): Actually do this bit! (LayerId: TODO!)
        // e) FS-style input layer for all the random packing constants + challenges (LayerId: 3)
        // let tree_mles: Vec<Box<&mut dyn Mle<F>>> = vec![
        //     Box::new(&mut decision_nodes_mle),
        //     Box::new(&mut leaf_nodes_mle),
        // ];
        // let input_mles: Vec<Box<&mut dyn Mle<F>>> = vec![
        //     Box::new(&mut input_data_mle_combined),
        // ];
        // let aux_mles: Vec<Box<&mut dyn Mle<F>>> = vec![
        //     Box::new(&mut permuted_input_data_mle_vec_combined),
        //     Box::new(&mut decision_node_paths_mle_vec_combined),
        //     Box::new(&mut leaf_node_paths_mle_vec_combined),
        //     Box::new(&mut multiplicities_bin_decomp_mle_decision),
        //     Box::new(&mut multiplicities_bin_decomp_mle_leaf),
        //     Box::new(&mut combined_batched_diff_signed_bin_decomp_mle),
        //     Box::new(&mut multiplicities_bin_decomp_mle_input_vec_combined),
        // ];

        // --- a) Precommitted Ligero input layer for tree itself (LayerId: 0) ---
        // let tree_mle_precommit_filepath = get_tree_commitment_filename_for_tree_number(0, Path::new("upshot_data/tree_ligero_commitments/"));
        // let (
        //     _ligero_encoding,
        //     ligero_commit,
        //     ligero_root,
        //     ligero_aux
        // ): (
        //     LigeroEncoding<F>,
        //     LcCommit<PoseidonSpongeHasher<F>, LigeroEncoding<F>, F>,
        //     LcRoot<LigeroEncoding<F>, F>,
        //     LcProofAuxiliaryInfo,
        // ) = {
        //     let file = std::fs::File::open(tree_mle_precommit_filepath).unwrap();
        //     from_reader(&file).unwrap()
        // };
        // let tree_mle_input_layer_builder = InputLayerBuilder::new(tree_mles, None, LayerId::Input(0));

        // --- b) Ligero input layer for just the inputs themselves (LayerId: 1) ---
        // let input_mles_input_layer_builder = InputLayerBuilder::new(input_mles, None, LayerId::Input(1));

        // --- c) Ligero input layer for all the auxiliaries (LayerId: 2) ---
        // let aux_mles_input_layer_builder = InputLayerBuilder::new(aux_mles, None, LayerId::Input(2));

        // --- Convert all the input layer builders into input layers ---
        // let tree_mle_input_layer: LigeroInputLayer<F, PoseidonTranscript<F>> = tree_mle_input_layer_builder.to_input_layer_with_precommit(ligero_commit, ligero_aux, ligero_root);
        // let input_mles_input_layer: LigeroInputLayer<F, PoseidonTranscript<F>> = input_mles_input_layer_builder.to_input_layer();
        // let aux_mles_input_layer: LigeroInputLayer<F, PoseidonTranscript<F>> = aux_mles_input_layer_builder.to_input_layer();
        // let mut tree_mle_input_layer = tree_mle_input_layer.to_enum();
        // let mut input_mles_input_layer = input_mles_input_layer.to_enum();
        // let mut aux_mles_input_layer = aux_mles_input_layer.to_enum();

        // --- Just have a single Ligero commitment for now ---
<<<<<<< HEAD
        let ligero_timer = start_timer!(|| "construct ligero mles");

=======
>>>>>>> 5b7a3461
        let all_ligero_mles: Vec<Box<&mut dyn Mle<F>>> = vec![
            // --- Tree MLEs ---
            Box::new(&mut decision_nodes_mle),
            Box::new(&mut leaf_nodes_mle),

            // --- Input MLEs ---
            Box::new(&mut input_data_mle_combined),

            // --- Aux MLEs ---
            Box::new(&mut permuted_input_data_mle_vec_combined),
            Box::new(&mut decision_node_paths_mle_vec_combined),
            Box::new(&mut leaf_node_paths_mle_vec_combined),
            Box::new(&mut multiplicities_bin_decomp_mle_decision),
            Box::new(&mut multiplicities_bin_decomp_mle_leaf),
            Box::new(&mut combined_batched_diff_signed_bin_decomp_mle),
            Box::new(&mut multiplicities_bin_decomp_mle_input_vec_combined),
        ];
        let all_ligero_mles_input_layer_builder = InputLayerBuilder::new(all_ligero_mles, None, LayerId::Input(0));
<<<<<<< HEAD
        end_timer!(ligero_timer);
=======
>>>>>>> 5b7a3461

        // --- Add input layer derived prefix bits to vectors ---
        // --- First input layer ---
        for decision_node_paths_mle in decision_node_paths_mle_vec.iter_mut() {
            decision_node_paths_mle.add_prefix_bits(decision_node_paths_mle_vec_combined.get_prefix_bits())
        }
        for leaf_node_paths_mle in leaf_node_paths_mle_vec.iter_mut() {
            leaf_node_paths_mle.add_prefix_bits(leaf_node_paths_mle_vec_combined.get_prefix_bits())
        }

        // --- Second input layer ---
        for input_data_mle in input_data_mle_vec.iter_mut() {
            input_data_mle.add_prefix_bits(input_data_mle_combined.get_prefix_bits());
        }

        // --- Last input layer ---
        for permuted_input_data_mle in permuted_input_data_mle_vec.iter_mut() {
            permuted_input_data_mle.add_prefix_bits(permuted_input_data_mle_vec_combined.get_prefix_bits());
        }
        for decision_node_paths_mle in decision_node_paths_mle_vec.iter_mut() {
            decision_node_paths_mle.add_prefix_bits(decision_node_paths_mle_vec_combined.get_prefix_bits());
        }
        for leaf_node_paths_mle in leaf_node_paths_mle_vec.iter_mut() {
            leaf_node_paths_mle.add_prefix_bits(leaf_node_paths_mle_vec_combined.get_prefix_bits());
        }
        for binary_decomp_diffs_mle in binary_decomp_diffs_mle_vec.iter_mut() {
            binary_decomp_diffs_mle.add_prefix_bits(combined_batched_diff_signed_bin_decomp_mle.get_prefix_bits())
        }
        for multiplicities_bin_decomp_mle_input in multiplicities_bin_decomp_mle_input_vec.iter_mut() {
            multiplicities_bin_decomp_mle_input.add_prefix_bits(multiplicities_bin_decomp_mle_input_vec_combined.get_prefix_bits())
        }

        // --- Add commitments to transcript so they are taken into account before the FS input layers are sampled ---
        // --- TODO!(ryancao): Do this correctly
        // let tree_mle_commit = tree_mle_input_layer
        //     .commit()
        //     .map_err(|err| GKRError::InputLayerError(err))?;
        // InputLayerEnum::append_commitment_to_transcript(&tree_mle_commit, transcript).unwrap();

        // let input_mle_commit = input_mles_input_layer
        //     .commit()
        //     .map_err(|err| GKRError::InputLayerError(err))?;
        // InputLayerEnum::append_commitment_to_transcript(&input_mle_commit, transcript).unwrap();

        // let aux_mle_commit = aux_mles_input_layer
        //     .commit()
        //     .map_err(|err| GKRError::InputLayerError(err))?;
        // InputLayerEnum::append_commitment_to_transcript(&aux_mle_commit, transcript).unwrap();

<<<<<<< HEAD
        let ligero_commit_timer = start_timer!(|| "combine ligero mles and commit");
=======
>>>>>>> 5b7a3461
        let all_ligero_mles_input_layer: LigeroInputLayer<F, PoseidonTranscript<F>> = all_ligero_mles_input_layer_builder.to_input_layer();
        let mut all_ligero_mles_input_layer = all_ligero_mles_input_layer.to_enum(); 
        let all_input_mles_commit = all_ligero_mles_input_layer
            .commit()
            .map_err(GKRError::InputLayerError)?;
        InputLayerEnum::append_commitment_to_transcript(&all_input_mles_commit, transcript).unwrap();
<<<<<<< HEAD
        end_timer!(ligero_commit_timer);
=======
>>>>>>> 5b7a3461

        let fs_timer = start_timer!(|| "FS");
        // FS
        let random_r = RandomInputLayer::new(transcript, 1, LayerId::Input(1));
        let r_mle = random_r.get_mle();
        let mut random_r = random_r.to_enum();
        let random_r_commit = random_r
            .commit()
            .map_err(GKRError::InputLayerError)?;

        let random_r_packing = RandomInputLayer::new(transcript, 1, LayerId::Input(3));
        let r_packing_mle = random_r_packing.get_mle();
        let mut random_r_packing = random_r_packing.to_enum();
        let random_r_packing_commit = random_r_packing
            .commit()
            .map_err(GKRError::InputLayerError)?;

        let random_r_packing_another = RandomInputLayer::new(transcript, 1, LayerId::Input(4));
        let r_packing_another_mle = random_r_packing_another.get_mle();
        let mut random_r_packing_another = random_r_packing_another.to_enum();
        let random_r_packing_another_commit = random_r_packing_another
            .commit()
            .map_err(GKRError::InputLayerError)?;

        // FS
        end_timer!(fs_timer);

        // construct the circuits
        let circuits_timer = start_timer!(|| "construct circuits");

        let attribute_consistency_circuit = AttributeConsistencyCircuit {
            permuted_input_data_mle_vec: permuted_input_data_mle_vec.clone(),
            decision_node_paths_mle_vec: decision_node_paths_mle_vec.clone(),
        };

        // --- TDOO!(% Labs): Get rid of all the `.clone()`s ---
        let multiset_circuit = FSMultiSetCircuit {
            decision_nodes_mle,
            leaf_nodes_mle,
            multiplicities_bin_decomp_mle_decision: multiplicities_bin_decomp_mle_decision.clone(),
            multiplicities_bin_decomp_mle_leaf: multiplicities_bin_decomp_mle_leaf.clone(),
            decision_node_paths_mle_vec: decision_node_paths_mle_vec.clone(),
            leaf_node_paths_mle_vec: leaf_node_paths_mle_vec.clone(),
            r_mle: r_mle.clone(),
            r_packing_mle: r_packing_mle.clone(),
            r_packing_another_mle,
        };

        let input_multiset_circuit = InputMultiSetCircuit {
            input_data_mle_vec,
            permuted_input_data_mle_vec: permuted_input_data_mle_vec.clone(),
            multiplicities_bin_decomp_mle_input_vec: multiplicities_bin_decomp_mle_input_vec.clone(),
            r_mle,
            r_packing_mle,
        };

        let binary_recomp_circuit_batched = BinaryRecompCircuitBatched::new(
            decision_node_paths_mle_vec.clone(),
            permuted_input_data_mle_vec.clone(),
            binary_decomp_diffs_mle_vec.clone(),
        );

        let path_consistency_circuit_batched = PathCheckCircuitBatchedMul::new(
            decision_node_paths_mle_vec,
            leaf_node_paths_mle_vec,
            binary_decomp_diffs_mle_vec.clone(),
        );

        // --- Bits are binary check for each of the binary decomposition input MLEs ---
        let bits_binary_16_bit_batched = BinDecomp16BitIsBinaryCircuitBatched::new(
            binary_decomp_diffs_mle_vec
        );

        let bits_binary_4_bit_batched = BinDecomp4BitIsBinaryCircuitBatched::new(
            multiplicities_bin_decomp_mle_input_vec
        );

        let bits_are_binary_multiset_decision_circuit = BinDecomp16BitIsBinaryCircuit::new(
            multiplicities_bin_decomp_mle_decision
        );
        let bits_are_binary_multiset_leaf_circuit = BinDecomp16BitIsBinaryCircuit::new(
            multiplicities_bin_decomp_mle_leaf
        );        
<<<<<<< HEAD
        end_timer!(circuits_timer);
=======
>>>>>>> 5b7a3461

        Ok((
            // --- Actual circuit components ---
            attribute_consistency_circuit, 
            multiset_circuit,
            input_multiset_circuit,
            binary_recomp_circuit_batched,
            path_consistency_circuit_batched,
            bits_binary_4_bit_batched,
            bits_binary_16_bit_batched,
            bits_are_binary_multiset_decision_circuit,
            bits_are_binary_multiset_leaf_circuit,

            // --- Input layers ---
            vec![
                // tree_mle_input_layer,
                // input_mles_input_layer,
                // aux_mles_input_layer,
                all_ligero_mles_input_layer,
                random_r,
                random_r_packing,
                random_r_packing_another
            ],

            vec![
                // tree_mle_commit,
                // input_mle_commit,
                // aux_mle_commit,
                all_input_mles_commit,
                random_r_commit,
                random_r_packing_commit,
                random_r_packing_another_commit
            ]
        ))
    }
}

/// GKRCircuit that proves inference for a single decision tree
pub struct ZKDTCircuit<F: FieldExt> {
    _marker: PhantomData<F>,
}

impl<F: FieldExt> ZKDTCircuit<F> {
    pub fn new(batch_size: usize) -> Self {
        let _batched_catboost_data = load_upshot_data_single_tree_batch::<F>(Some(batch_size), None);
        Self {
            _marker: PhantomData,
        }
    }
}

impl<F: FieldExt> GKRCircuit<F> for ZKDTCircuit<F> {
    type Transcript = PoseidonTranscript<F>;

    fn synthesize(&mut self) -> Witness<F, Self::Transcript> {
        todo!()
    }
}

#[cfg(test)]
mod tests {
    use std::path::Path;
<<<<<<< HEAD
    use ark_std::{start_timer, end_timer};
=======
>>>>>>> 5b7a3461
    use halo2_base::halo2_proofs::halo2curves::bn256::Fr;
    use crate::zkdt::data_pipeline::dummy_data_generator::generate_mles_batch_catboost_single_tree;
    use crate::prover::tests::test_circuit;
    use super::CombinedCircuits;

    #[test]
    fn bench_zkdt_circuits() {

        (11..12).for_each(|batch_size| {
            let circuit_timer = start_timer!(|| format!("zkdt circuit, batch_size 2^{batch_size}"));
            let wit_gen_timer = start_timer!(|| "wit gen");

            let (batched_catboost_mles, (_, _)) = generate_mles_batch_catboost_single_tree::<Fr>(batch_size, Path::new("upshot_data/"));
            end_timer!(wit_gen_timer);
    
            let combined_circuit = CombinedCircuits {
                batched_catboost_mles
            };
    
            test_circuit(combined_circuit, None);
    
            end_timer!(circuit_timer);
        });
    }


    #[test]
    fn test_combine_circuits() {

        let (batched_catboost_mles, (_, _)) = generate_mles_batch_catboost_single_tree::<Fr>(1, Path::new("upshot_data/"));

        let combined_circuit = CombinedCircuits {
            batched_catboost_mles
        };

        test_circuit(combined_circuit, None);
    }

}<|MERGE_RESOLUTION|>--- conflicted
+++ resolved
@@ -1,8 +1,4 @@
-<<<<<<< HEAD
 use ark_std::{log2, start_timer, end_timer};
-=======
-use ark_std::{log2};
->>>>>>> 5b7a3461
 use itertools::{Itertools, repeat_n};
 
 use crate::{mle::{dense::DenseMle, MleRef, Mle, MleIndex}, layer::{LayerBuilder, empty_layer::EmptyLayer, batched::{BatchedLayer, combine_zero_mle_ref, unbatch_mles}, LayerId, Padding}, zkdt::builders::{BitExponentiationBuilderCatBoost, AttributeConsistencyBuilderZeroRef}, prover::{input_layer::{ligero_input_layer::LigeroInputLayer, combine_input_layers::InputLayerBuilder, InputLayer, MleInputLayer, enum_input_layer::{InputLayerEnum, CommitmentEnum}, self, random_input_layer::RandomInputLayer}, combine_layers::combine_layers, GKRError}};
@@ -57,13 +53,9 @@
         let bin_decomp_16_bit_binary_batched_witness = bin_decomp_16_bit_batched_bits_binary.yield_sub_circuit();
         let bits_are_binary_multiset_decision_circuit_witness = bits_are_binary_multiset_decision_circuit.yield_sub_circuit();
         let bits_are_binary_multiset_leaf_circuit_witness = bits_are_binary_multiset_leaf_circuit.yield_sub_circuit();
-<<<<<<< HEAD
         end_timer!(wit_gen_timer);
 
         let combine_layers_timer = start_timer!(|| "combine layers + gate stuff");
-=======
-
->>>>>>> 5b7a3461
         let (mut combined_circuit_layers, combined_circuit_output_layers) = combine_layers(
             vec![
                 attribute_consistency_witness.layers,
@@ -92,11 +84,8 @@
         let updated_combined_output_layers = path_consistency_circuit_batched.add_subcircuit_layers_to_combined_layers(
             &mut combined_circuit_layers, 
             combined_circuit_output_layers);
-<<<<<<< HEAD
 
         end_timer!(combine_layers_timer);
-=======
->>>>>>> 5b7a3461
 
         Ok((
             Witness {
@@ -136,11 +125,8 @@
             mut binary_decomp_diffs_mle_vec,
             mut multiplicities_bin_decomp_mle_input_vec
         } = self.batched_catboost_mles.clone(); // TODO!(% Labs): Get rid of this clone?!?!
-<<<<<<< HEAD
 
         let combine_mles_timer = start_timer!(|| "combine batched mles");
-=======
->>>>>>> 5b7a3461
 
         // deal w input
         let mut input_data_mle_combined = DenseMle::<F, InputAttribute<F>>::combine_mle_batch(input_data_mle_vec.clone());
@@ -150,10 +136,7 @@
         let mut combined_batched_diff_signed_bin_decomp_mle = DenseMle::<F, BinDecomp16Bit<F>>::combine_mle_batch(binary_decomp_diffs_mle_vec.clone());
         let mut multiplicities_bin_decomp_mle_input_vec_combined = DenseMle::<F, BinDecomp4Bit<F>>::combine_mle_batch(multiplicities_bin_decomp_mle_input_vec.clone());
 
-<<<<<<< HEAD
         end_timer!(combine_mles_timer);
-=======
->>>>>>> 5b7a3461
         // TODO!(ryancao): Actually fix this!!
         // Note to Veridise folks: The below should be split up as written, but we didn't quite have time to
         // fully debug it before sending things over. Will send an updated version ASAP!
@@ -214,11 +197,8 @@
         // let mut aux_mles_input_layer = aux_mles_input_layer.to_enum();
 
         // --- Just have a single Ligero commitment for now ---
-<<<<<<< HEAD
         let ligero_timer = start_timer!(|| "construct ligero mles");
 
-=======
->>>>>>> 5b7a3461
         let all_ligero_mles: Vec<Box<&mut dyn Mle<F>>> = vec![
             // --- Tree MLEs ---
             Box::new(&mut decision_nodes_mle),
@@ -237,10 +217,7 @@
             Box::new(&mut multiplicities_bin_decomp_mle_input_vec_combined),
         ];
         let all_ligero_mles_input_layer_builder = InputLayerBuilder::new(all_ligero_mles, None, LayerId::Input(0));
-<<<<<<< HEAD
         end_timer!(ligero_timer);
-=======
->>>>>>> 5b7a3461
 
         // --- Add input layer derived prefix bits to vectors ---
         // --- First input layer ---
@@ -290,20 +267,14 @@
         //     .map_err(|err| GKRError::InputLayerError(err))?;
         // InputLayerEnum::append_commitment_to_transcript(&aux_mle_commit, transcript).unwrap();
 
-<<<<<<< HEAD
         let ligero_commit_timer = start_timer!(|| "combine ligero mles and commit");
-=======
->>>>>>> 5b7a3461
         let all_ligero_mles_input_layer: LigeroInputLayer<F, PoseidonTranscript<F>> = all_ligero_mles_input_layer_builder.to_input_layer();
         let mut all_ligero_mles_input_layer = all_ligero_mles_input_layer.to_enum(); 
         let all_input_mles_commit = all_ligero_mles_input_layer
             .commit()
             .map_err(GKRError::InputLayerError)?;
         InputLayerEnum::append_commitment_to_transcript(&all_input_mles_commit, transcript).unwrap();
-<<<<<<< HEAD
         end_timer!(ligero_commit_timer);
-=======
->>>>>>> 5b7a3461
 
         let fs_timer = start_timer!(|| "FS");
         // FS
@@ -387,10 +358,7 @@
         let bits_are_binary_multiset_leaf_circuit = BinDecomp16BitIsBinaryCircuit::new(
             multiplicities_bin_decomp_mle_leaf
         );        
-<<<<<<< HEAD
         end_timer!(circuits_timer);
-=======
->>>>>>> 5b7a3461
 
         Ok((
             // --- Actual circuit components ---
@@ -453,10 +421,7 @@
 #[cfg(test)]
 mod tests {
     use std::path::Path;
-<<<<<<< HEAD
     use ark_std::{start_timer, end_timer};
-=======
->>>>>>> 5b7a3461
     use halo2_base::halo2_proofs::halo2curves::bn256::Fr;
     use crate::zkdt::data_pipeline::dummy_data_generator::generate_mles_batch_catboost_single_tree;
     use crate::prover::tests::test_circuit;
@@ -465,7 +430,7 @@
     #[test]
     fn bench_zkdt_circuits() {
 
-        (11..12).for_each(|batch_size| {
+        (1..2).for_each(|batch_size| {
             let circuit_timer = start_timer!(|| format!("zkdt circuit, batch_size 2^{batch_size}"));
             let wit_gen_timer = start_timer!(|| "wit gen");
 
