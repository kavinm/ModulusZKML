use ark_std::{log2, start_timer, end_timer};
use ark_serialize::Read;
use itertools::{repeat_n, Itertools};
use remainder_ligero::{
    ligero_structs::LigeroEncoding, poseidon_ligero::PoseidonSpongeHasher, LcCommit,
    LcProofAuxiliaryInfo, LcRoot,
};
use serde_json::from_reader;

use crate::prover::{GKRCircuit, Layers, Witness};
use crate::{
    layer::{
        batched::{combine_zero_mle_ref, unbatch_mles, BatchedLayer},
        empty_layer::EmptyLayer,
        LayerBuilder, LayerId, Padding,
    },
    mle::{dense::DenseMle, Mle, MleIndex, MleRef},
    prover::{
        combine_layers::combine_layers,
        input_layer::{
            self,
            combine_input_layers::InputLayerBuilder,
            enum_input_layer::{CommitmentEnum, InputLayerEnum},
            ligero_input_layer::LigeroInputLayer,
            public_input_layer::PublicInputLayer,
            random_input_layer::RandomInputLayer,
            InputLayer, MleInputLayer,
        },
        GKRError,
    },
    zkdt::builders::{AttributeConsistencyBuilderZeroRef, BitExponentiationBuilderCatBoost},
};
use remainder_shared_types::{
    transcript::{poseidon_transcript::PoseidonTranscript, Transcript},
    FieldExt,
};

use super::input_data_to_circuit_adapter::BatchedZKDTCircuitMles;
use super::{
    attribute_consistency_circuit::dataparallel_circuits::AttributeConsistencyCircuit,
    binary_recomp_circuit::dataparallel_circuits::BinaryRecompCircuitBatched,
    bits_are_binary_circuit::{
        circuits::BinDecomp16BitIsBinaryCircuit,
        dataparallel_circuits::{
            BinDecomp16BitIsBinaryCircuitBatched, BinDecomp4BitIsBinaryCircuitBatched,
        },
    },
    input_multiset_circuit::dataparallel_circuits::InputMultiSetCircuit,
    multiset_circuit::circuits::FSMultiSetCircuit,
    path_consistency_circuit::circuits::PathCheckCircuitBatchedMul,
    structs::{BinDecomp16Bit, BinDecomp4Bit, DecisionNode, InputAttribute, LeafNode},
};

use std::io::BufReader;
use std::{marker::PhantomData, path::Path};

/// The actual ZKDT circuit!
pub struct ZKDTCircuit<F: FieldExt> {
    /// All of the input MLEs coming from the data generation pipeline
    pub batched_zkdt_circuit_mles: BatchedZKDTCircuitMles<F>,
    /// The filepath to the precommitted tree that we are proving
    pub tree_precommit_filepath: String,
    /// The filepath to the precommitted sample minibatch that we are proving
    pub sample_minibatch_precommit_filepath: String,
    /// rho inverse value for ligero commit
    pub rho_inv: u8,
    /// ratio
    pub ratio: f64,
}

impl<F: FieldExt> GKRCircuit<F> for ZKDTCircuit<F> {
    type Transcript = PoseidonTranscript<F>;

    // Uncomment this to turn on the circuit hash. Just make sure the hash you use is accurate to your batch size.
    // This one is for a batch size of 2^9
    // const CIRCUIT_HASH: Option<[u8; 32]> = Some([
    //     244, 174, 223, 136, 11, 9, 112, 40, 60, 180, 81, 61, 132, 165, 170, 36,
    //     31, 16, 66, 9, 54, 240, 75, 246, 68, 30, 31, 209, 242, 106, 147, 41,
    // ]);

    fn synthesize(&mut self) -> Witness<F, Self::Transcript> {
        unimplemented!()
    }

    fn synthesize_and_commit(
        &mut self,
        transcript: &mut Self::Transcript,
    ) -> Result<
        (
            Witness<F, Self::Transcript>,
            Vec<input_layer::enum_input_layer::CommitmentEnum<F>>,
        ),
        crate::prover::GKRError,
    > {
        let create_sub_circuits_timer = start_timer!(|| "input + instantiate sub circuits");
        let (
            // --- Actual circuit components ---
            mut attribute_consistency_circuit,
            mut multiset_circuit,
            mut input_multiset_circuit,
            mut binary_recomp_circuit_batched,
            mut path_consistency_circuit_batched,
            mut bin_decomp_4_bit_batched_bits_binary,
            mut bin_decomp_16_bit_batched_bits_binary,
            bits_are_binary_multiset_decision_circuit,
            bits_are_binary_multiset_leaf_circuit,
            // --- Input layer ---
            input_layers,
            inpunt_layers_commits,
        ) = self.create_sub_circuits(transcript).unwrap();
        end_timer!(create_sub_circuits_timer);

        let wit_gen_timer = start_timer!(|| "witness generation of subcircuits");
        let attribute_consistency_witness = attribute_consistency_circuit.yield_sub_circuit();
        let multiset_witness = multiset_circuit.yield_sub_circuit();
        let input_multiset_witness = input_multiset_circuit.yield_sub_circuit();
        let binary_recomp_circuit_batched_witness =
            binary_recomp_circuit_batched.yield_sub_circuit();
        let bin_decomp_4_bit_binary_batched_witness =
            bin_decomp_4_bit_batched_bits_binary.yield_sub_circuit();
        let bin_decomp_16_bit_binary_batched_witness =
            bin_decomp_16_bit_batched_bits_binary.yield_sub_circuit();
        let bits_are_binary_multiset_decision_circuit_witness =
            bits_are_binary_multiset_decision_circuit.yield_sub_circuit();
        let bits_are_binary_multiset_leaf_circuit_witness =
            bits_are_binary_multiset_leaf_circuit.yield_sub_circuit();
        end_timer!(wit_gen_timer);

        let combine_layers_timer = start_timer!(|| "combine layers + gate stuff");
        let (mut combined_circuit_layers, combined_circuit_output_layers) = combine_layers(
            vec![
                attribute_consistency_witness.layers,
                multiset_witness.layers,
                input_multiset_witness.layers,
                binary_recomp_circuit_batched_witness.layers,
                bin_decomp_4_bit_binary_batched_witness.layers,
                bin_decomp_16_bit_binary_batched_witness.layers,
                bits_are_binary_multiset_decision_circuit_witness.layers,
                bits_are_binary_multiset_leaf_circuit_witness.layers,
            ],
            vec![
                attribute_consistency_witness.output_layers,
                multiset_witness.output_layers,
                input_multiset_witness.output_layers,
                binary_recomp_circuit_batched_witness.output_layers,
                bin_decomp_4_bit_binary_batched_witness.output_layers,
                bin_decomp_16_bit_binary_batched_witness.output_layers,
                bits_are_binary_multiset_decision_circuit_witness.output_layers,
                bits_are_binary_multiset_leaf_circuit_witness.output_layers,
            ],
        )
        .unwrap();

        // --- Manually add the layers and output layers from the circuit involving gate MLEs ---
        let updated_combined_output_layers = path_consistency_circuit_batched
            .add_subcircuit_layers_to_combined_layers(
                &mut combined_circuit_layers,
                combined_circuit_output_layers,
            );

        end_timer!(combine_layers_timer);

        Ok((
            Witness {
                layers: combined_circuit_layers,
                output_layers: updated_combined_output_layers,
                input_layers,
            },
            inpunt_layers_commits,
        ))
    }
}

impl<F: FieldExt> ZKDTCircuit<F> {
    fn create_sub_circuits(
        &mut self,
        transcript: &mut PoseidonTranscript<F>,
    ) -> Result<
        (
            AttributeConsistencyCircuit<F>,
            FSMultiSetCircuit<F>,
            InputMultiSetCircuit<F>,
            BinaryRecompCircuitBatched<F>,
            PathCheckCircuitBatchedMul<F>,
            BinDecomp4BitIsBinaryCircuitBatched<F>,
            BinDecomp16BitIsBinaryCircuitBatched<F>,
            BinDecomp16BitIsBinaryCircuit<F>,
            BinDecomp16BitIsBinaryCircuit<F>,
            Vec<InputLayerEnum<F, PoseidonTranscript<F>>>, // input layers, including random layers
            Vec<CommitmentEnum<F>>,                        // input layers' commitments
        ),
        GKRError,
    > {
        let BatchedZKDTCircuitMles {
            mut input_samples_mle_vec,
            mut permuted_input_samples_mle_vec,
            mut decision_node_paths_mle_vec,
            mut leaf_node_paths_mle_vec,
            mut multiplicities_bin_decomp_mle_decision,
            mut multiplicities_bin_decomp_mle_leaf,
            mut decision_nodes_mle,
            mut leaf_nodes_mle,
            mut binary_decomp_diffs_mle_vec,
            mut multiplicities_bin_decomp_mle_input_vec,
        } = self.batched_zkdt_circuit_mles.clone(); // TODO!(% Labs): Get rid of this clone?!?!

        // deal w input
        let mut input_samples_mle_combined =
            DenseMle::<F, InputAttribute<F>>::combine_mle_batch(input_samples_mle_vec.clone());
        let mut permuted_input_samples_mle_vec_combined =
            DenseMle::<F, InputAttribute<F>>::combine_mle_batch(
                permuted_input_samples_mle_vec.clone(),
            );
        let mut decision_node_paths_mle_vec_combined =
            DenseMle::<F, DecisionNode<F>>::combine_mle_batch(decision_node_paths_mle_vec.clone());
        let mut leaf_node_paths_mle_vec_combined =
            DenseMle::<F, LeafNode<F>>::combine_mle_batch(leaf_node_paths_mle_vec.clone());
        let mut combined_batched_diff_signed_bin_decomp_mle =
            DenseMle::<F, BinDecomp16Bit<F>>::combine_mle_batch(
                binary_decomp_diffs_mle_vec.clone(),
            );
        let mut multiplicities_bin_decomp_mle_input_vec_combined =
            DenseMle::<F, BinDecomp4Bit<F>>::combine_mle_batch(
                multiplicities_bin_decomp_mle_input_vec.clone(),
            );

        // Input layer shenanigans -- we need the following:
        // a) Precommitted Ligero input layer for tree itself (LayerId: 0)
        // b) Ligero input layer for just the inputs themselves (LayerId: 1)
        // c) Ligero input layer for all the auxiliaries (LayerId: 2)
        // d) Public input layer for all the leaf node outputs (LayerId: 3)
        // e) FS-style input layer for all the random packing constants + challenges (LayerId: 4, 5, 6)
        // TODO!(ryancao): Make it so that we don't have to manually assign all of the layer IDs for input layer MLEs...

        // --- Input layer 0 ---
        decision_nodes_mle.layer_id = LayerId::Input(0);
        leaf_nodes_mle.layer_id = LayerId::Input(0);
        let tree_mles: Vec<Box<&mut dyn Mle<F>>> = vec![
            Box::new(&mut decision_nodes_mle),
            Box::new(&mut leaf_nodes_mle),
        ];

        // --- Input layer 1 ---
        input_samples_mle_combined.layer_id = LayerId::Input(1);
        input_samples_mle_vec.iter_mut().for_each(|mle| {
            mle.layer_id = LayerId::Input(1);
        });
        let input_mles: Vec<Box<&mut dyn Mle<F>>> = vec![Box::new(&mut input_samples_mle_combined)];

        // --- Input layer 2 ---
        permuted_input_samples_mle_vec_combined.layer_id = LayerId::Input(2);
        decision_node_paths_mle_vec_combined.layer_id = LayerId::Input(2);
        multiplicities_bin_decomp_mle_decision.layer_id = LayerId::Input(2);
        multiplicities_bin_decomp_mle_leaf.layer_id = LayerId::Input(2);
        combined_batched_diff_signed_bin_decomp_mle.layer_id = LayerId::Input(2);
        multiplicities_bin_decomp_mle_input_vec_combined.layer_id = LayerId::Input(2);
        permuted_input_samples_mle_vec.iter_mut().for_each(|mle| {
            mle.layer_id = LayerId::Input(2);
        });
        decision_node_paths_mle_vec.iter_mut().for_each(|mle| {
            mle.layer_id = LayerId::Input(2);
        });
        binary_decomp_diffs_mle_vec.iter_mut().for_each(|mle| {
            mle.layer_id = LayerId::Input(2);
        });
        multiplicities_bin_decomp_mle_input_vec
            .iter_mut()
            .for_each(|mle| {
                mle.layer_id = LayerId::Input(2);
            });
        let aux_mles: Vec<Box<&mut dyn Mle<F>>> = vec![
            Box::new(&mut permuted_input_samples_mle_vec_combined),
            Box::new(&mut decision_node_paths_mle_vec_combined),
            Box::new(&mut multiplicities_bin_decomp_mle_decision),
            Box::new(&mut multiplicities_bin_decomp_mle_leaf),
            Box::new(&mut combined_batched_diff_signed_bin_decomp_mle),
            Box::new(&mut multiplicities_bin_decomp_mle_input_vec_combined),
        ];

        // --- Input layer 3 ---
        leaf_node_paths_mle_vec_combined.layer_id = LayerId::Input(3);
        leaf_node_paths_mle_vec.iter_mut().for_each(|mle| {
            mle.layer_id = LayerId::Input(3);
        });
        let public_path_leaf_node_mles: Vec<Box<&mut dyn Mle<F>>> =
            vec![Box::new(&mut leaf_node_paths_mle_vec_combined)];

        // --- a) Precommitted Ligero input layer for tree itself (LayerId: 0) ---
        let tree_mle_input_layer_builder =
            InputLayerBuilder::new(tree_mles, None, LayerId::Input(0));

        // --- b) Ligero input layer for just the inputs themselves (LayerId: 1) ---
        let input_mles_input_layer_builder =
            InputLayerBuilder::new(input_mles, None, LayerId::Input(1));

        // --- c) Ligero input layer for all the auxiliaries (LayerId: 2) ---
        let aux_mles_input_layer_builder =
            InputLayerBuilder::new(aux_mles, None, LayerId::Input(2));

        // --- d) Public input layer for the path leaf nodes (LayerId: 3) ---
        let public_path_leaf_node_mles_input_layer_builder =
            InputLayerBuilder::new(public_path_leaf_node_mles, None, LayerId::Input(3));

        // --- Convert all the input layer builders into input layers ---
        let (_ligero_encoding, tree_ligero_commit, tree_ligero_root, tree_ligero_aux): (
            LigeroEncoding<F>,
            LcCommit<PoseidonSpongeHasher<F>, LigeroEncoding<F>, F>,
            LcRoot<LigeroEncoding<F>, F>,
            LcProofAuxiliaryInfo,
        ) = {
            let mut file = std::fs::File::open(&self.tree_precommit_filepath).unwrap();
            let initial_buffer_size = file.metadata().map(|m| m.len() as usize + 1).unwrap_or(0);
            let mut bufreader = Vec::with_capacity(initial_buffer_size);
            file.read_to_end(&mut bufreader).unwrap();
            serde_json::de::from_slice(&bufreader[..]).unwrap()
        };
        let tree_mle_input_layer: LigeroInputLayer<F, PoseidonTranscript<F>> =
            tree_mle_input_layer_builder.to_input_layer_with_precommit(
                tree_ligero_commit,
                tree_ligero_aux,
                tree_ligero_root,
            );

        let (
            _ligero_encoding,
            sample_minibatch_ligero_commit,
            sample_minibatch_ligero_root,
            sample_minibatch_ligero_aux,
        ): (
            LigeroEncoding<F>,
            LcCommit<PoseidonSpongeHasher<F>, LigeroEncoding<F>, F>,
            LcRoot<LigeroEncoding<F>, F>,
            LcProofAuxiliaryInfo,
        ) = {
            // METHOD 0: Use no buffer at all.
            // let file = std::fs::File::open(&self.sample_minibatch_precommit_filepath).unwrap();
            // let res = from_reader(&file).unwrap();

            // METHOD 1: Read everything into the buffer.
            let mut file = std::fs::File::open(&self.sample_minibatch_precommit_filepath).unwrap();
            let initial_buffer_size = file.metadata().map(|m| m.len() as usize + 1).unwrap_or(0);
            let mut bufreader = Vec::with_capacity(initial_buffer_size);
            file.read_to_end(&mut bufreader).unwrap();
            let res = serde_json::de::from_slice(&bufreader[..]).unwrap();

            // METHOD 2: Use a buffer of a default size.
            // let file = std::fs::File::open(&self.sample_minibatch_precommit_filepath).unwrap();
            // let mut bufreader = BufReader::new(file);
            // let res = from_reader(&mut bufreader).unwrap();

            res
        };
        let public_path_leaf_node_mles_input_layer: PublicInputLayer<F, PoseidonTranscript<F>> =
            public_path_leaf_node_mles_input_layer_builder.to_input_layer();
        let input_mles_input_layer: LigeroInputLayer<F, PoseidonTranscript<F>> =
            input_mles_input_layer_builder.to_input_layer_with_precommit(
                sample_minibatch_ligero_commit,
                sample_minibatch_ligero_aux,
                sample_minibatch_ligero_root,
            );

        let aux_mles_input_layer: LigeroInputLayer<F, PoseidonTranscript<F>> =
            aux_mles_input_layer_builder.to_input_layer_with_rho_inv(
                self.rho_inv,
                self.ratio,
            );

        let mut tree_mle_input_layer = tree_mle_input_layer.to_enum();
        let mut input_mles_input_layer = input_mles_input_layer.to_enum();
        let mut aux_mles_input_layer = aux_mles_input_layer.to_enum();
        let mut public_path_leaf_node_mles_input_layer =
            public_path_leaf_node_mles_input_layer.to_enum();

        // --- Add input layer derived prefix bits to vectors ---
        // --- First input layer ---
        for decision_node_paths_mle in decision_node_paths_mle_vec.iter_mut() {
            decision_node_paths_mle
                .add_prefix_bits(decision_node_paths_mle_vec_combined.get_prefix_bits())
        }
        for leaf_node_paths_mle in leaf_node_paths_mle_vec.iter_mut() {
            leaf_node_paths_mle.add_prefix_bits(leaf_node_paths_mle_vec_combined.get_prefix_bits())
        }

        // --- Second input layer ---
        for input_samples_mle in input_samples_mle_vec.iter_mut() {
            input_samples_mle.add_prefix_bits(input_samples_mle_combined.get_prefix_bits());
        }

        // --- Third input layer ---
        for permuted_input_samples_mle in permuted_input_samples_mle_vec.iter_mut() {
            permuted_input_samples_mle
                .add_prefix_bits(permuted_input_samples_mle_vec_combined.get_prefix_bits());
        }
        for decision_node_paths_mle in decision_node_paths_mle_vec.iter_mut() {
            decision_node_paths_mle
                .add_prefix_bits(decision_node_paths_mle_vec_combined.get_prefix_bits());
        }
        for binary_decomp_diffs_mle in binary_decomp_diffs_mle_vec.iter_mut() {
            binary_decomp_diffs_mle
                .add_prefix_bits(combined_batched_diff_signed_bin_decomp_mle.get_prefix_bits())
        }
        for multiplicities_bin_decomp_mle_input in
            multiplicities_bin_decomp_mle_input_vec.iter_mut()
        {
            multiplicities_bin_decomp_mle_input
                .add_prefix_bits(multiplicities_bin_decomp_mle_input_vec_combined.get_prefix_bits())
        }

        // --- Last input layer ---
        for leaf_node_paths_mle in leaf_node_paths_mle_vec.iter_mut() {
            leaf_node_paths_mle.add_prefix_bits(leaf_node_paths_mle_vec_combined.get_prefix_bits());
        }

        // --- Add commitments to transcript so they are taken into account before the FS input layers are sampled ---
        let tree_mle_commit = tree_mle_input_layer
            .commit()
            .map_err(|err| GKRError::InputLayerError(err))?;
        InputLayerEnum::append_commitment_to_transcript(&tree_mle_commit, transcript).unwrap();

        let input_mle_commit = input_mles_input_layer
            .commit()
            .map_err(|err| GKRError::InputLayerError(err))?;
        InputLayerEnum::append_commitment_to_transcript(&input_mle_commit, transcript).unwrap();

        let aux_mle_commit = aux_mles_input_layer
            .commit()
            .map_err(|err| GKRError::InputLayerError(err))?;
        InputLayerEnum::append_commitment_to_transcript(&aux_mle_commit, transcript).unwrap();

        let public_path_leaf_node_mle_commit = public_path_leaf_node_mles_input_layer
            .commit()
            .map_err(|err| GKRError::InputLayerError(err))?;
        InputLayerEnum::append_commitment_to_transcript(
            &public_path_leaf_node_mle_commit,
            transcript,
        )
        .unwrap();

        // --- FS layers must also have LayerId::Input(.)s! ---
        // Input(4)
        let random_r = RandomInputLayer::new(transcript, 1, LayerId::Input(4));
        let r_mle = random_r.get_mle();
        let mut random_r = random_r.to_enum();
        let random_r_commit = random_r.commit().map_err(GKRError::InputLayerError)?;

        // Input(5)
        let random_r_packing = RandomInputLayer::new(transcript, 1, LayerId::Input(5));
        let r_packing_mle = random_r_packing.get_mle();
        let mut random_r_packing = random_r_packing.to_enum();
        let random_r_packing_commit = random_r_packing
            .commit()
            .map_err(GKRError::InputLayerError)?;

        // Input(6)
        let random_r_packing_another = RandomInputLayer::new(transcript, 1, LayerId::Input(6));
        let r_packing_another_mle = random_r_packing_another.get_mle();
        let mut random_r_packing_another = random_r_packing_another.to_enum();
        let random_r_packing_another_commit = random_r_packing_another
            .commit()
            .map_err(GKRError::InputLayerError)?;

        // --- Construct the actual circuit structs ---
        let attribute_consistency_circuit = AttributeConsistencyCircuit {
            permuted_input_data_mle_vec: permuted_input_samples_mle_vec.clone(),
            decision_node_paths_mle_vec: decision_node_paths_mle_vec.clone(),
        };

        // --- TODO!(% Labs): Get rid of all the `.clone()`s ---
        let multiset_circuit = FSMultiSetCircuit {
            decision_nodes_mle,
            leaf_nodes_mle,
            multiplicities_bin_decomp_mle_decision: multiplicities_bin_decomp_mle_decision.clone(),
            multiplicities_bin_decomp_mle_leaf: multiplicities_bin_decomp_mle_leaf.clone(),
            decision_node_paths_mle_vec: decision_node_paths_mle_vec.clone(),
            leaf_node_paths_mle_vec: leaf_node_paths_mle_vec.clone(),
            r_mle: r_mle.clone(),
            r_packing_mle: r_packing_mle.clone(),
            r_packing_another_mle,
        };

        let input_multiset_circuit = InputMultiSetCircuit {
            input_data_mle_vec: input_samples_mle_vec,
            permuted_input_data_mle_vec: permuted_input_samples_mle_vec.clone(),
            multiplicities_bin_decomp_mle_input_vec: multiplicities_bin_decomp_mle_input_vec
                .clone(),
            r_mle,
            r_packing_mle,
        };

        let binary_recomp_circuit_batched = BinaryRecompCircuitBatched::new(
            decision_node_paths_mle_vec.clone(),
            permuted_input_samples_mle_vec.clone(),
            binary_decomp_diffs_mle_vec.clone(),
        );

        let path_consistency_circuit_batched = PathCheckCircuitBatchedMul::new(
            decision_node_paths_mle_vec,
            leaf_node_paths_mle_vec,
            binary_decomp_diffs_mle_vec.clone(),
        );

        // --- Bits are binary check for each of the binary decomposition input MLEs ---
        let bits_binary_16_bit_batched =
            BinDecomp16BitIsBinaryCircuitBatched::new(binary_decomp_diffs_mle_vec);

        let bits_binary_4_bit_batched =
            BinDecomp4BitIsBinaryCircuitBatched::new(multiplicities_bin_decomp_mle_input_vec);

        let bits_are_binary_multiset_decision_circuit =
            BinDecomp16BitIsBinaryCircuit::new(multiplicities_bin_decomp_mle_decision);
        let bits_are_binary_multiset_leaf_circuit =
            BinDecomp16BitIsBinaryCircuit::new(multiplicities_bin_decomp_mle_leaf);

        Ok((
            // --- Actual circuit components ---
            attribute_consistency_circuit,
            multiset_circuit,
            input_multiset_circuit,
            binary_recomp_circuit_batched,
            path_consistency_circuit_batched,
            bits_binary_4_bit_batched,
            bits_binary_16_bit_batched,
            bits_are_binary_multiset_decision_circuit,
            bits_are_binary_multiset_leaf_circuit,
            // --- Input layers ---
            vec![
                tree_mle_input_layer,
                input_mles_input_layer,
                aux_mles_input_layer,
                public_path_leaf_node_mles_input_layer,
                random_r,
                random_r_packing,
                random_r_packing_another,
            ],
            vec![
                tree_mle_commit,
                input_mle_commit,
                aux_mle_commit,
                public_path_leaf_node_mle_commit,
                random_r_commit,
                random_r_packing_commit,
                random_r_packing_another_commit,
            ],
        ))
    }
}
#[cfg(test)]
mod tests {
    use super::ZKDTCircuit;
<<<<<<< HEAD
    use crate::prover::helpers::test_circuit;
    use crate::{zkdt::cache_upshot_catboost_inputs_for_testing::generate_mles_batch_catboost_single_tree};
    use remainder_shared_types::Fr;
=======
    use crate::prover::tests::test_circuit;
    use crate::zkdt::cache_upshot_catboost_inputs_for_testing::generate_mles_batch_catboost_single_tree;
    use ark_std::{end_timer, start_timer};
    use halo2_base::halo2_proofs::halo2curves::bn256::Fr;
>>>>>>> a8db722b
    use std::path::Path;

    use chrono;
    use log::LevelFilter;
    use std::io::Write;

    #[test]
    fn test_zkdt_circuit() {
        env_logger::Builder::new()
            .format(|buf, record| {
                writeln!(
                    buf,
                    "----> {}:{} {} [{}]:\n{}",
                    record.file().unwrap_or("unknown"),
                    record.line().unwrap_or(0),
                    chrono::Local::now().format("%Y-%m-%dT%H:%M:%S"),
                    record.level(),
                    record.args()
                )
            })
            .filter(None, LevelFilter::Error)
            .init();

        let (batched_catboost_mles, (_, _)) =
            generate_mles_batch_catboost_single_tree::<Fr>(10, Path::new("upshot_data/"));

        let combined_circuit = ZKDTCircuit {
            batched_zkdt_circuit_mles: batched_catboost_mles,
            tree_precommit_filepath: "upshot_data/tree_ligero_commitments/tree_commitment_0.json".to_string(),
            sample_minibatch_precommit_filepath: "upshot_data/sample_minibatch_commitments/sample_minibatch_logsize_10_commitment_0.json".to_string(),
            rho_inv: 4,
            ratio: 1_f64,
        };

        test_circuit(
            combined_circuit,
            Some(Path::new("upshot_data/zkdt_proof_opt.json")),
        );
    }

    #[test]
    fn bench_zkdt_circuits() {
        (10..11).for_each(|batch_size| {
            let circuit_timer = start_timer!(|| format!("zkdt circuit, batch_size 2^{batch_size}"));
            let wit_gen_timer = start_timer!(|| "wit gen");

            let (batched_zkdt_circuit_mles, (_, _)) = generate_mles_batch_catboost_single_tree::<Fr>(
                batch_size,
                Path::new("upshot_data/"),
            );
            end_timer!(wit_gen_timer);

            let combined_circuit = ZKDTCircuit {
                batched_zkdt_circuit_mles,
                tree_precommit_filepath:
                    "upshot_data/tree_ligero_commitments/tree_commitment_0.json".to_string(),
                sample_minibatch_precommit_filepath:
                    "upshot_data/sample_minibatch_commitments/sample_minibatch_logsize_10_commitment_0.json".to_string(),
                rho_inv: 4,
                ratio: 1_f64,
            };

            test_circuit(combined_circuit, None);
        });
    }
}<|MERGE_RESOLUTION|>--- conflicted
+++ resolved
@@ -547,16 +547,10 @@
 #[cfg(test)]
 mod tests {
     use super::ZKDTCircuit;
-<<<<<<< HEAD
     use crate::prover::helpers::test_circuit;
     use crate::{zkdt::cache_upshot_catboost_inputs_for_testing::generate_mles_batch_catboost_single_tree};
+    use ark_std::{start_timer, end_timer};
     use remainder_shared_types::Fr;
-=======
-    use crate::prover::tests::test_circuit;
-    use crate::zkdt::cache_upshot_catboost_inputs_for_testing::generate_mles_batch_catboost_single_tree;
-    use ark_std::{end_timer, start_timer};
-    use halo2_base::halo2_proofs::halo2curves::bn256::Fr;
->>>>>>> a8db722b
     use std::path::Path;
 
     use chrono;
