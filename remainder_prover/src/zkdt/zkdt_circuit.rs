--- conflicted
+++ resolved
@@ -34,12 +34,9 @@
     FieldExt,
 };
 
-<<<<<<< HEAD
 use ark_std::{end_timer, start_timer};
 
-=======
 use super::input_data_to_circuit_adapter::BatchedZKDTCircuitMles;
->>>>>>> 81c92c16
 use super::{
     attribute_consistency_circuit::dataparallel_circuits::AttributeConsistencyCircuit,
     binary_recomp_circuit::dataparallel_circuits::BinaryRecompCircuitBatched,
@@ -50,7 +47,7 @@
         },
     },
     input_multiset_circuit::dataparallel_circuits::InputMultiSetCircuit,
-    multiset_circuit::{circuits::FSMultiSetCircuit},
+    multiset_circuit::circuits::FSMultiSetCircuit,
     path_consistency_circuit::circuits::PathCheckCircuitBatchedMul,
     structs::{BinDecomp16Bit, BinDecomp4Bit, DecisionNode, InputAttribute, LeafNode},
 };
@@ -277,7 +274,8 @@
             vec![Box::new(&mut leaf_node_paths_mle_vec_combined)];
 
         // --- a) Precommitted Ligero input layer for tree itself (LayerId: 0) ---
-        let tree_mle_input_layer_builder = InputLayerBuilder::new(tree_mles, None, LayerId::Input(0));
+        let tree_mle_input_layer_builder =
+            InputLayerBuilder::new(tree_mles, None, LayerId::Input(0));
 
         // --- b) Ligero input layer for just the inputs themselves (LayerId: 1) ---
         let input_mles_input_layer_builder =
@@ -292,12 +290,7 @@
             InputLayerBuilder::new(public_path_leaf_node_mles, None, LayerId::Input(3));
 
         // --- Convert all the input layer builders into input layers ---
-        let (
-            _ligero_encoding,
-            tree_ligero_commit,
-            tree_ligero_root,
-            tree_ligero_aux
-        ): (
+        let (_ligero_encoding, tree_ligero_commit, tree_ligero_root, tree_ligero_aux): (
             LigeroEncoding<F>,
             LcCommit<PoseidonSpongeHasher<F>, LigeroEncoding<F>, F>,
             LcRoot<LigeroEncoding<F>, F>,
@@ -306,13 +299,18 @@
             let file = std::fs::File::open(&self.tree_precommit_filepath).unwrap();
             from_reader(&file).unwrap()
         };
-        let tree_mle_input_layer: LigeroInputLayer<F, PoseidonTranscript<F>> = tree_mle_input_layer_builder.to_input_layer_with_precommit(tree_ligero_commit, tree_ligero_aux, tree_ligero_root);
+        let tree_mle_input_layer: LigeroInputLayer<F, PoseidonTranscript<F>> =
+            tree_mle_input_layer_builder.to_input_layer_with_precommit(
+                tree_ligero_commit,
+                tree_ligero_aux,
+                tree_ligero_root,
+            );
 
         let (
             _ligero_encoding,
             sample_minibatch_ligero_commit,
             sample_minibatch_ligero_root,
-            sample_minibatch_ligero_aux
+            sample_minibatch_ligero_aux,
         ): (
             LigeroEncoding<F>,
             LcCommit<PoseidonSpongeHasher<F>, LigeroEncoding<F>, F>,
@@ -322,10 +320,17 @@
             let file = std::fs::File::open(&self.sample_minibatch_precommit_filepath).unwrap();
             from_reader(&file).unwrap()
         };
-        let input_mles_input_layer: LigeroInputLayer<F, PoseidonTranscript<F>> = input_mles_input_layer_builder.to_input_layer_with_precommit(sample_minibatch_ligero_commit, sample_minibatch_ligero_aux, sample_minibatch_ligero_root);
-
-        let aux_mles_input_layer: LigeroInputLayer<F, PoseidonTranscript<F>> = aux_mles_input_layer_builder.to_input_layer();
-        let public_path_leaf_node_mles_input_layer: PublicInputLayer<F, PoseidonTranscript<F>> = public_path_leaf_node_mles_input_layer_builder.to_input_layer();
+        let input_mles_input_layer: LigeroInputLayer<F, PoseidonTranscript<F>> =
+            input_mles_input_layer_builder.to_input_layer_with_precommit(
+                sample_minibatch_ligero_commit,
+                sample_minibatch_ligero_aux,
+                sample_minibatch_ligero_root,
+            );
+
+        let aux_mles_input_layer: LigeroInputLayer<F, PoseidonTranscript<F>> =
+            aux_mles_input_layer_builder.to_input_layer();
+        let public_path_leaf_node_mles_input_layer: PublicInputLayer<F, PoseidonTranscript<F>> =
+            public_path_leaf_node_mles_input_layer_builder.to_input_layer();
         let mut tree_mle_input_layer = tree_mle_input_layer.to_enum();
         let mut input_mles_input_layer = input_mles_input_layer.to_enum();
         let mut aux_mles_input_layer = aux_mles_input_layer.to_enum();
@@ -508,13 +513,9 @@
 #[cfg(test)]
 mod tests {
     use super::ZKDTCircuit;
-<<<<<<< HEAD
     use crate::prover::tests::test_circuit;
-    use crate::zkdt::data_pipeline::dummy_data_generator::generate_mles_batch_catboost_single_tree;
+    use crate::zkdt::cache_upshot_catboost_inputs_for_testing::generate_mles_batch_catboost_single_tree;
     use ark_std::{end_timer, start_timer};
-=======
-    use crate::{prover::tests::test_circuit, zkdt::cache_upshot_catboost_inputs_for_testing::generate_mles_batch_catboost_single_tree};
->>>>>>> 81c92c16
     use halo2_base::halo2_proofs::halo2curves::bn256::Fr;
     use std::path::Path;
 
@@ -561,16 +562,18 @@
             let circuit_timer = start_timer!(|| format!("zkdt circuit, batch_size 2^{batch_size}"));
             let wit_gen_timer = start_timer!(|| "wit gen");
 
-            let (batched_catboost_mles, (_, _)) = generate_mles_batch_catboost_single_tree::<Fr>(
+            let (batched_zkdt_circuit_mles, (_, _)) = generate_mles_batch_catboost_single_tree::<Fr>(
                 batch_size,
                 Path::new("upshot_data/"),
             );
             end_timer!(wit_gen_timer);
 
             let combined_circuit = ZKDTCircuit {
-                batched_catboost_mles,
+                batched_zkdt_circuit_mles,
                 tree_precommit_filepath:
                     "upshot_data/tree_ligero_commitments/tree_commitment_0.json".to_string(),
+                sample_minibatch_precommit_filepath:
+                    "upshot_data/sample_minibatch_commitments/sample_minibatch_logsize_10_commitment_0.json".to_string(),
             };
 
             test_circuit(combined_circuit, None);
