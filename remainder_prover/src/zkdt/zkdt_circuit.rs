<<<<<<< HEAD
use remainder_ligero::{ligero_structs::LigeroEncoding, LcCommit, poseidon_ligero::PoseidonSpongeHasher, LcRoot, LcProofAuxiliaryInfo};
use serde_json::from_reader;

use crate::{mle::{dense::DenseMle, Mle}, layer::LayerId, prover::{input_layer::{ligero_input_layer::LigeroInputLayer, combine_input_layers::InputLayerBuilder, InputLayer, enum_input_layer::{InputLayerEnum, CommitmentEnum}, self, random_input_layer::RandomInputLayer, public_input_layer::PublicInputLayer}, combine_layers::combine_layers, GKRError}};
use crate::prover::{GKRCircuit, Witness};
use remainder_shared_types::{FieldExt, transcript::poseidon_transcript::PoseidonTranscript};
use super::{structs::{InputAttribute, DecisionNode, LeafNode, BinDecomp16Bit, BinDecomp4Bit}, binary_recomp_circuit::dataparallel_circuits::BinaryRecompCircuitBatched, path_consistency_circuit::circuits::PathCheckCircuitBatchedMul, bits_are_binary_circuit::{dataparallel_circuits::{BinDecomp4BitIsBinaryCircuitBatched, BinDecomp16BitIsBinaryCircuitBatched}, circuits::BinDecomp16BitIsBinaryCircuit}, attribute_consistency_circuit::dataparallel_circuits::AttributeConsistencyCircuit, multiset_circuit::circuits::FSMultiSetCircuit, input_multiset_circuit::dataparallel_circuits::InputMultiSetCircuit, input_data_to_circuit_adapter::BatchedZKDTCircuitMles};
=======
use ark_std::log2;
use itertools::{repeat_n, Itertools};
use remainder_ligero::{
    ligero_structs::LigeroEncoding, poseidon_ligero::PoseidonSpongeHasher, LcCommit,
    LcProofAuxiliaryInfo, LcRoot,
};
use serde_json::from_reader;

use crate::prover::{GKRCircuit, Layers, Witness};
use crate::{
    layer::{
        batched::{combine_zero_mle_ref, unbatch_mles, BatchedLayer},
        empty_layer::EmptyLayer,
        LayerBuilder, LayerId, Padding,
    },
    mle::{dense::DenseMle, Mle, MleIndex, MleRef},
    prover::{
        combine_layers::combine_layers,
        input_layer::{
            self,
            combine_input_layers::InputLayerBuilder,
            enum_input_layer::{CommitmentEnum, InputLayerEnum},
            ligero_input_layer::LigeroInputLayer,
            public_input_layer::PublicInputLayer,
            random_input_layer::RandomInputLayer,
            InputLayer, MleInputLayer,
        },
        GKRError,
    },
    zkdt::builders::{AttributeConsistencyBuilderZeroRef, BitExponentiationBuilderCatBoost},
};
use remainder_shared_types::{
    transcript::{poseidon_transcript::PoseidonTranscript, Transcript},
    FieldExt,
};

use super::{
    attribute_consistency_circuit::dataparallel_circuits::AttributeConsistencyCircuit,
    binary_recomp_circuit::dataparallel_circuits::BinaryRecompCircuitBatched,
    bits_are_binary_circuit::{
        circuits::BinDecomp16BitIsBinaryCircuit,
        dataparallel_circuits::{
            BinDecomp16BitIsBinaryCircuitBatched, BinDecomp4BitIsBinaryCircuitBatched,
        },
    },
    builders::{
        BitExponentiationBuilderInput, EqualityCheck, FSDecisionPackingBuilder,
        FSInputPackingBuilder, FSLeafPackingBuilder, FSRMinusXBuilder, ProductBuilder,
        SplitProductBuilder, SquaringBuilder,
    },
    constants::get_tree_commitment_filename_for_tree_number,
    data_pipeline::dummy_data_generator::BatchedCatboostMles,
    input_multiset_circuit::dataparallel_circuits::InputMultiSetCircuit,
    multiset_circuit::{circuits::FSMultiSetCircuit, legacy_circuits::MultiSetCircuit},
    path_consistency_circuit::circuits::PathCheckCircuitBatchedMul,
    structs::{BinDecomp16Bit, BinDecomp4Bit, DecisionNode, InputAttribute, LeafNode},
};
use std::{marker::PhantomData, path::Path};
>>>>>>> d4cb8783

/// The actual ZKDT circuit!
pub struct ZKDTCircuit<F: FieldExt> {
    /// All of the input MLEs coming from the data generation pipeline
    pub batched_zkdt_circuit_mles: BatchedZKDTCircuitMles<F>,
    /// The filepath to the precommitted tree that we are proving
    pub tree_precommit_filepath: String,
    /// The filepath to the precommitted sample minibatch that we are proving
    pub sample_minibatch_precommit_filepath: String,
}

impl<F: FieldExt> GKRCircuit<F> for ZKDTCircuit<F> {
    type Transcript = PoseidonTranscript<F>;
    fn synthesize(&mut self) -> Witness<F, Self::Transcript> {
        unimplemented!()
    }

    fn synthesize_and_commit(
        &mut self,
        transcript: &mut Self::Transcript,
    ) -> Result<
        (
            Witness<F, Self::Transcript>,
            Vec<input_layer::enum_input_layer::CommitmentEnum<F>>,
        ),
        crate::prover::GKRError,
    > {
        let (
            // --- Actual circuit components ---
            mut attribute_consistency_circuit,
            mut multiset_circuit,
            mut input_multiset_circuit,
            mut binary_recomp_circuit_batched,
            mut path_consistency_circuit_batched,
            mut bin_decomp_4_bit_batched_bits_binary,
            mut bin_decomp_16_bit_batched_bits_binary,
            bits_are_binary_multiset_decision_circuit,
            bits_are_binary_multiset_leaf_circuit,
            // --- Input layer ---
            input_layers,
            inpunt_layers_commits,
        ) = self.create_sub_circuits(transcript).unwrap();

        let attribute_consistency_witness = attribute_consistency_circuit.yield_sub_circuit();
        let multiset_witness = multiset_circuit.yield_sub_circuit();
        let input_multiset_witness = input_multiset_circuit.yield_sub_circuit();
        let binary_recomp_circuit_batched_witness =
            binary_recomp_circuit_batched.yield_sub_circuit();
        let bin_decomp_4_bit_binary_batched_witness =
            bin_decomp_4_bit_batched_bits_binary.yield_sub_circuit();
        let bin_decomp_16_bit_binary_batched_witness =
            bin_decomp_16_bit_batched_bits_binary.yield_sub_circuit();
        let bits_are_binary_multiset_decision_circuit_witness =
            bits_are_binary_multiset_decision_circuit.yield_sub_circuit();
        let bits_are_binary_multiset_leaf_circuit_witness =
            bits_are_binary_multiset_leaf_circuit.yield_sub_circuit();

        let (mut combined_circuit_layers, combined_circuit_output_layers) = combine_layers(
            vec![
                attribute_consistency_witness.layers,
                multiset_witness.layers,
                input_multiset_witness.layers,
                binary_recomp_circuit_batched_witness.layers,
                bin_decomp_4_bit_binary_batched_witness.layers,
                bin_decomp_16_bit_binary_batched_witness.layers,
                bits_are_binary_multiset_decision_circuit_witness.layers,
                bits_are_binary_multiset_leaf_circuit_witness.layers,
            ],
            vec![
                attribute_consistency_witness.output_layers,
                multiset_witness.output_layers,
                input_multiset_witness.output_layers,
                binary_recomp_circuit_batched_witness.output_layers,
                bin_decomp_4_bit_binary_batched_witness.output_layers,
                bin_decomp_16_bit_binary_batched_witness.output_layers,
                bits_are_binary_multiset_decision_circuit_witness.output_layers,
                bits_are_binary_multiset_leaf_circuit_witness.output_layers,
            ],
        )
        .unwrap();

        // --- Manually add the layers and output layers from the circuit involving gate MLEs ---
        let updated_combined_output_layers = path_consistency_circuit_batched
            .add_subcircuit_layers_to_combined_layers(
                &mut combined_circuit_layers,
                combined_circuit_output_layers,
            );

        Ok((
            Witness {
                layers: combined_circuit_layers,
                output_layers: updated_combined_output_layers,
                input_layers,
            },
            inpunt_layers_commits,
        ))
    }
}

impl<F: FieldExt> ZKDTCircuit<F> {
    fn create_sub_circuits(
        &mut self,
        transcript: &mut PoseidonTranscript<F>,
    ) -> Result<
        (
            AttributeConsistencyCircuit<F>,
            FSMultiSetCircuit<F>,
            InputMultiSetCircuit<F>,
            BinaryRecompCircuitBatched<F>,
            PathCheckCircuitBatchedMul<F>,
            BinDecomp4BitIsBinaryCircuitBatched<F>,
            BinDecomp16BitIsBinaryCircuitBatched<F>,
            BinDecomp16BitIsBinaryCircuit<F>,
            BinDecomp16BitIsBinaryCircuit<F>,
            Vec<InputLayerEnum<F, PoseidonTranscript<F>>>, // input layers, including random layers
<<<<<<< HEAD
            Vec<CommitmentEnum<F>> // input layers' commitments
        ), GKRError> {

        let BatchedZKDTCircuitMles {
            mut input_samples_mle_vec,
            mut permuted_input_samples_mle_vec,
=======
            Vec<CommitmentEnum<F>>,                        // input layers' commitments
        ),
        GKRError,
    > {
        let BatchedCatboostMles {
            mut input_data_mle_vec,
            mut permuted_input_data_mle_vec,
>>>>>>> d4cb8783
            mut decision_node_paths_mle_vec,
            mut leaf_node_paths_mle_vec,
            mut multiplicities_bin_decomp_mle_decision,
            mut multiplicities_bin_decomp_mle_leaf,
            mut decision_nodes_mle,
            mut leaf_nodes_mle,
            mut binary_decomp_diffs_mle_vec,
<<<<<<< HEAD
            mut multiplicities_bin_decomp_mle_input_vec
        } = self.batched_zkdt_circuit_mles.clone(); // TODO!(% Labs): Get rid of this clone?!?!

        // deal w input
        let mut input_samples_mle_combined = DenseMle::<F, InputAttribute<F>>::combine_mle_batch(input_samples_mle_vec.clone());
        let mut permuted_input_samples_mle_vec_combined = DenseMle::<F, InputAttribute<F>>::combine_mle_batch(permuted_input_samples_mle_vec.clone());
        let mut decision_node_paths_mle_vec_combined = DenseMle::<F, DecisionNode<F>>::combine_mle_batch(decision_node_paths_mle_vec.clone());
        let mut leaf_node_paths_mle_vec_combined = DenseMle::<F, LeafNode<F>>::combine_mle_batch(leaf_node_paths_mle_vec.clone());
        let mut combined_batched_diff_signed_bin_decomp_mle = DenseMle::<F, BinDecomp16Bit<F>>::combine_mle_batch(binary_decomp_diffs_mle_vec.clone());
        let mut multiplicities_bin_decomp_mle_input_vec_combined = DenseMle::<F, BinDecomp4Bit<F>>::combine_mle_batch(multiplicities_bin_decomp_mle_input_vec.clone());
=======
            mut multiplicities_bin_decomp_mle_input_vec,
        } = self.batched_catboost_mles.clone(); // TODO!(% Labs): Get rid of this clone?!?!

        // deal w input
        let mut input_data_mle_combined =
            DenseMle::<F, InputAttribute<F>>::combine_mle_batch(input_data_mle_vec.clone());
        let mut permuted_input_data_mle_vec_combined =
            DenseMle::<F, InputAttribute<F>>::combine_mle_batch(
                permuted_input_data_mle_vec.clone(),
            );
        let mut decision_node_paths_mle_vec_combined =
            DenseMle::<F, DecisionNode<F>>::combine_mle_batch(decision_node_paths_mle_vec.clone());
        let mut leaf_node_paths_mle_vec_combined =
            DenseMle::<F, LeafNode<F>>::combine_mle_batch(leaf_node_paths_mle_vec.clone());
        let mut combined_batched_diff_signed_bin_decomp_mle =
            DenseMle::<F, BinDecomp16Bit<F>>::combine_mle_batch(
                binary_decomp_diffs_mle_vec.clone(),
            );
        let mut multiplicities_bin_decomp_mle_input_vec_combined =
            DenseMle::<F, BinDecomp4Bit<F>>::combine_mle_batch(
                multiplicities_bin_decomp_mle_input_vec.clone(),
            );
>>>>>>> d4cb8783

        // Input layer shenanigans -- we need the following:
        // a) Precommitted Ligero input layer for tree itself (LayerId: 0)
        // b) Ligero input layer for just the inputs themselves (LayerId: 1)
        // c) Ligero input layer for all the auxiliaries (LayerId: 2)
        // d) Public input layer for all the leaf node outputs (LayerId: 3)
        // e) FS-style input layer for all the random packing constants + challenges (LayerId: 4, 5, 6)
        // TODO!(ryancao): Make it so that we don't have to manually assign all of the layer IDs for input layer MLEs...

        // --- Input layer 0 ---
        decision_nodes_mle.layer_id = LayerId::Input(0);
        leaf_nodes_mle.layer_id = LayerId::Input(0);
        let tree_mles: Vec<Box<&mut dyn Mle<F>>> = vec![
            Box::new(&mut decision_nodes_mle),
            Box::new(&mut leaf_nodes_mle),
        ];

        // --- Input layer 1 ---
        input_samples_mle_combined.layer_id = LayerId::Input(1);
        input_samples_mle_vec.iter_mut().for_each(|mle| {
            mle.layer_id = LayerId::Input(1);
        });
<<<<<<< HEAD
        let input_mles: Vec<Box<&mut dyn Mle<F>>> = vec![
            Box::new(&mut input_samples_mle_combined),
        ];
=======
        let input_mles: Vec<Box<&mut dyn Mle<F>>> = vec![Box::new(&mut input_data_mle_combined)];
>>>>>>> d4cb8783

        // --- Input layer 2 ---
        permuted_input_samples_mle_vec_combined.layer_id = LayerId::Input(2);
        decision_node_paths_mle_vec_combined.layer_id = LayerId::Input(2);
        multiplicities_bin_decomp_mle_decision.layer_id = LayerId::Input(2);
        multiplicities_bin_decomp_mle_leaf.layer_id = LayerId::Input(2);
        combined_batched_diff_signed_bin_decomp_mle.layer_id = LayerId::Input(2);
        multiplicities_bin_decomp_mle_input_vec_combined.layer_id = LayerId::Input(2);
        permuted_input_samples_mle_vec.iter_mut().for_each(|mle| {
            mle.layer_id = LayerId::Input(2);
        });
        decision_node_paths_mle_vec.iter_mut().for_each(|mle| {
            mle.layer_id = LayerId::Input(2);
        });
        binary_decomp_diffs_mle_vec.iter_mut().for_each(|mle| {
            mle.layer_id = LayerId::Input(2);
        });
        multiplicities_bin_decomp_mle_input_vec
            .iter_mut()
            .for_each(|mle| {
                mle.layer_id = LayerId::Input(2);
            });
        let aux_mles: Vec<Box<&mut dyn Mle<F>>> = vec![
            Box::new(&mut permuted_input_samples_mle_vec_combined),
            Box::new(&mut decision_node_paths_mle_vec_combined),
            Box::new(&mut multiplicities_bin_decomp_mle_decision),
            Box::new(&mut multiplicities_bin_decomp_mle_leaf),
            Box::new(&mut combined_batched_diff_signed_bin_decomp_mle),
            Box::new(&mut multiplicities_bin_decomp_mle_input_vec_combined),
        ];

        // --- Input layer 3 ---
        leaf_node_paths_mle_vec_combined.layer_id = LayerId::Input(3);
        leaf_node_paths_mle_vec.iter_mut().for_each(|mle| {
            mle.layer_id = LayerId::Input(3);
        });
        let public_path_leaf_node_mles: Vec<Box<&mut dyn Mle<F>>> =
            vec![Box::new(&mut leaf_node_paths_mle_vec_combined)];

        // --- a) Precommitted Ligero input layer for tree itself (LayerId: 0) ---
<<<<<<< HEAD
        let tree_mle_input_layer_builder = InputLayerBuilder::new(tree_mles, None, LayerId::Input(0));

        // --- b) Ligero input layer for just the inputs themselves (LayerId: 1) ---
        let input_mles_input_layer_builder = InputLayerBuilder::new(input_mles, None, LayerId::Input(1));

        // --- c) Ligero input layer for all the auxiliaries (LayerId: 2) ---
        let aux_mles_input_layer_builder = InputLayerBuilder::new(aux_mles, None, LayerId::Input(2));

        // --- d) Public input layer for the path leaf nodes (LayerId: 3) ---
        let public_path_leaf_node_mles_input_layer_builder = InputLayerBuilder::new(public_path_leaf_node_mles, None, LayerId::Input(3));

        // --- Convert all the input layer builders into input layers ---
        let (
            _ligero_encoding,
            tree_ligero_commit,
            tree_ligero_root,
            tree_ligero_aux
        ): (
=======
        let (_ligero_encoding, ligero_commit, ligero_root, ligero_aux): (
>>>>>>> d4cb8783
            LigeroEncoding<F>,
            LcCommit<PoseidonSpongeHasher<F>, LigeroEncoding<F>, F>,
            LcRoot<LigeroEncoding<F>, F>,
            LcProofAuxiliaryInfo,
        ) = {
            let file = std::fs::File::open(&self.tree_precommit_filepath).unwrap();
            from_reader(&file).unwrap()
        };
<<<<<<< HEAD
        let tree_mle_input_layer: LigeroInputLayer<F, PoseidonTranscript<F>> = tree_mle_input_layer_builder.to_input_layer_with_precommit(tree_ligero_commit, tree_ligero_aux, tree_ligero_root);

        let (
            _ligero_encoding,
            sample_minibatch_ligero_commit,
            sample_minibatch_ligero_root,
            sample_minibatch_ligero_aux
        ): (
            LigeroEncoding<F>,
            LcCommit<PoseidonSpongeHasher<F>, LigeroEncoding<F>, F>,
            LcRoot<LigeroEncoding<F>, F>,
            LcProofAuxiliaryInfo,
        ) = {
            let file = std::fs::File::open(&self.sample_minibatch_precommit_filepath).unwrap();
            from_reader(&file).unwrap()
        };
        let input_mles_input_layer: LigeroInputLayer<F, PoseidonTranscript<F>> = input_mles_input_layer_builder.to_input_layer_with_precommit(sample_minibatch_ligero_commit, sample_minibatch_ligero_aux, sample_minibatch_ligero_root);

        let aux_mles_input_layer: LigeroInputLayer<F, PoseidonTranscript<F>> = aux_mles_input_layer_builder.to_input_layer();
        let public_path_leaf_node_mles_input_layer: PublicInputLayer<F, PoseidonTranscript<F>> = public_path_leaf_node_mles_input_layer_builder.to_input_layer();
=======
        let tree_mle_input_layer_builder =
            InputLayerBuilder::new(tree_mles, None, LayerId::Input(0));

        // --- b) Ligero input layer for just the inputs themselves (LayerId: 1) ---
        let input_mles_input_layer_builder =
            InputLayerBuilder::new(input_mles, None, LayerId::Input(1));

        // --- c) Ligero input layer for all the auxiliaries (LayerId: 2) ---
        let aux_mles_input_layer_builder =
            InputLayerBuilder::new(aux_mles, None, LayerId::Input(2));

        // --- d) Public input layer for the path leaf nodes (LayerId: 3) ---
        let public_path_leaf_node_mles_input_layer_builder =
            InputLayerBuilder::new(public_path_leaf_node_mles, None, LayerId::Input(3));

        // --- Convert all the input layer builders into input layers ---
        let tree_mle_input_layer: LigeroInputLayer<F, PoseidonTranscript<F>> =
            tree_mle_input_layer_builder.to_input_layer_with_precommit(
                ligero_commit,
                ligero_aux,
                ligero_root,
            );
        let input_mles_input_layer: LigeroInputLayer<F, PoseidonTranscript<F>> =
            input_mles_input_layer_builder.to_input_layer();
        let aux_mles_input_layer: LigeroInputLayer<F, PoseidonTranscript<F>> =
            aux_mles_input_layer_builder.to_input_layer();
        let public_path_leaf_node_mles_input_layer: PublicInputLayer<F, PoseidonTranscript<F>> =
            public_path_leaf_node_mles_input_layer_builder.to_input_layer();
>>>>>>> d4cb8783
        let mut tree_mle_input_layer = tree_mle_input_layer.to_enum();
        let mut input_mles_input_layer = input_mles_input_layer.to_enum();
        let mut aux_mles_input_layer = aux_mles_input_layer.to_enum();
        let mut public_path_leaf_node_mles_input_layer =
            public_path_leaf_node_mles_input_layer.to_enum();

        // --- Add input layer derived prefix bits to vectors ---
        // --- First input layer ---
        for decision_node_paths_mle in decision_node_paths_mle_vec.iter_mut() {
            decision_node_paths_mle
                .add_prefix_bits(decision_node_paths_mle_vec_combined.get_prefix_bits())
        }
        for leaf_node_paths_mle in leaf_node_paths_mle_vec.iter_mut() {
            leaf_node_paths_mle.add_prefix_bits(leaf_node_paths_mle_vec_combined.get_prefix_bits())
        }

        // --- Second input layer ---
        for input_samples_mle in input_samples_mle_vec.iter_mut() {
            input_samples_mle.add_prefix_bits(input_samples_mle_combined.get_prefix_bits());
        }

        // --- Third input layer ---
<<<<<<< HEAD
        for permuted_input_samples_mle in permuted_input_samples_mle_vec.iter_mut() {
            permuted_input_samples_mle.add_prefix_bits(permuted_input_samples_mle_vec_combined.get_prefix_bits());
=======
        for permuted_input_data_mle in permuted_input_data_mle_vec.iter_mut() {
            permuted_input_data_mle
                .add_prefix_bits(permuted_input_data_mle_vec_combined.get_prefix_bits());
>>>>>>> d4cb8783
        }
        for decision_node_paths_mle in decision_node_paths_mle_vec.iter_mut() {
            decision_node_paths_mle
                .add_prefix_bits(decision_node_paths_mle_vec_combined.get_prefix_bits());
        }
        for binary_decomp_diffs_mle in binary_decomp_diffs_mle_vec.iter_mut() {
            binary_decomp_diffs_mle
                .add_prefix_bits(combined_batched_diff_signed_bin_decomp_mle.get_prefix_bits())
        }
        for multiplicities_bin_decomp_mle_input in
            multiplicities_bin_decomp_mle_input_vec.iter_mut()
        {
            multiplicities_bin_decomp_mle_input
                .add_prefix_bits(multiplicities_bin_decomp_mle_input_vec_combined.get_prefix_bits())
        }

        // --- Last input layer ---
        for leaf_node_paths_mle in leaf_node_paths_mle_vec.iter_mut() {
            leaf_node_paths_mle.add_prefix_bits(leaf_node_paths_mle_vec_combined.get_prefix_bits());
        }

        // --- Add commitments to transcript so they are taken into account before the FS input layers are sampled ---
        let tree_mle_commit = tree_mle_input_layer
            .commit()
            .map_err(|err| GKRError::InputLayerError(err))?;
        InputLayerEnum::append_commitment_to_transcript(&tree_mle_commit, transcript).unwrap();

        let input_mle_commit = input_mles_input_layer
            .commit()
            .map_err(|err| GKRError::InputLayerError(err))?;
        InputLayerEnum::append_commitment_to_transcript(&input_mle_commit, transcript).unwrap();

        let aux_mle_commit = aux_mles_input_layer
            .commit()
            .map_err(|err| GKRError::InputLayerError(err))?;
        InputLayerEnum::append_commitment_to_transcript(&aux_mle_commit, transcript).unwrap();

        let public_path_leaf_node_mle_commit = public_path_leaf_node_mles_input_layer
            .commit()
            .map_err(|err| GKRError::InputLayerError(err))?;
        InputLayerEnum::append_commitment_to_transcript(
            &public_path_leaf_node_mle_commit,
            transcript,
        )
        .unwrap();

        // --- FS layers must also have LayerId::Input(.)s! ---
        // Input(4)
        let random_r = RandomInputLayer::new(transcript, 1, LayerId::Input(4));
        let r_mle = random_r.get_mle();
        let mut random_r = random_r.to_enum();
        let random_r_commit = random_r.commit().map_err(GKRError::InputLayerError)?;

        // Input(5)
        let random_r_packing = RandomInputLayer::new(transcript, 1, LayerId::Input(5));
        let r_packing_mle = random_r_packing.get_mle();
        let mut random_r_packing = random_r_packing.to_enum();
        let random_r_packing_commit = random_r_packing
            .commit()
            .map_err(GKRError::InputLayerError)?;

        // Input(6)
        let random_r_packing_another = RandomInputLayer::new(transcript, 1, LayerId::Input(6));
        let r_packing_another_mle = random_r_packing_another.get_mle();
        let mut random_r_packing_another = random_r_packing_another.to_enum();
        let random_r_packing_another_commit = random_r_packing_another
            .commit()
            .map_err(GKRError::InputLayerError)?;

        // --- Construct the actual circuit structs ---
        let attribute_consistency_circuit = AttributeConsistencyCircuit {
            permuted_input_data_mle_vec: permuted_input_samples_mle_vec.clone(),
            decision_node_paths_mle_vec: decision_node_paths_mle_vec.clone(),
        };

        // --- TODO!(% Labs): Get rid of all the `.clone()`s ---
        let multiset_circuit = FSMultiSetCircuit {
            decision_nodes_mle,
            leaf_nodes_mle,
            multiplicities_bin_decomp_mle_decision: multiplicities_bin_decomp_mle_decision.clone(),
            multiplicities_bin_decomp_mle_leaf: multiplicities_bin_decomp_mle_leaf.clone(),
            decision_node_paths_mle_vec: decision_node_paths_mle_vec.clone(),
            leaf_node_paths_mle_vec: leaf_node_paths_mle_vec.clone(),
            r_mle: r_mle.clone(),
            r_packing_mle: r_packing_mle.clone(),
            r_packing_another_mle,
        };

        let input_multiset_circuit = InputMultiSetCircuit {
<<<<<<< HEAD
            input_data_mle_vec: input_samples_mle_vec,
            permuted_input_data_mle_vec: permuted_input_samples_mle_vec.clone(),
            multiplicities_bin_decomp_mle_input_vec: multiplicities_bin_decomp_mle_input_vec.clone(),
=======
            input_data_mle_vec,
            permuted_input_data_mle_vec: permuted_input_data_mle_vec.clone(),
            multiplicities_bin_decomp_mle_input_vec: multiplicities_bin_decomp_mle_input_vec
                .clone(),
>>>>>>> d4cb8783
            r_mle,
            r_packing_mle,
        };

        let binary_recomp_circuit_batched = BinaryRecompCircuitBatched::new(
            decision_node_paths_mle_vec.clone(),
            permuted_input_samples_mle_vec.clone(),
            binary_decomp_diffs_mle_vec.clone(),
        );

        let path_consistency_circuit_batched = PathCheckCircuitBatchedMul::new(
            decision_node_paths_mle_vec,
            leaf_node_paths_mle_vec,
            binary_decomp_diffs_mle_vec.clone(),
        );

        // --- Bits are binary check for each of the binary decomposition input MLEs ---
        let bits_binary_16_bit_batched =
            BinDecomp16BitIsBinaryCircuitBatched::new(binary_decomp_diffs_mle_vec);

        let bits_binary_4_bit_batched =
            BinDecomp4BitIsBinaryCircuitBatched::new(multiplicities_bin_decomp_mle_input_vec);

        let bits_are_binary_multiset_decision_circuit =
            BinDecomp16BitIsBinaryCircuit::new(multiplicities_bin_decomp_mle_decision);
        let bits_are_binary_multiset_leaf_circuit =
            BinDecomp16BitIsBinaryCircuit::new(multiplicities_bin_decomp_mle_leaf);

        Ok((
            // --- Actual circuit components ---
            attribute_consistency_circuit,
            multiset_circuit,
            input_multiset_circuit,
            binary_recomp_circuit_batched,
            path_consistency_circuit_batched,
            bits_binary_4_bit_batched,
            bits_binary_16_bit_batched,
            bits_are_binary_multiset_decision_circuit,
            bits_are_binary_multiset_leaf_circuit,
            // --- Input layers ---
            vec![
                tree_mle_input_layer,
                input_mles_input_layer,
                aux_mles_input_layer,
                public_path_leaf_node_mles_input_layer,
                random_r,
                random_r_packing,
                random_r_packing_another,
            ],
            vec![
                tree_mle_commit,
                input_mle_commit,
                aux_mle_commit,
                public_path_leaf_node_mle_commit,
                random_r_commit,
                random_r_packing_commit,
                random_r_packing_another_commit,
            ],
        ))
    }
}

#[cfg(test)]
mod tests {
<<<<<<< HEAD
    use std::path::Path;
    use halo2_base::halo2_proofs::halo2curves::bn256::Fr;
    use crate::{prover::tests::test_circuit, zkdt::cache_upshot_catboost_inputs_for_testing::generate_mles_batch_catboost_single_tree};
=======
>>>>>>> d4cb8783
    use super::ZKDTCircuit;
    use crate::prover::tests::test_circuit;
    use crate::zkdt::data_pipeline::dummy_data_generator::generate_mles_batch_catboost_single_tree;
    use halo2_base::halo2_proofs::halo2curves::bn256::Fr;
    use std::path::Path;

    #[test]
    fn test_zkdt_circuit() {
        let (batched_catboost_mles, (_, _)) =
            generate_mles_batch_catboost_single_tree::<Fr>(1, Path::new("upshot_data/"));

        let combined_circuit = ZKDTCircuit {
<<<<<<< HEAD
            batched_zkdt_circuit_mles: batched_catboost_mles,
            tree_precommit_filepath: "upshot_data/tree_ligero_commitments/tree_commitment_0.json".to_string(),
            sample_minibatch_precommit_filepath: "upshot_data/sample_minibatch_commitments/sample_minibatch_logsize_10_commitment_0.json".to_string(),
=======
            batched_catboost_mles,
            tree_precommit_filepath: "upshot_data/tree_ligero_commitments/tree_commitment_0.json"
                .to_string(),
>>>>>>> d4cb8783
        };

        test_circuit(combined_circuit, None);
    }
}<|MERGE_RESOLUTION|>--- conflicted
+++ resolved
@@ -1,12 +1,3 @@
-<<<<<<< HEAD
-use remainder_ligero::{ligero_structs::LigeroEncoding, LcCommit, poseidon_ligero::PoseidonSpongeHasher, LcRoot, LcProofAuxiliaryInfo};
-use serde_json::from_reader;
-
-use crate::{mle::{dense::DenseMle, Mle}, layer::LayerId, prover::{input_layer::{ligero_input_layer::LigeroInputLayer, combine_input_layers::InputLayerBuilder, InputLayer, enum_input_layer::{InputLayerEnum, CommitmentEnum}, self, random_input_layer::RandomInputLayer, public_input_layer::PublicInputLayer}, combine_layers::combine_layers, GKRError}};
-use crate::prover::{GKRCircuit, Witness};
-use remainder_shared_types::{FieldExt, transcript::poseidon_transcript::PoseidonTranscript};
-use super::{structs::{InputAttribute, DecisionNode, LeafNode, BinDecomp16Bit, BinDecomp4Bit}, binary_recomp_circuit::dataparallel_circuits::BinaryRecompCircuitBatched, path_consistency_circuit::circuits::PathCheckCircuitBatchedMul, bits_are_binary_circuit::{dataparallel_circuits::{BinDecomp4BitIsBinaryCircuitBatched, BinDecomp16BitIsBinaryCircuitBatched}, circuits::BinDecomp16BitIsBinaryCircuit}, attribute_consistency_circuit::dataparallel_circuits::AttributeConsistencyCircuit, multiset_circuit::circuits::FSMultiSetCircuit, input_multiset_circuit::dataparallel_circuits::InputMultiSetCircuit, input_data_to_circuit_adapter::BatchedZKDTCircuitMles};
-=======
 use ark_std::log2;
 use itertools::{repeat_n, Itertools};
 use remainder_ligero::{
@@ -65,7 +56,6 @@
     structs::{BinDecomp16Bit, BinDecomp4Bit, DecisionNode, InputAttribute, LeafNode},
 };
 use std::{marker::PhantomData, path::Path};
->>>>>>> d4cb8783
 
 /// The actual ZKDT circuit!
 pub struct ZKDTCircuit<F: FieldExt> {
@@ -181,14 +171,6 @@
             BinDecomp16BitIsBinaryCircuit<F>,
             BinDecomp16BitIsBinaryCircuit<F>,
             Vec<InputLayerEnum<F, PoseidonTranscript<F>>>, // input layers, including random layers
-<<<<<<< HEAD
-            Vec<CommitmentEnum<F>> // input layers' commitments
-        ), GKRError> {
-
-        let BatchedZKDTCircuitMles {
-            mut input_samples_mle_vec,
-            mut permuted_input_samples_mle_vec,
-=======
             Vec<CommitmentEnum<F>>,                        // input layers' commitments
         ),
         GKRError,
@@ -196,7 +178,6 @@
         let BatchedCatboostMles {
             mut input_data_mle_vec,
             mut permuted_input_data_mle_vec,
->>>>>>> d4cb8783
             mut decision_node_paths_mle_vec,
             mut leaf_node_paths_mle_vec,
             mut multiplicities_bin_decomp_mle_decision,
@@ -204,27 +185,15 @@
             mut decision_nodes_mle,
             mut leaf_nodes_mle,
             mut binary_decomp_diffs_mle_vec,
-<<<<<<< HEAD
-            mut multiplicities_bin_decomp_mle_input_vec
+            mut multiplicities_bin_decomp_mle_input_vec,
         } = self.batched_zkdt_circuit_mles.clone(); // TODO!(% Labs): Get rid of this clone?!?!
 
         // deal w input
-        let mut input_samples_mle_combined = DenseMle::<F, InputAttribute<F>>::combine_mle_batch(input_samples_mle_vec.clone());
-        let mut permuted_input_samples_mle_vec_combined = DenseMle::<F, InputAttribute<F>>::combine_mle_batch(permuted_input_samples_mle_vec.clone());
-        let mut decision_node_paths_mle_vec_combined = DenseMle::<F, DecisionNode<F>>::combine_mle_batch(decision_node_paths_mle_vec.clone());
-        let mut leaf_node_paths_mle_vec_combined = DenseMle::<F, LeafNode<F>>::combine_mle_batch(leaf_node_paths_mle_vec.clone());
-        let mut combined_batched_diff_signed_bin_decomp_mle = DenseMle::<F, BinDecomp16Bit<F>>::combine_mle_batch(binary_decomp_diffs_mle_vec.clone());
-        let mut multiplicities_bin_decomp_mle_input_vec_combined = DenseMle::<F, BinDecomp4Bit<F>>::combine_mle_batch(multiplicities_bin_decomp_mle_input_vec.clone());
-=======
-            mut multiplicities_bin_decomp_mle_input_vec,
-        } = self.batched_catboost_mles.clone(); // TODO!(% Labs): Get rid of this clone?!?!
-
-        // deal w input
-        let mut input_data_mle_combined =
-            DenseMle::<F, InputAttribute<F>>::combine_mle_batch(input_data_mle_vec.clone());
-        let mut permuted_input_data_mle_vec_combined =
+        let mut input_samples_mle_combined =
+            DenseMle::<F, InputAttribute<F>>::combine_mle_batch(input_samples_mle_vec.clone());
+        let mut permuted_input_samples_mle_vec_combined =
             DenseMle::<F, InputAttribute<F>>::combine_mle_batch(
-                permuted_input_data_mle_vec.clone(),
+                permuted_input_samples_mle_vec.clone(),
             );
         let mut decision_node_paths_mle_vec_combined =
             DenseMle::<F, DecisionNode<F>>::combine_mle_batch(decision_node_paths_mle_vec.clone());
@@ -238,7 +207,6 @@
             DenseMle::<F, BinDecomp4Bit<F>>::combine_mle_batch(
                 multiplicities_bin_decomp_mle_input_vec.clone(),
             );
->>>>>>> d4cb8783
 
         // Input layer shenanigans -- we need the following:
         // a) Precommitted Ligero input layer for tree itself (LayerId: 0)
@@ -261,13 +229,7 @@
         input_samples_mle_vec.iter_mut().for_each(|mle| {
             mle.layer_id = LayerId::Input(1);
         });
-<<<<<<< HEAD
-        let input_mles: Vec<Box<&mut dyn Mle<F>>> = vec![
-            Box::new(&mut input_samples_mle_combined),
-        ];
-=======
-        let input_mles: Vec<Box<&mut dyn Mle<F>>> = vec![Box::new(&mut input_data_mle_combined)];
->>>>>>> d4cb8783
+        let input_mles: Vec<Box<&mut dyn Mle<F>>> = vec![Box::new(&mut input_samples_mle_combined)];
 
         // --- Input layer 2 ---
         permuted_input_samples_mle_vec_combined.layer_id = LayerId::Input(2);
@@ -308,17 +270,19 @@
             vec![Box::new(&mut leaf_node_paths_mle_vec_combined)];
 
         // --- a) Precommitted Ligero input layer for tree itself (LayerId: 0) ---
-<<<<<<< HEAD
         let tree_mle_input_layer_builder = InputLayerBuilder::new(tree_mles, None, LayerId::Input(0));
 
         // --- b) Ligero input layer for just the inputs themselves (LayerId: 1) ---
-        let input_mles_input_layer_builder = InputLayerBuilder::new(input_mles, None, LayerId::Input(1));
+        let input_mles_input_layer_builder =
+            InputLayerBuilder::new(input_mles, None, LayerId::Input(1));
 
         // --- c) Ligero input layer for all the auxiliaries (LayerId: 2) ---
-        let aux_mles_input_layer_builder = InputLayerBuilder::new(aux_mles, None, LayerId::Input(2));
+        let aux_mles_input_layer_builder =
+            InputLayerBuilder::new(aux_mles, None, LayerId::Input(2));
 
         // --- d) Public input layer for the path leaf nodes (LayerId: 3) ---
-        let public_path_leaf_node_mles_input_layer_builder = InputLayerBuilder::new(public_path_leaf_node_mles, None, LayerId::Input(3));
+        let public_path_leaf_node_mles_input_layer_builder =
+            InputLayerBuilder::new(public_path_leaf_node_mles, None, LayerId::Input(3));
 
         // --- Convert all the input layer builders into input layers ---
         let (
@@ -327,9 +291,6 @@
             tree_ligero_root,
             tree_ligero_aux
         ): (
-=======
-        let (_ligero_encoding, ligero_commit, ligero_root, ligero_aux): (
->>>>>>> d4cb8783
             LigeroEncoding<F>,
             LcCommit<PoseidonSpongeHasher<F>, LigeroEncoding<F>, F>,
             LcRoot<LigeroEncoding<F>, F>,
@@ -338,7 +299,6 @@
             let file = std::fs::File::open(&self.tree_precommit_filepath).unwrap();
             from_reader(&file).unwrap()
         };
-<<<<<<< HEAD
         let tree_mle_input_layer: LigeroInputLayer<F, PoseidonTranscript<F>> = tree_mle_input_layer_builder.to_input_layer_with_precommit(tree_ligero_commit, tree_ligero_aux, tree_ligero_root);
 
         let (
@@ -359,36 +319,6 @@
 
         let aux_mles_input_layer: LigeroInputLayer<F, PoseidonTranscript<F>> = aux_mles_input_layer_builder.to_input_layer();
         let public_path_leaf_node_mles_input_layer: PublicInputLayer<F, PoseidonTranscript<F>> = public_path_leaf_node_mles_input_layer_builder.to_input_layer();
-=======
-        let tree_mle_input_layer_builder =
-            InputLayerBuilder::new(tree_mles, None, LayerId::Input(0));
-
-        // --- b) Ligero input layer for just the inputs themselves (LayerId: 1) ---
-        let input_mles_input_layer_builder =
-            InputLayerBuilder::new(input_mles, None, LayerId::Input(1));
-
-        // --- c) Ligero input layer for all the auxiliaries (LayerId: 2) ---
-        let aux_mles_input_layer_builder =
-            InputLayerBuilder::new(aux_mles, None, LayerId::Input(2));
-
-        // --- d) Public input layer for the path leaf nodes (LayerId: 3) ---
-        let public_path_leaf_node_mles_input_layer_builder =
-            InputLayerBuilder::new(public_path_leaf_node_mles, None, LayerId::Input(3));
-
-        // --- Convert all the input layer builders into input layers ---
-        let tree_mle_input_layer: LigeroInputLayer<F, PoseidonTranscript<F>> =
-            tree_mle_input_layer_builder.to_input_layer_with_precommit(
-                ligero_commit,
-                ligero_aux,
-                ligero_root,
-            );
-        let input_mles_input_layer: LigeroInputLayer<F, PoseidonTranscript<F>> =
-            input_mles_input_layer_builder.to_input_layer();
-        let aux_mles_input_layer: LigeroInputLayer<F, PoseidonTranscript<F>> =
-            aux_mles_input_layer_builder.to_input_layer();
-        let public_path_leaf_node_mles_input_layer: PublicInputLayer<F, PoseidonTranscript<F>> =
-            public_path_leaf_node_mles_input_layer_builder.to_input_layer();
->>>>>>> d4cb8783
         let mut tree_mle_input_layer = tree_mle_input_layer.to_enum();
         let mut input_mles_input_layer = input_mles_input_layer.to_enum();
         let mut aux_mles_input_layer = aux_mles_input_layer.to_enum();
@@ -411,14 +341,9 @@
         }
 
         // --- Third input layer ---
-<<<<<<< HEAD
         for permuted_input_samples_mle in permuted_input_samples_mle_vec.iter_mut() {
-            permuted_input_samples_mle.add_prefix_bits(permuted_input_samples_mle_vec_combined.get_prefix_bits());
-=======
-        for permuted_input_data_mle in permuted_input_data_mle_vec.iter_mut() {
-            permuted_input_data_mle
-                .add_prefix_bits(permuted_input_data_mle_vec_combined.get_prefix_bits());
->>>>>>> d4cb8783
+            permuted_input_samples_mle
+                .add_prefix_bits(permuted_input_samples_mle_vec_combined.get_prefix_bits());
         }
         for decision_node_paths_mle in decision_node_paths_mle_vec.iter_mut() {
             decision_node_paths_mle
@@ -508,16 +433,10 @@
         };
 
         let input_multiset_circuit = InputMultiSetCircuit {
-<<<<<<< HEAD
             input_data_mle_vec: input_samples_mle_vec,
             permuted_input_data_mle_vec: permuted_input_samples_mle_vec.clone(),
-            multiplicities_bin_decomp_mle_input_vec: multiplicities_bin_decomp_mle_input_vec.clone(),
-=======
-            input_data_mle_vec,
-            permuted_input_data_mle_vec: permuted_input_data_mle_vec.clone(),
             multiplicities_bin_decomp_mle_input_vec: multiplicities_bin_decomp_mle_input_vec
                 .clone(),
->>>>>>> d4cb8783
             r_mle,
             r_packing_mle,
         };
@@ -582,12 +501,6 @@
 
 #[cfg(test)]
 mod tests {
-<<<<<<< HEAD
-    use std::path::Path;
-    use halo2_base::halo2_proofs::halo2curves::bn256::Fr;
-    use crate::{prover::tests::test_circuit, zkdt::cache_upshot_catboost_inputs_for_testing::generate_mles_batch_catboost_single_tree};
-=======
->>>>>>> d4cb8783
     use super::ZKDTCircuit;
     use crate::prover::tests::test_circuit;
     use crate::zkdt::data_pipeline::dummy_data_generator::generate_mles_batch_catboost_single_tree;
@@ -600,15 +513,9 @@
             generate_mles_batch_catboost_single_tree::<Fr>(1, Path::new("upshot_data/"));
 
         let combined_circuit = ZKDTCircuit {
-<<<<<<< HEAD
             batched_zkdt_circuit_mles: batched_catboost_mles,
             tree_precommit_filepath: "upshot_data/tree_ligero_commitments/tree_commitment_0.json".to_string(),
             sample_minibatch_precommit_filepath: "upshot_data/sample_minibatch_commitments/sample_minibatch_logsize_10_commitment_0.json".to_string(),
-=======
-            batched_catboost_mles,
-            tree_precommit_filepath: "upshot_data/tree_ligero_commitments/tree_commitment_0.json"
-                .to_string(),
->>>>>>> d4cb8783
         };
 
         test_circuit(combined_circuit, None);
