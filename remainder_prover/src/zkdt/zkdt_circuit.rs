use ark_std::log2;
use itertools::{repeat_n, Itertools};
use remainder_ligero::{
    ligero_structs::LigeroEncoding, poseidon_ligero::PoseidonSpongeHasher, LcCommit,
    LcProofAuxiliaryInfo, LcRoot,
};
use serde_json::from_reader;

use crate::prover::{GKRCircuit, Layers, Witness};
use crate::{
    layer::{
        batched::{combine_zero_mle_ref, unbatch_mles, BatchedLayer},
        empty_layer::EmptyLayer,
        LayerBuilder, LayerId, Padding,
    },
    mle::{dense::DenseMle, Mle, MleIndex, MleRef},
    prover::{
        combine_layers::combine_layers,
        input_layer::{
            self,
            combine_input_layers::InputLayerBuilder,
            enum_input_layer::{CommitmentEnum, InputLayerEnum},
            ligero_input_layer::LigeroInputLayer,
            public_input_layer::PublicInputLayer,
            random_input_layer::RandomInputLayer,
            InputLayer, MleInputLayer,
        },
        GKRError,
    },
    zkdt::builders::{AttributeConsistencyBuilderZeroRef, BitExponentiationBuilderCatBoost},
};
use remainder_shared_types::{
    transcript::{poseidon_transcript::PoseidonTranscript, Transcript},
    FieldExt,
};

use ark_std::{end_timer, start_timer};

use super::{
    attribute_consistency_circuit::dataparallel_circuits::AttributeConsistencyCircuit,
    binary_recomp_circuit::dataparallel_circuits::BinaryRecompCircuitBatched,
    bits_are_binary_circuit::{
        circuits::BinDecomp16BitIsBinaryCircuit,
        dataparallel_circuits::{
            BinDecomp16BitIsBinaryCircuitBatched, BinDecomp4BitIsBinaryCircuitBatched,
        },
    },
    builders::{
        BitExponentiationBuilderInput, EqualityCheck, FSDecisionPackingBuilder,
        FSInputPackingBuilder, FSLeafPackingBuilder, FSRMinusXBuilder, ProductBuilder,
        SplitProductBuilder, SquaringBuilder,
    },
    constants::get_tree_commitment_filename_for_tree_number,
    data_pipeline::dummy_data_generator::BatchedCatboostMles,
    input_multiset_circuit::dataparallel_circuits::InputMultiSetCircuit,
    multiset_circuit::{circuits::FSMultiSetCircuit, legacy_circuits::MultiSetCircuit},
    path_consistency_circuit::circuits::PathCheckCircuitBatchedMul,
    structs::{BinDecomp16Bit, BinDecomp4Bit, DecisionNode, InputAttribute, LeafNode},
};

use std::{marker::PhantomData, path::Path};

/// The actual ZKDT circuit!
pub struct ZKDTCircuit<F: FieldExt> {
    /// All of the input MLEs coming from the data generation pipeline
    pub batched_catboost_mles: BatchedCatboostMles<F>,
    /// The filepath to the precommitted tree that we are proving
    pub tree_precommit_filepath: String,
}

impl<F: FieldExt> GKRCircuit<F> for ZKDTCircuit<F> {
    type Transcript = PoseidonTranscript<F>;
    fn synthesize(&mut self) -> Witness<F, Self::Transcript> {
        unimplemented!()
    }

    fn synthesize_and_commit(
        &mut self,
        transcript: &mut Self::Transcript,
    ) -> Result<
        (
            Witness<F, Self::Transcript>,
            Vec<input_layer::enum_input_layer::CommitmentEnum<F>>,
        ),
        crate::prover::GKRError,
    > {
        let create_sub_circuits_timer = start_timer!(|| "input + instantiate sub circuits");
        let (
            // --- Actual circuit components ---
            mut attribute_consistency_circuit,
            mut multiset_circuit,
            mut input_multiset_circuit,
            mut binary_recomp_circuit_batched,
            mut path_consistency_circuit_batched,
            mut bin_decomp_4_bit_batched_bits_binary,
            mut bin_decomp_16_bit_batched_bits_binary,
            bits_are_binary_multiset_decision_circuit,
            bits_are_binary_multiset_leaf_circuit,
            // --- Input layer ---
            input_layers,
            inpunt_layers_commits,
        ) = self.create_sub_circuits(transcript).unwrap();
        end_timer!(create_sub_circuits_timer);

        let wit_gen_timer = start_timer!(|| "witness generation of subcircuits");
        let attribute_consistency_witness = attribute_consistency_circuit.yield_sub_circuit();
        let multiset_witness = multiset_circuit.yield_sub_circuit();
        let input_multiset_witness = input_multiset_circuit.yield_sub_circuit();
        let binary_recomp_circuit_batched_witness =
            binary_recomp_circuit_batched.yield_sub_circuit();
        let bin_decomp_4_bit_binary_batched_witness =
            bin_decomp_4_bit_batched_bits_binary.yield_sub_circuit();
        let bin_decomp_16_bit_binary_batched_witness =
            bin_decomp_16_bit_batched_bits_binary.yield_sub_circuit();
        let bits_are_binary_multiset_decision_circuit_witness =
            bits_are_binary_multiset_decision_circuit.yield_sub_circuit();
        let bits_are_binary_multiset_leaf_circuit_witness =
            bits_are_binary_multiset_leaf_circuit.yield_sub_circuit();
        end_timer!(wit_gen_timer);

        let combine_layers_timer = start_timer!(|| "combine layers + gate stuff");
        let (mut combined_circuit_layers, combined_circuit_output_layers) = combine_layers(
            vec![
                attribute_consistency_witness.layers,
                multiset_witness.layers,
                input_multiset_witness.layers,
                binary_recomp_circuit_batched_witness.layers,
                bin_decomp_4_bit_binary_batched_witness.layers,
                bin_decomp_16_bit_binary_batched_witness.layers,
                bits_are_binary_multiset_decision_circuit_witness.layers,
                bits_are_binary_multiset_leaf_circuit_witness.layers,
            ],
            vec![
                attribute_consistency_witness.output_layers,
                multiset_witness.output_layers,
                input_multiset_witness.output_layers,
                binary_recomp_circuit_batched_witness.output_layers,
                bin_decomp_4_bit_binary_batched_witness.output_layers,
                bin_decomp_16_bit_binary_batched_witness.output_layers,
                bits_are_binary_multiset_decision_circuit_witness.output_layers,
                bits_are_binary_multiset_leaf_circuit_witness.output_layers,
            ],
        )
        .unwrap();

        // --- Manually add the layers and output layers from the circuit involving gate MLEs ---
        let updated_combined_output_layers = path_consistency_circuit_batched
            .add_subcircuit_layers_to_combined_layers(
                &mut combined_circuit_layers,
                combined_circuit_output_layers,
            );

        end_timer!(combine_layers_timer);

        Ok((
            Witness {
                layers: combined_circuit_layers,
                output_layers: updated_combined_output_layers,
                input_layers,
            },
            inpunt_layers_commits,
        ))
    }
}

impl<F: FieldExt> ZKDTCircuit<F> {
    fn create_sub_circuits(
        &mut self,
        transcript: &mut PoseidonTranscript<F>,
    ) -> Result<
        (
            AttributeConsistencyCircuit<F>,
            FSMultiSetCircuit<F>,
            InputMultiSetCircuit<F>,
            BinaryRecompCircuitBatched<F>,
            PathCheckCircuitBatchedMul<F>,
            BinDecomp4BitIsBinaryCircuitBatched<F>,
            BinDecomp16BitIsBinaryCircuitBatched<F>,
            BinDecomp16BitIsBinaryCircuit<F>,
            BinDecomp16BitIsBinaryCircuit<F>,
            Vec<InputLayerEnum<F, PoseidonTranscript<F>>>, // input layers, including random layers
            Vec<CommitmentEnum<F>>,                        // input layers' commitments
        ),
        GKRError,
    > {
        let BatchedCatboostMles {
            mut input_data_mle_vec,
            mut permuted_input_data_mle_vec,
            mut decision_node_paths_mle_vec,
            mut leaf_node_paths_mle_vec,
            mut multiplicities_bin_decomp_mle_decision,
            mut multiplicities_bin_decomp_mle_leaf,
            mut decision_nodes_mle,
            mut leaf_nodes_mle,
            mut binary_decomp_diffs_mle_vec,
            mut multiplicities_bin_decomp_mle_input_vec,
        } = self.batched_catboost_mles.clone(); // TODO!(% Labs): Get rid of this clone?!?!

        // deal w input
        let mut input_data_mle_combined =
            DenseMle::<F, InputAttribute<F>>::combine_mle_batch(input_data_mle_vec.clone());
        let mut permuted_input_data_mle_vec_combined =
            DenseMle::<F, InputAttribute<F>>::combine_mle_batch(
                permuted_input_data_mle_vec.clone(),
            );
        let mut decision_node_paths_mle_vec_combined =
            DenseMle::<F, DecisionNode<F>>::combine_mle_batch(decision_node_paths_mle_vec.clone());
        let mut leaf_node_paths_mle_vec_combined =
            DenseMle::<F, LeafNode<F>>::combine_mle_batch(leaf_node_paths_mle_vec.clone());
        let mut combined_batched_diff_signed_bin_decomp_mle =
            DenseMle::<F, BinDecomp16Bit<F>>::combine_mle_batch(
                binary_decomp_diffs_mle_vec.clone(),
            );
        let mut multiplicities_bin_decomp_mle_input_vec_combined =
            DenseMle::<F, BinDecomp4Bit<F>>::combine_mle_batch(
                multiplicities_bin_decomp_mle_input_vec.clone(),
            );

        // Input layer shenanigans -- we need the following:
        // a) Precommitted Ligero input layer for tree itself (LayerId: 0)
        // b) Ligero input layer for just the inputs themselves (LayerId: 1)
        // c) Ligero input layer for all the auxiliaries (LayerId: 2)
        // d) Public input layer for all the leaf node outputs (LayerId: 3)
        // e) FS-style input layer for all the random packing constants + challenges (LayerId: 4, 5, 6)
        // TODO!(ryancao): Make it so that we don't have to manually assign all of the layer IDs for input layer MLEs...

        // --- Input layer 0 ---
        decision_nodes_mle.layer_id = LayerId::Input(0);
        leaf_nodes_mle.layer_id = LayerId::Input(0);
        let tree_mles: Vec<Box<&mut dyn Mle<F>>> = vec![
            Box::new(&mut decision_nodes_mle),
            Box::new(&mut leaf_nodes_mle),
        ];

        // --- Input layer 1 ---
        input_data_mle_combined.layer_id = LayerId::Input(1);
        input_data_mle_vec.iter_mut().for_each(|mle| {
            mle.layer_id = LayerId::Input(1);
        });
        let input_mles: Vec<Box<&mut dyn Mle<F>>> = vec![Box::new(&mut input_data_mle_combined)];

        // --- Input layer 2 ---
        permuted_input_data_mle_vec_combined.layer_id = LayerId::Input(2);
        decision_node_paths_mle_vec_combined.layer_id = LayerId::Input(2);
        multiplicities_bin_decomp_mle_decision.layer_id = LayerId::Input(2);
        multiplicities_bin_decomp_mle_leaf.layer_id = LayerId::Input(2);
        combined_batched_diff_signed_bin_decomp_mle.layer_id = LayerId::Input(2);
        multiplicities_bin_decomp_mle_input_vec_combined.layer_id = LayerId::Input(2);
        permuted_input_data_mle_vec.iter_mut().for_each(|mle| {
            mle.layer_id = LayerId::Input(2);
        });
        decision_node_paths_mle_vec.iter_mut().for_each(|mle| {
            mle.layer_id = LayerId::Input(2);
        });
        binary_decomp_diffs_mle_vec.iter_mut().for_each(|mle| {
            mle.layer_id = LayerId::Input(2);
        });
        multiplicities_bin_decomp_mle_input_vec
            .iter_mut()
            .for_each(|mle| {
                mle.layer_id = LayerId::Input(2);
            });
        let aux_mles: Vec<Box<&mut dyn Mle<F>>> = vec![
            Box::new(&mut permuted_input_data_mle_vec_combined),
            Box::new(&mut decision_node_paths_mle_vec_combined),
            Box::new(&mut multiplicities_bin_decomp_mle_decision),
            Box::new(&mut multiplicities_bin_decomp_mle_leaf),
            Box::new(&mut combined_batched_diff_signed_bin_decomp_mle),
            Box::new(&mut multiplicities_bin_decomp_mle_input_vec_combined),
        ];

        // --- Input layer 3 ---
        leaf_node_paths_mle_vec_combined.layer_id = LayerId::Input(3);
        leaf_node_paths_mle_vec.iter_mut().for_each(|mle| {
            mle.layer_id = LayerId::Input(3);
        });
        let public_path_leaf_node_mles: Vec<Box<&mut dyn Mle<F>>> =
            vec![Box::new(&mut leaf_node_paths_mle_vec_combined)];

        // --- a) Precommitted Ligero input layer for tree itself (LayerId: 0) ---
        let (_ligero_encoding, ligero_commit, ligero_root, ligero_aux): (
            LigeroEncoding<F>,
            LcCommit<PoseidonSpongeHasher<F>, LigeroEncoding<F>, F>,
            LcRoot<LigeroEncoding<F>, F>,
            LcProofAuxiliaryInfo,
        ) = {
            dbg!(&self.tree_precommit_filepath);
            let file = std::fs::File::open(&self.tree_precommit_filepath).unwrap();
            from_reader(&file).unwrap()
        };
        let tree_mle_input_layer_builder =
            InputLayerBuilder::new(tree_mles, None, LayerId::Input(0));

        // --- b) Ligero input layer for just the inputs themselves (LayerId: 1) ---
        let input_mles_input_layer_builder =
            InputLayerBuilder::new(input_mles, None, LayerId::Input(1));

        // --- c) Ligero input layer for all the auxiliaries (LayerId: 2) ---
        let aux_mles_input_layer_builder =
            InputLayerBuilder::new(aux_mles, None, LayerId::Input(2));

        // --- d) Public input layer for the path leaf nodes (LayerId: 3) ---
        let public_path_leaf_node_mles_input_layer_builder =
            InputLayerBuilder::new(public_path_leaf_node_mles, None, LayerId::Input(3));

        // --- Convert all the input layer builders into input layers ---
        let tree_mle_input_layer: LigeroInputLayer<F, PoseidonTranscript<F>> =
            tree_mle_input_layer_builder.to_input_layer_with_precommit(
                ligero_commit,
                ligero_aux,
                ligero_root,
            );
        let input_mles_input_layer: LigeroInputLayer<F, PoseidonTranscript<F>> =
            input_mles_input_layer_builder.to_input_layer();
        let aux_mles_input_layer: LigeroInputLayer<F, PoseidonTranscript<F>> =
            aux_mles_input_layer_builder.to_input_layer();
        let public_path_leaf_node_mles_input_layer: PublicInputLayer<F, PoseidonTranscript<F>> =
            public_path_leaf_node_mles_input_layer_builder.to_input_layer();
        let mut tree_mle_input_layer = tree_mle_input_layer.to_enum();
        let mut input_mles_input_layer = input_mles_input_layer.to_enum();
        let mut aux_mles_input_layer = aux_mles_input_layer.to_enum();
        let mut public_path_leaf_node_mles_input_layer =
            public_path_leaf_node_mles_input_layer.to_enum();

        // --- Add input layer derived prefix bits to vectors ---
        // --- First input layer ---
        for decision_node_paths_mle in decision_node_paths_mle_vec.iter_mut() {
            decision_node_paths_mle
                .add_prefix_bits(decision_node_paths_mle_vec_combined.get_prefix_bits())
        }
        for leaf_node_paths_mle in leaf_node_paths_mle_vec.iter_mut() {
            leaf_node_paths_mle.add_prefix_bits(leaf_node_paths_mle_vec_combined.get_prefix_bits())
        }

        // --- Second input layer ---
        for input_data_mle in input_data_mle_vec.iter_mut() {
            input_data_mle.add_prefix_bits(input_data_mle_combined.get_prefix_bits());
        }

        // --- Third input layer ---
        for permuted_input_data_mle in permuted_input_data_mle_vec.iter_mut() {
            permuted_input_data_mle
                .add_prefix_bits(permuted_input_data_mle_vec_combined.get_prefix_bits());
        }
        for decision_node_paths_mle in decision_node_paths_mle_vec.iter_mut() {
            decision_node_paths_mle
                .add_prefix_bits(decision_node_paths_mle_vec_combined.get_prefix_bits());
        }
        for binary_decomp_diffs_mle in binary_decomp_diffs_mle_vec.iter_mut() {
            binary_decomp_diffs_mle
                .add_prefix_bits(combined_batched_diff_signed_bin_decomp_mle.get_prefix_bits())
        }
        for multiplicities_bin_decomp_mle_input in
            multiplicities_bin_decomp_mle_input_vec.iter_mut()
        {
            multiplicities_bin_decomp_mle_input
                .add_prefix_bits(multiplicities_bin_decomp_mle_input_vec_combined.get_prefix_bits())
        }

        // --- Last input layer ---
        for leaf_node_paths_mle in leaf_node_paths_mle_vec.iter_mut() {
            leaf_node_paths_mle.add_prefix_bits(leaf_node_paths_mle_vec_combined.get_prefix_bits());
        }

        // --- Add commitments to transcript so they are taken into account before the FS input layers are sampled ---
        let tree_mle_commit = tree_mle_input_layer
            .commit()
            .map_err(|err| GKRError::InputLayerError(err))?;
        InputLayerEnum::append_commitment_to_transcript(&tree_mle_commit, transcript).unwrap();

        let input_mle_commit = input_mles_input_layer
            .commit()
            .map_err(|err| GKRError::InputLayerError(err))?;
        InputLayerEnum::append_commitment_to_transcript(&input_mle_commit, transcript).unwrap();

        let aux_mle_commit = aux_mles_input_layer
            .commit()
            .map_err(|err| GKRError::InputLayerError(err))?;
        InputLayerEnum::append_commitment_to_transcript(&aux_mle_commit, transcript).unwrap();

        let public_path_leaf_node_mle_commit = public_path_leaf_node_mles_input_layer
            .commit()
            .map_err(|err| GKRError::InputLayerError(err))?;
        InputLayerEnum::append_commitment_to_transcript(
            &public_path_leaf_node_mle_commit,
            transcript,
        )
        .unwrap();

        // --- FS layers must also have LayerId::Input(.)s! ---
        // Input(4)
        let random_r = RandomInputLayer::new(transcript, 1, LayerId::Input(4));
        let r_mle = random_r.get_mle();
        let mut random_r = random_r.to_enum();
        let random_r_commit = random_r.commit().map_err(GKRError::InputLayerError)?;

        // Input(5)
        let random_r_packing = RandomInputLayer::new(transcript, 1, LayerId::Input(5));
        let r_packing_mle = random_r_packing.get_mle();
        let mut random_r_packing = random_r_packing.to_enum();
        let random_r_packing_commit = random_r_packing
            .commit()
            .map_err(GKRError::InputLayerError)?;

        // Input(6)
        let random_r_packing_another = RandomInputLayer::new(transcript, 1, LayerId::Input(6));
        let r_packing_another_mle = random_r_packing_another.get_mle();
        let mut random_r_packing_another = random_r_packing_another.to_enum();
        let random_r_packing_another_commit = random_r_packing_another
            .commit()
            .map_err(GKRError::InputLayerError)?;

        // --- Construct the actual circuit structs ---
        let attribute_consistency_circuit = AttributeConsistencyCircuit {
            permuted_input_data_mle_vec: permuted_input_data_mle_vec.clone(),
            decision_node_paths_mle_vec: decision_node_paths_mle_vec.clone(),
        };

        // --- TODO!(% Labs): Get rid of all the `.clone()`s ---
        let multiset_circuit = FSMultiSetCircuit {
            decision_nodes_mle,
            leaf_nodes_mle,
            multiplicities_bin_decomp_mle_decision: multiplicities_bin_decomp_mle_decision.clone(),
            multiplicities_bin_decomp_mle_leaf: multiplicities_bin_decomp_mle_leaf.clone(),
            decision_node_paths_mle_vec: decision_node_paths_mle_vec.clone(),
            leaf_node_paths_mle_vec: leaf_node_paths_mle_vec.clone(),
            r_mle: r_mle.clone(),
            r_packing_mle: r_packing_mle.clone(),
            r_packing_another_mle,
        };

        let input_multiset_circuit = InputMultiSetCircuit {
            input_data_mle_vec,
            permuted_input_data_mle_vec: permuted_input_data_mle_vec.clone(),
            multiplicities_bin_decomp_mle_input_vec: multiplicities_bin_decomp_mle_input_vec
                .clone(),
            r_mle,
            r_packing_mle,
        };

        let binary_recomp_circuit_batched = BinaryRecompCircuitBatched::new(
            decision_node_paths_mle_vec.clone(),
            permuted_input_data_mle_vec.clone(),
            binary_decomp_diffs_mle_vec.clone(),
        );

        let path_consistency_circuit_batched = PathCheckCircuitBatchedMul::new(
            decision_node_paths_mle_vec,
            leaf_node_paths_mle_vec,
            binary_decomp_diffs_mle_vec.clone(),
        );

        // --- Bits are binary check for each of the binary decomposition input MLEs ---
        let bits_binary_16_bit_batched =
            BinDecomp16BitIsBinaryCircuitBatched::new(binary_decomp_diffs_mle_vec);

        let bits_binary_4_bit_batched =
            BinDecomp4BitIsBinaryCircuitBatched::new(multiplicities_bin_decomp_mle_input_vec);

        let bits_are_binary_multiset_decision_circuit =
            BinDecomp16BitIsBinaryCircuit::new(multiplicities_bin_decomp_mle_decision);
        let bits_are_binary_multiset_leaf_circuit =
            BinDecomp16BitIsBinaryCircuit::new(multiplicities_bin_decomp_mle_leaf);

        Ok((
            // --- Actual circuit components ---
            attribute_consistency_circuit,
            multiset_circuit,
            input_multiset_circuit,
            binary_recomp_circuit_batched,
            path_consistency_circuit_batched,
            bits_binary_4_bit_batched,
            bits_binary_16_bit_batched,
            bits_are_binary_multiset_decision_circuit,
            bits_are_binary_multiset_leaf_circuit,
            // --- Input layers ---
            vec![
                tree_mle_input_layer,
                input_mles_input_layer,
                aux_mles_input_layer,
                public_path_leaf_node_mles_input_layer,
                random_r,
                random_r_packing,
                random_r_packing_another,
            ],
            vec![
                tree_mle_commit,
                input_mle_commit,
                aux_mle_commit,
                public_path_leaf_node_mle_commit,
                random_r_commit,
                random_r_packing_commit,
                random_r_packing_another_commit,
            ],
        ))
    }
}
#[cfg(test)]
mod tests {
    use super::ZKDTCircuit;
    use crate::prover::tests::test_circuit;
    use crate::zkdt::data_pipeline::dummy_data_generator::generate_mles_batch_catboost_single_tree;
    use ark_std::{end_timer, start_timer};
    use halo2_base::halo2_proofs::halo2curves::bn256::Fr;
    use std::path::Path;

    use chrono;
    use log::LevelFilter;
    use std::io::Write;

    #[test]
    fn test_zkdt_circuit() {
        env_logger::Builder::new()
            .format(|buf, record| {
                writeln!(
                    buf,
                    "----> {}:{} {} [{}]:\n{}",
                    record.file().unwrap_or("unknown"),
                    record.line().unwrap_or(0),
                    chrono::Local::now().format("%Y-%m-%dT%H:%M:%S"),
                    record.level(),
                    record.args()
                )
            })
<<<<<<< HEAD
            .filter(None, LevelFilter::Error)
=======
            .filter(None, LevelFilter::Info)
>>>>>>> 12816dda
            .init();

        let (batched_catboost_mles, (_, _)) =
            generate_mles_batch_catboost_single_tree::<Fr>(1, Path::new("upshot_data/"));

        let combined_circuit = ZKDTCircuit {
            batched_catboost_mles,
            tree_precommit_filepath: "upshot_data/tree_ligero_commitments/tree_commitment_0.json"
                .to_string(),
        };

        test_circuit(
            combined_circuit,
            Some(Path::new("upshot_data/zkdt_proof_opt.json")),
        );
    }

<<<<<<< HEAD
    #[test]
    fn bench_zkdt_circuits() {
        (10..11).for_each(|batch_size| {
            let circuit_timer = start_timer!(|| format!("zkdt circuit, batch_size 2^{batch_size}"));
            let wit_gen_timer = start_timer!(|| "wit gen");

            let (batched_catboost_mles, (_, _)) = generate_mles_batch_catboost_single_tree::<Fr>(
                batch_size,
                Path::new("upshot_data/"),
            );
            end_timer!(wit_gen_timer);

            let combined_circuit = ZKDTCircuit {
                batched_catboost_mles,
                tree_precommit_filepath:
                    "upshot_data/tree_ligero_commitments/tree_commitment_0.json".to_string(),
            };

            test_circuit(combined_circuit, None);

            end_timer!(circuit_timer);
        });
    }
=======
>>>>>>> 12816dda
}<|MERGE_RESOLUTION|>--- conflicted
+++ resolved
@@ -522,11 +522,7 @@
                     record.args()
                 )
             })
-<<<<<<< HEAD
             .filter(None, LevelFilter::Error)
-=======
-            .filter(None, LevelFilter::Info)
->>>>>>> 12816dda
             .init();
 
         let (batched_catboost_mles, (_, _)) =
@@ -544,7 +540,6 @@
         );
     }
 
-<<<<<<< HEAD
     #[test]
     fn bench_zkdt_circuits() {
         (10..11).for_each(|batch_size| {
@@ -568,6 +563,4 @@
             end_timer!(circuit_timer);
         });
     }
-=======
->>>>>>> 12816dda
 }