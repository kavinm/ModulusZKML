use ark_serialize::Read;
use itertools::{repeat_n, Itertools};
use remainder_ligero::{
    ligero_structs::LigeroEncoding, poseidon_ligero::PoseidonSpongeHasher, LcCommit,
    LcProofAuxiliaryInfo, LcRoot,
};
use serde_json::from_reader;

use crate::prover::{GKRCircuit, Layers, Witness};
use crate::{
    layer::{
        batched::{combine_zero_mle_ref, unbatch_mles, BatchedLayer},
        empty_layer::EmptyLayer,
        LayerBuilder, LayerId, Padding,
    },
    mle::{dense::DenseMle, Mle, MleIndex, MleRef},
    prover::{
        combine_layers::combine_layers,
        input_layer::{
            self,
            combine_input_layers::InputLayerBuilder,
            enum_input_layer::{CommitmentEnum, InputLayerEnum},
            ligero_input_layer::LigeroInputLayer,
            public_input_layer::PublicInputLayer,
            random_input_layer::RandomInputLayer,
            InputLayer, MleInputLayer,
        },
        GKRError,
    },
    zkdt::builders::{AttributeConsistencyBuilderZeroRef, BitExponentiationBuilderCatBoost},
};
use remainder_shared_types::{
    transcript::{poseidon_transcript::PoseidonTranscript, Transcript},
    FieldExt,
};

use ark_std::{end_timer, start_timer};

use super::attribute_consistency_circuit::multitree_circuits::AttributeConsistencyCircuitMultiTree;
use super::binary_recomp_circuit::multitree_circuits::BinaryRecompCircuitMultiTree;
use super::bits_are_binary_circuit::dataparallel_circuits::BinDecomp8BitIsBinaryCircuitBatched;
use super::bits_are_binary_circuit::multitree_circuits::{BinDecomp4BitIsBinaryCircuitBatchedMultiTree, BinDecomp16BitIsBinaryCircuitBatchedMultiTree, BinDecomp16BitIsBinaryCircuitMultiTree};
use super::input_data_to_circuit_adapter::{BatchedZKDTCircuitMles, BatchedZKDTCircuitMlesMultiTree};
use super::input_multiset_circuit::multitree_circuits::InputMultiSetCircuitMultiTree;
use super::multiset_circuit::multitree_circuits::FSMultiSetCircuitMultiTree;
use super::path_consistency_circuit::multitree_circuits::PathCheckCircuitBatchedNoMulMultiTree;
use super::structs::BinDecomp8Bit;
use super::{
    attribute_consistency_circuit::dataparallel_circuits::AttributeConsistencyCircuit,
    binary_recomp_circuit::dataparallel_circuits::BinaryRecompCircuitBatched,
    bits_are_binary_circuit::{
        circuits::BinDecomp16BitIsBinaryCircuit,
        dataparallel_circuits::{
            BinDecomp16BitIsBinaryCircuitBatched, BinDecomp4BitIsBinaryCircuitBatched,
        },
    },
    input_multiset_circuit::dataparallel_circuits::InputMultiSetCircuit,
    multiset_circuit::circuits::FSMultiSetCircuit,
    path_consistency_circuit::circuits::PathCheckCircuitBatchedMul,
    structs::{BinDecomp16Bit, BinDecomp4Bit, DecisionNode, InputAttribute, LeafNode},
};

use std::io::BufReader;
use std::{marker::PhantomData, path::Path};

/// The actual ZKDT circuit!
pub struct ZKDTMultiTreeCircuit<F: FieldExt> {
    /// All of the input MLEs coming from the data generation pipeline
    pub batched_zkdt_circuit_mles_tree: BatchedZKDTCircuitMlesMultiTree<F>,
    /// The filepath to the precommitted tree that we are proving
    pub tree_precommit_filepath: String,
    /// The filepath to the precommitted sample minibatch that we are proving
    pub sample_minibatch_precommit_filepath: String,
    /// rho inverse value for ligero commit
    pub rho_inv: u8,
    /// ratio
    pub ratio: f64,
}

impl<F: FieldExt> GKRCircuit<F> for ZKDTMultiTreeCircuit<F> {
    type Transcript = PoseidonTranscript<F>;

    // Uncomment this to turn on the circuit hash. Just make sure the hash you use is accurate to your batch size.
    // This one is for a batch size of 2^9
    // const CIRCUIT_HASH: Option<[u8; 32]> = Some([
    //     244, 174, 223, 136, 11, 9, 112, 40, 60, 180, 81, 61, 132, 165, 170, 36,
    //     31, 16, 66, 9, 54, 240, 75, 246, 68, 30, 31, 209, 242, 106, 147, 41,
    // ]);

    fn synthesize(&mut self) -> Witness<F, Self::Transcript> {
        unimplemented!()
    }

    fn synthesize_and_commit(
        &mut self,
        transcript: &mut Self::Transcript,
    ) -> Result<
        (
            Witness<F, Self::Transcript>,
            Vec<input_layer::enum_input_layer::CommitmentEnum<F>>,
        ),
        crate::prover::GKRError,
    > {
        let create_sub_circuits_timer = start_timer!(|| "input + instantiate sub circuits");
        let (
            // --- Actual circuit components ---
            mut attribute_consistency_circuit,
            mut multiset_circuit,
            mut input_multiset_circuit,
            mut binary_recomp_circuit_batched,
            mut path_consistency_circuit_batched,
            mut bin_decomp_8_bit_batched_bits_binary,
            mut bin_decomp_16_bit_batched_bits_binary,
            mut bits_are_binary_multiset_decision_circuit,
            mut bits_are_binary_multiset_leaf_circuit,
            // --- Input layer ---
            input_layers,
            inpunt_layers_commits,
        ) = self.create_sub_circuits(transcript).unwrap();
        end_timer!(create_sub_circuits_timer);

        let wit_gen_timer = start_timer!(|| "witness generation of subcircuits");
        let attribute_consistency_witness = attribute_consistency_circuit.yield_sub_circuit();
        let multiset_witness = multiset_circuit.yield_sub_circuit();
        let input_multiset_witness = input_multiset_circuit.yield_sub_circuit();
        let binary_recomp_circuit_batched_witness =
            binary_recomp_circuit_batched.yield_sub_circuit();
        let bin_decomp_8_bit_binary_batched_witness =
            bin_decomp_8_bit_batched_bits_binary.yield_sub_circuit();
        let bin_decomp_16_bit_binary_batched_witness =
            bin_decomp_16_bit_batched_bits_binary.yield_sub_circuit();
        let bits_are_binary_multiset_decision_circuit_witness =
            bits_are_binary_multiset_decision_circuit.yield_sub_circuit();
        let bits_are_binary_multiset_leaf_circuit_witness =
            bits_are_binary_multiset_leaf_circuit.yield_sub_circuit();
        end_timer!(wit_gen_timer);

        let combine_layers_timer = start_timer!(|| "combine layers + gate stuff");
        let (mut combined_circuit_layers, combined_circuit_output_layers) = combine_layers(
            vec![
                attribute_consistency_witness.layers,
                multiset_witness.layers,
                input_multiset_witness.layers,
                binary_recomp_circuit_batched_witness.layers,
                bin_decomp_8_bit_binary_batched_witness.layers,
                bin_decomp_16_bit_binary_batched_witness.layers,
                bits_are_binary_multiset_decision_circuit_witness.layers,
                bits_are_binary_multiset_leaf_circuit_witness.layers,
            ],
            vec![
                attribute_consistency_witness.output_layers,
                multiset_witness.output_layers,
                input_multiset_witness.output_layers,
                binary_recomp_circuit_batched_witness.output_layers,
                bin_decomp_8_bit_binary_batched_witness.output_layers,
                bin_decomp_16_bit_binary_batched_witness.output_layers,
                bits_are_binary_multiset_decision_circuit_witness.output_layers,
                bits_are_binary_multiset_leaf_circuit_witness.output_layers,
            ],
        )
        .unwrap();

        // --- Manually add the layers and output layers from the circuit involving gate MLEs ---
        let updated_combined_output_layers = path_consistency_circuit_batched
            .add_subcircuit_layers_to_combined_layers(
                &mut combined_circuit_layers,
                combined_circuit_output_layers,
            );

        end_timer!(combine_layers_timer);

        Ok((
            Witness {
                layers: combined_circuit_layers,
                // output_layers: combined_circuit_output_layers,
                output_layers: updated_combined_output_layers,
                input_layers,
            },
            inpunt_layers_commits,
        ))
    }
}

impl<F: FieldExt> ZKDTMultiTreeCircuit<F> {
    fn create_sub_circuits(
        &mut self,
        transcript: &mut PoseidonTranscript<F>,
    ) -> Result<
        (
            AttributeConsistencyCircuitMultiTree<F>,
            FSMultiSetCircuitMultiTree<F>,
            InputMultiSetCircuitMultiTree<F>,
            BinaryRecompCircuitMultiTree<F>,
            PathCheckCircuitBatchedNoMulMultiTree<F>,
            BinDecomp4BitIsBinaryCircuitBatchedMultiTree<F>,
            BinDecomp16BitIsBinaryCircuitBatchedMultiTree<F>,
            BinDecomp16BitIsBinaryCircuitMultiTree<F>,
            BinDecomp16BitIsBinaryCircuitMultiTree<F>,
            Vec<InputLayerEnum<F, PoseidonTranscript<F>>>, // input layers, including random layers
            Vec<CommitmentEnum<F>>,                        // input layers' commitments
        ),
        GKRError,
    > {
        let BatchedZKDTCircuitMlesMultiTree {
            input_samples_mle_vec_vec: mut input_samples_mle_vecs,
            permuted_input_samples_mle_vec_vec: mut permuted_input_samples_mle_vecs,
            decision_node_paths_mle_vec_vec: mut decision_node_paths_mle_vecs,
            leaf_node_paths_mle_vec_vec: mut leaf_node_paths_mle_vecs,
            binary_decomp_diffs_mle_vec_vec: mut binary_decomp_diffs_mle_vecs,
            mut multiplicities_bin_decomp_mle_decision_vec,
            mut multiplicities_bin_decomp_mle_leaf_vec,
            mut decision_nodes_mle_vec,
            mut leaf_nodes_mle_vec,
            multiplicities_bin_decomp_mle_input_vec_vec: mut multiplicities_bin_decomp_mle_input_vecs,
    } 
         = self.batched_zkdt_circuit_mles_tree.clone();

        // deal w input
<<<<<<< HEAD
        let mut input_samples_mle_combined = DenseMle::<F, InputAttribute<F>>::combine_mle_batch(input_samples_mle_vecs.clone());
=======
        // let mut input_samples_mle_combined = DenseMle::<F, InputAttribute<F>>::combine_mle_batch(input_samples_mle_vecs.clone());
        let input_samples_mle_combined_vec =
            input_samples_mle_vecs.iter().map( 
                |input_samples_mle_vec| {
                    DenseMle::<F, InputAttribute<F>>::combine_mle_batch(input_samples_mle_vec.clone())
            }).collect_vec();
        let mut input_samples_mle_combined = DenseMle::<F, F>::combine_mle_batch(input_samples_mle_combined_vec);
        // let mut input_samples_mle_combined = input_samples_mle_combined_vec[0].clone();

        // permuted_input_samples_mle_vecs = (0..permuted_input_samples_mle_vecs[0].len()).map(
        //     |idx| {
        //         permuted_input_samples_mle_vecs.iter().map(
        //             |mle_vec| mle_vec[idx].clone()
        //         ).collect_vec()
        //     }
        // ).collect_vec();
>>>>>>> 8d0181bf

        let permuted_input_samples_mle_vec_combined_vec = permuted_input_samples_mle_vecs.iter().map(
            |permuted_input_samples_mle_vec| {
                DenseMle::<F, InputAttribute<F>>::combine_mle_batch(
                    permuted_input_samples_mle_vec.clone(),
                )
            }).collect_vec();
        let mut permuted_input_samples_mle_vec_combined = DenseMle::<F, F>::combine_mle_batch(permuted_input_samples_mle_vec_combined_vec);
                
        let decision_node_paths_mle_vec_combined_vec = decision_node_paths_mle_vecs.iter().map(
            |decision_node_paths_mle_vec| {
                DenseMle::<F, DecisionNode<F>>::combine_mle_batch(decision_node_paths_mle_vec.clone())
            }).collect_vec();
        let mut decision_node_paths_mle_vec_combined = DenseMle::<F, F>::combine_mle_batch(decision_node_paths_mle_vec_combined_vec);

        let leaf_node_paths_mle_vec_combined_vec = leaf_node_paths_mle_vecs.iter().map(
            |leaf_node_paths_mle_vec| {
                DenseMle::<F, LeafNode<F>>::combine_mle_batch(leaf_node_paths_mle_vec.clone())
            }
        ).collect_vec();
        let mut leaf_node_paths_mle_vec_combined = DenseMle::<F, F>::combine_mle_batch(leaf_node_paths_mle_vec_combined_vec);
 
        let combined_batched_diff_signed_bin_decomp_mle_vec = binary_decomp_diffs_mle_vecs.iter().map(
            |binary_decomp_diffs_mle_vec| {
                DenseMle::<F, BinDecomp16Bit<F>>::combine_mle_batch(
                    binary_decomp_diffs_mle_vec.clone(),
                )
            }
        ).collect_vec();
        let mut combined_batched_diff_signed_bin_decomp_mle = DenseMle::<F, F>::combine_mle_batch(combined_batched_diff_signed_bin_decomp_mle_vec);


        let multiplicities_bin_decomp_mle_input_vec_combined_vec = multiplicities_bin_decomp_mle_input_vecs.iter().map(
            |multiplicities_bin_decomp_mle_input_vec| {
                DenseMle::<F, BinDecomp4Bit<F>>::combine_mle_batch(
                    multiplicities_bin_decomp_mle_input_vec.clone(),
                )
            }
        ).collect_vec();
        let mut multiplicities_bin_decomp_mle_input_vec_combined = DenseMle::<F, F>::combine_mle_batch(multiplicities_bin_decomp_mle_input_vec_combined_vec);
        
        let mut multiplicities_bin_decomp_mle_decision_combined = DenseMle::<F, BinDecomp16Bit<F>>::combine_mle_batch(multiplicities_bin_decomp_mle_decision_vec.clone());
        let mut multiplicities_bin_decomp_mle_leaf_combined = DenseMle::<F, BinDecomp16Bit<F>>::combine_mle_batch(multiplicities_bin_decomp_mle_leaf_vec.clone());
        let mut decision_nodes_mle_combined = DenseMle::<F, DecisionNode<F>>::combine_mle_batch(decision_nodes_mle_vec.clone());
        let mut leaf_nodes_mle_combined = DenseMle::<F, LeafNode<F>>::combine_mle_batch(leaf_nodes_mle_vec.clone());

        // Input layer shenanigans -- we need the following:
        // a) Precommitted Ligero input layer for tree itself (LayerId: 0)
        // b) Ligero input layer for just the inputs themselves (LayerId: 1)
        // c) Ligero input layer for all the auxiliaries (LayerId: 2)
        // d) Public input layer for all the leaf node outputs (LayerId: 3)
        // e) FS-style input layer for all the random packing constants + challenges (LayerId: 4, 5, 6)
        // TODO!(ryancao): Make it so that we don't have to manually assign all of the layer IDs for input layer MLEs...

        // --- Input layer 0 ---
        decision_nodes_mle_combined.layer_id = LayerId::Input(0);
        leaf_nodes_mle_combined.layer_id = LayerId::Input(0);
        let tree_mles: Vec<Box<&mut dyn Mle<F>>> = vec![
            Box::new(&mut decision_nodes_mle_combined),
            Box::new(&mut leaf_nodes_mle_combined),
        ];

        decision_nodes_mle_vec.iter_mut().for_each(
            |mle| mle.layer_id = LayerId::Input(0)
        );

        leaf_nodes_mle_vec.iter_mut().for_each(
            |mle| mle.layer_id = LayerId::Input(0)
        );


        // --- Input layer 1 ---
        input_samples_mle_combined.layer_id = LayerId::Input(1);
        input_samples_mle_vecs.iter_mut().for_each(|mle_vec| {
            mle_vec.iter_mut().for_each (|mle| {
                mle.layer_id = LayerId::Input(1);
            })
        });
        // let input_mles: Vec<Box<&mut dyn Mle<F>>> = vec![Box::new(&mut input_samples_mle_combined)];

        // --- Input layer 2 ---
        permuted_input_samples_mle_vec_combined.layer_id = LayerId::Input(1);
        decision_node_paths_mle_vec_combined.layer_id = LayerId::Input(1);
        multiplicities_bin_decomp_mle_decision_combined.layer_id = LayerId::Input(1);
        multiplicities_bin_decomp_mle_leaf_combined.layer_id = LayerId::Input(1);
        combined_batched_diff_signed_bin_decomp_mle.layer_id = LayerId::Input(1);
        multiplicities_bin_decomp_mle_input_vec_combined.layer_id = LayerId::Input(1);


        permuted_input_samples_mle_vecs.iter_mut().for_each(|mle_vec| {
            mle_vec.iter_mut().for_each(|mle| {
                mle.layer_id = LayerId::Input(1);
            })
        });
        decision_node_paths_mle_vecs.iter_mut().for_each(|mle_vec| {
            mle_vec.iter_mut().for_each(|mle| {
                mle.layer_id = LayerId::Input(1);
            })
        });
        binary_decomp_diffs_mle_vecs.iter_mut().for_each(|mle_vec| {
            mle_vec.iter_mut().for_each(|mle| {
                mle.layer_id = LayerId::Input(1);
            })
        });
        multiplicities_bin_decomp_mle_input_vecs
            .iter_mut()
            .for_each(|mle_vec| {
                mle_vec.iter_mut().for_each(|mle| {
                    mle.layer_id = LayerId::Input(1);
                })
            });
        
        multiplicities_bin_decomp_mle_decision_vec.iter_mut().for_each(
            |mle| mle.layer_id = LayerId::Input(1)
        );

        multiplicities_bin_decomp_mle_leaf_vec.iter_mut().for_each(
            |mle| mle.layer_id = LayerId::Input(1)
        );


        let aux_mles: Vec<Box<&mut dyn Mle<F>>> = vec![

            // --- Previously layer 0 ---
            // Box::new(&mut decision_nodes_mle_combined),
            // Box::new(&mut leaf_nodes_mle_combined),

            // --- Previously layer 1 ---
            Box::new(&mut input_samples_mle_combined),

            Box::new(&mut permuted_input_samples_mle_vec_combined),
            Box::new(&mut decision_node_paths_mle_vec_combined),
            Box::new(&mut multiplicities_bin_decomp_mle_decision_combined),
            Box::new(&mut multiplicities_bin_decomp_mle_leaf_combined),
            Box::new(&mut combined_batched_diff_signed_bin_decomp_mle),
            Box::new(&mut multiplicities_bin_decomp_mle_input_vec_combined),
        ];

        // --- Input layer 3 ---
        leaf_node_paths_mle_vec_combined.layer_id = LayerId::Input(3);
        leaf_node_paths_mle_vecs.iter_mut().for_each(|mle_vec| {
            mle_vec.iter_mut().for_each(|mle| {
                mle.layer_id = LayerId::Input(3);
            })
        });
        let public_path_leaf_node_mles: Vec<Box<&mut dyn Mle<F>>> =
            vec![Box::new(&mut leaf_node_paths_mle_vec_combined)];

        // --- a) Precommitted Ligero input layer for tree itself (LayerId: 0) ---
        let tree_mle_input_layer_builder =
            InputLayerBuilder::new(tree_mles, None, LayerId::Input(0));

        // --- b) Ligero input layer for just the inputs themselves (LayerId: 1) ---
        // let input_mles_input_layer_builder =
        //     InputLayerBuilder::new(input_mles, None, LayerId::Input(1));

        // --- c) Ligero input layer for all the auxiliaries (LayerId: 2) ---
        let aux_mles_input_layer_builder =
            InputLayerBuilder::new(aux_mles, None, LayerId::Input(1));
        

        // --- d) Public input layer for the path leaf nodes (LayerId: 3) ---
        let public_path_leaf_node_mles_input_layer_builder =
            InputLayerBuilder::new(public_path_leaf_node_mles, None, LayerId::Input(3));

        // --- Convert all the input layer builders into input layers ---
        let (_ligero_encoding, tree_ligero_commit, tree_ligero_root, tree_ligero_aux): (
            LigeroEncoding<F>,
            LcCommit<PoseidonSpongeHasher<F>, LigeroEncoding<F>, F>,
            LcRoot<LigeroEncoding<F>, F>,
            LcProofAuxiliaryInfo,
        ) = {
            let mut file = std::fs::File::open(&self.tree_precommit_filepath).unwrap();
            let initial_buffer_size = file.metadata().map(|m| m.len() as usize + 1).unwrap_or(0);
            let mut bufreader = Vec::with_capacity(initial_buffer_size);
            file.read_to_end(&mut bufreader).unwrap();
            serde_json::de::from_slice(&bufreader[..]).unwrap()
        };
        let tree_mle_input_layer: LigeroInputLayer<F, PoseidonTranscript<F>> =
            tree_mle_input_layer_builder.to_input_layer_with_precommit(
                tree_ligero_commit,
                tree_ligero_aux,
                tree_ligero_root,
                true,
            );

        // let (
        //     _ligero_encoding,
        //     sample_minibatch_ligero_commit,
        //     sample_minibatch_ligero_root,
        //     sample_minibatch_ligero_aux,
        // ): (
        //     LigeroEncoding<F>,
        //     LcCommit<PoseidonSpongeHasher<F>, LigeroEncoding<F>, F>,
        //     LcRoot<LigeroEncoding<F>, F>,
        //     LcProofAuxiliaryInfo,
        // ) = {
        //     // METHOD 0: Use no buffer at all.
        //     // let file = std::fs::File::open(&self.sample_minibatch_precommit_filepath).unwrap();
        //     // let res = from_reader(&file).unwrap();

        //     // METHOD 1: Read everything into the buffer.
        //     let mut file = std::fs::File::open(&self.sample_minibatch_precommit_filepath).unwrap();
        //     let initial_buffer_size = file.metadata().map(|m| m.len() as usize + 1).unwrap_or(0);
        //     let mut bufreader = Vec::with_capacity(initial_buffer_size);
        //     file.read_to_end(&mut bufreader).unwrap();
        //     let res = serde_json::de::from_slice(&bufreader[..]).unwrap();

        //     // METHOD 2: Use a buffer of a default size.
        //     // let file = std::fs::File::open(&self.sample_minibatch_precommit_filepath).unwrap();
        //     // let mut bufreader = BufReader::new(file);
        //     // let res = from_reader(&mut bufreader).unwrap();
        //     res
        // };
        // let input_mles_input_layer: LigeroInputLayer<F, PoseidonTranscript<F>> =
        //     input_mles_input_layer_builder.to_input_layer_with_precommit(
        //         sample_minibatch_ligero_commit,
        //         sample_minibatch_ligero_aux,
        //         sample_minibatch_ligero_root,
        //     );

        let aux_mles_input_layer: LigeroInputLayer<F, PoseidonTranscript<F>> =
            aux_mles_input_layer_builder.to_input_layer_with_rho_inv(
                self.rho_inv,
                self.ratio,
            );
        let public_path_leaf_node_mles_input_layer: PublicInputLayer<F, PoseidonTranscript<F>> =
            public_path_leaf_node_mles_input_layer_builder.to_input_layer();
        let mut tree_mle_input_layer = tree_mle_input_layer.to_enum();
        // let mut input_mles_input_layer = input_mles_input_layer.to_enum();
        let mut aux_mles_input_layer = aux_mles_input_layer.to_enum();
        let mut public_path_leaf_node_mles_input_layer =
            public_path_leaf_node_mles_input_layer.to_enum();

        // --- Add input layer derived prefix bits to vectors ---

        // --- Zeroth input layer ---

        decision_nodes_mle_vec.iter_mut().for_each(
            |decision_nodes_mle| {
                decision_nodes_mle.set_prefix_bits(decision_nodes_mle_combined.get_prefix_bits())
            }
        );

        leaf_nodes_mle_vec.iter_mut().for_each(
            |leaf_nodes_mle| {
                leaf_nodes_mle.set_prefix_bits(leaf_nodes_mle_combined.get_prefix_bits())
            }
        );


        // --- First input layer ---
        
        decision_node_paths_mle_vecs.iter_mut().for_each(
            |decision_node_paths_mle_vec| {
                decision_node_paths_mle_vec.iter_mut().for_each(|decision_node_paths_mle| {
                    decision_node_paths_mle.set_prefix_bits(decision_node_paths_mle_vec_combined.get_prefix_bits());
                });
            });

        leaf_node_paths_mle_vecs.iter_mut().for_each(
            |leaf_node_paths_mle_vec| {
                leaf_node_paths_mle_vec.iter_mut().for_each(|leaf_node_paths_mle| {
                    leaf_node_paths_mle.set_prefix_bits(leaf_node_paths_mle_vec_combined.get_prefix_bits());
                });
            });

        // --- Second input layer ---

        input_samples_mle_vecs.iter_mut().for_each(
            |input_samples_mle_vec| {
                input_samples_mle_vec.iter_mut().for_each( |input_samples_mle| {
                    input_samples_mle.set_prefix_bits(input_samples_mle_combined.get_prefix_bits());
                });
            });

        // --- Third input layer ---

        permuted_input_samples_mle_vecs.iter_mut().for_each(|permuted_input_samples_mle_vec| {
            permuted_input_samples_mle_vec.iter_mut().for_each(|permuted_input_samples_mle| {
                permuted_input_samples_mle.set_prefix_bits(permuted_input_samples_mle_vec_combined.get_prefix_bits());
            });
        });

        binary_decomp_diffs_mle_vecs.iter_mut().for_each(|binary_decomp_diffs_mle_vec| {
            binary_decomp_diffs_mle_vec.iter_mut().for_each(|binary_decomp_diffs_mle| {
                binary_decomp_diffs_mle.set_prefix_bits(combined_batched_diff_signed_bin_decomp_mle.get_prefix_bits())
            });
        });

        multiplicities_bin_decomp_mle_input_vecs.iter_mut().for_each(|multiplicities_bin_decomp_mle_input_vec| {
            multiplicities_bin_decomp_mle_input_vec.iter_mut().for_each(|multiplicities_bin_decomp_mle_input| {
                multiplicities_bin_decomp_mle_input.set_prefix_bits(multiplicities_bin_decomp_mle_input_vec_combined.get_prefix_bits())
            });
        });

        multiplicities_bin_decomp_mle_decision_vec.iter_mut().for_each(|multiplicities_bin_decomp_mle_decision| {
            multiplicities_bin_decomp_mle_decision.set_prefix_bits(multiplicities_bin_decomp_mle_decision_combined.get_prefix_bits())
        });

        multiplicities_bin_decomp_mle_leaf_vec.iter_mut().for_each(|multiplicities_bin_decomp_mle_leaf| {
            multiplicities_bin_decomp_mle_leaf.set_prefix_bits(multiplicities_bin_decomp_mle_leaf_combined.get_prefix_bits())
        });

        // --- Add commitments to transcript so they are taken into account before the FS input layers are sampled ---
        let tree_mle_commit = tree_mle_input_layer
            .commit()
            .map_err(|err| GKRError::InputLayerError(err))?;
        InputLayerEnum::append_commitment_to_transcript(&tree_mle_commit, transcript).unwrap();

        // let input_mle_commit = input_mles_input_layer
        //     .commit()
        //     .map_err(|err| GKRError::InputLayerError(err))?;
        // InputLayerEnum::append_commitment_to_transcript(&input_mle_commit, transcript).unwrap();

        let aux_mle_commit = aux_mles_input_layer
            .commit()
            .map_err(|err| GKRError::InputLayerError(err))?;
        InputLayerEnum::append_commitment_to_transcript(&aux_mle_commit, transcript).unwrap();

        let public_path_leaf_node_mle_commit = public_path_leaf_node_mles_input_layer
            .commit()
            .map_err(|err| GKRError::InputLayerError(err))?;
        InputLayerEnum::append_commitment_to_transcript(
            &public_path_leaf_node_mle_commit,
            transcript,
        )
        .unwrap();

        // --- FS layers must also have LayerId::Input(.)s! ---
        // Input(4)
        let random_r = RandomInputLayer::new(transcript, 1, LayerId::Input(4));
        let r_mle = random_r.get_mle();
        let mut random_r = random_r.to_enum();
        let random_r_commit = random_r.commit().map_err(GKRError::InputLayerError)?;

        // Input(5)
        let random_r_packing = RandomInputLayer::new(transcript, 1, LayerId::Input(5));
        let r_packing_mle = random_r_packing.get_mle();
        let mut random_r_packing = random_r_packing.to_enum();
        let random_r_packing_commit = random_r_packing
            .commit()
            .map_err(GKRError::InputLayerError)?;

        // Input(6)
        let random_r_packing_another = RandomInputLayer::new(transcript, 1, LayerId::Input(6));
        let r_packing_another_mle = random_r_packing_another.get_mle();
        let mut random_r_packing_another = random_r_packing_another.to_enum();
        let random_r_packing_another_commit = random_r_packing_another
            .commit()
            .map_err(GKRError::InputLayerError)?;

        // --- Construct the actual circuit structs ---
        let attribute_consistency_circuit = AttributeConsistencyCircuitMultiTree {
            permuted_input_data_mle_trees_vec: permuted_input_samples_mle_vecs.clone(),
            decision_node_paths_mle_trees_vec: decision_node_paths_mle_vecs.clone(),
        };

        // --- TODO!(% Labs): Get rid of all the `.clone()`s ---
        let multiset_circuit = FSMultiSetCircuitMultiTree {
            decision_nodes_mle_tree: decision_nodes_mle_vec,
            leaf_nodes_mle_tree: leaf_nodes_mle_vec,
            r_mle: r_mle.clone(),
            r_packing_mle: r_packing_mle.clone(),
            r_packing_another_mle,
            multiplicities_bin_decomp_mle_decision_tree: multiplicities_bin_decomp_mle_decision_vec.clone(),
            multiplicities_bin_decomp_mle_leaf_tree: multiplicities_bin_decomp_mle_leaf_vec.clone(),
            decision_node_paths_mle_vec_tree: decision_node_paths_mle_vecs.clone(),
            leaf_node_paths_mle_vec_tree: leaf_node_paths_mle_vecs.clone(),
        };

        let input_multiset_circuit = InputMultiSetCircuitMultiTree {
            r_mle,
            r_packing_mle,
            input_data_mle_vec_tree: input_samples_mle_vecs.clone(),
            permuted_input_data_mle_vec_tree: permuted_input_samples_mle_vecs.clone(),
            multiplicities_bin_decomp_mle_input_vec_tree: multiplicities_bin_decomp_mle_input_vecs.clone(),
        };


        let binary_recomp_circuit_batched = BinaryRecompCircuitMultiTree::new(
            decision_node_paths_mle_vecs.clone(),
            permuted_input_samples_mle_vecs.clone(),
            binary_decomp_diffs_mle_vecs.clone(),
        );

        let path_consistency_circuit_batched = PathCheckCircuitBatchedNoMulMultiTree::new(
            decision_node_paths_mle_vecs.clone(),
            leaf_node_paths_mle_vecs.clone(),
            binary_decomp_diffs_mle_vecs.clone(),
        );

        // --- Bits are binary check for each of the binary decomposition input MLEs ---
        let bits_binary_16_bit_batched =
            BinDecomp16BitIsBinaryCircuitBatchedMultiTree::new(binary_decomp_diffs_mle_vecs);

        let bits_binary_4_bit_batched =
            BinDecomp4BitIsBinaryCircuitBatchedMultiTree::new(multiplicities_bin_decomp_mle_input_vecs.clone());

        let bits_are_binary_multiset_decision_circuit =
            BinDecomp16BitIsBinaryCircuitMultiTree::new(multiplicities_bin_decomp_mle_decision_vec);

        let bits_are_binary_multiset_leaf_circuit =
            BinDecomp16BitIsBinaryCircuitMultiTree::new(multiplicities_bin_decomp_mle_leaf_vec);

        Ok((
            // --- Actual circuit components ---
            attribute_consistency_circuit,
            multiset_circuit,
            input_multiset_circuit,
            binary_recomp_circuit_batched,
            path_consistency_circuit_batched,
            bits_binary_4_bit_batched,
            bits_binary_16_bit_batched,
            bits_are_binary_multiset_decision_circuit,
            bits_are_binary_multiset_leaf_circuit,
            // --- Input layers ---
            vec![
                tree_mle_input_layer,
                // input_mles_input_layer,
                aux_mles_input_layer,
                public_path_leaf_node_mles_input_layer,
                random_r,
                random_r_packing,
                random_r_packing_another,
            ],
            vec![
                tree_mle_commit,
                // input_mle_commit,
                aux_mle_commit,
                public_path_leaf_node_mle_commit,
                random_r_commit,
                random_r_packing_commit,
                random_r_packing_another_commit,
            ],
        ))
    }
}

#[cfg(test)]
mod tests {
    use super::ZKDTMultiTreeCircuit;
    use crate::prover::helpers::test_circuit;
    use crate::zkdt::input_data_to_circuit_adapter::{load_upshot_data_single_tree_batch, convert_zkdt_circuit_data_into_mles, MinibatchData, load_upshot_data_multi_tree_batch, convert_zkdt_circuit_data_multi_tree_into_mles};
    use crate::zkdt::cache_upshot_catboost_inputs_for_testing::generate_mles_batch_catboost_single_tree;
    use ark_std::{end_timer, start_timer};
    use itertools::Itertools;
    use std::path::Path;
    use remainder_shared_types::Fr;
    use chrono;
    use log::LevelFilter;
    use std::io::Write;

    #[test]
    fn test_zkdt_2_tree_circuit() {
        env_logger::Builder::new()
            .format(|buf, record| {
                writeln!(
                    buf,
                    "----> {}:{} {} [{}]:\n{}",
                    record.file().unwrap_or("unknown"),
                    record.line().unwrap_or(0),
                    chrono::Local::now().format("%Y-%m-%dT%H:%M:%S"),
                    record.level(),
                    record.args()
                )
            })
            .filter(None, LevelFilter::Error)
            .init();

        let minibatch_data = MinibatchData {log_sample_minibatch_size: 10, sample_minibatch_number: 2};

        let (trees_batched_data, (tree_height, input_len), _) = load_upshot_data_multi_tree_batch::<Fr>(Some(minibatch_data), 2, 0, Path::new(&"upshot_data/quantized-upshot-model.json".to_string()), Path::new(&"upshot_data/upshot-quantized-samples.npy".to_string()));
        let (tree_batched_circuit_mles, (_, _)) = convert_zkdt_circuit_data_multi_tree_into_mles(trees_batched_data, tree_height, input_len);
        
        let combined_circuit = ZKDTMultiTreeCircuit {
            batched_zkdt_circuit_mles_tree: tree_batched_circuit_mles,
            tree_precommit_filepath: "upshot_data/tree_ligero_commitments/tree_commitment_batch_num_0_size_2.json".to_string(),
            sample_minibatch_precommit_filepath: "upshot_data/sample_minibatch_commitments/sample_minibatch_logsize_10_commitment_2.json".to_string(),
            rho_inv: 4,
            ratio: 1_f64,
        };

        test_circuit(
            combined_circuit,
            None,
        );
    }

    #[test]
    fn test_zkdt_4_tree_circuit() {
        env_logger::Builder::new()
            .format(|buf, record| {
                writeln!(
                    buf,
                    "----> {}:{} {} [{}]:\n{}",
                    record.file().unwrap_or("unknown"),
                    record.line().unwrap_or(0),
                    chrono::Local::now().format("%Y-%m-%dT%H:%M:%S"),
                    record.level(),
                    record.args()
                )
            })
            .filter(None, LevelFilter::Error)
            .init();

        let minibatch_data = MinibatchData {log_sample_minibatch_size: 10, sample_minibatch_number: 2};
        let (trees_batched_data, (tree_height, input_len), _) = load_upshot_data_multi_tree_batch::<Fr>(Some(minibatch_data), 2, 0, Path::new(&"upshot_data/quantized-upshot-model.json".to_string()), Path::new(&"upshot_data/upshot-quantized-samples.npy".to_string()));
        let (tree_batched_circuit_mles, (_, _)) = convert_zkdt_circuit_data_multi_tree_into_mles(trees_batched_data, tree_height, input_len);
        
        
        let combined_circuit = ZKDTMultiTreeCircuit {
            batched_zkdt_circuit_mles_tree: tree_batched_circuit_mles,
            tree_precommit_filepath: "upshot_data/tree_ligero_commitments/tree_commitment_0.json".to_string(),
            sample_minibatch_precommit_filepath: "upshot_data/sample_minibatch_commitments/sample_minibatch_logsize_10_commitment_0.json".to_string(),
            rho_inv: 4,
            ratio: 1_f64,
        };

        test_circuit(
            combined_circuit,
            None,
        );
    }

    #[test]
    fn test_zkdt_8_tree_circuit() {
        env_logger::Builder::new()
            .format(|buf, record| {
                writeln!(
                    buf,
                    "----> {}:{} {} [{}]:\n{}",
                    record.file().unwrap_or("unknown"),
                    record.line().unwrap_or(0),
                    chrono::Local::now().format("%Y-%m-%dT%H:%M:%S"),
                    record.level(),
                    record.args()
                )
            })
            .filter(None, LevelFilter::Error)
            .init();

        let minibatch_data = MinibatchData {log_sample_minibatch_size: 10, sample_minibatch_number: 2};
        let (trees_batched_data, (tree_height, input_len), _) = load_upshot_data_multi_tree_batch::<Fr>(Some(minibatch_data), 2, 0, Path::new(&"upshot_data/quantized-upshot-model.json".to_string()), Path::new(&"upshot_data/upshot-quantized-samples.npy".to_string()));
        let (tree_batched_circuit_mles, (_, _)) = convert_zkdt_circuit_data_multi_tree_into_mles(trees_batched_data, tree_height, input_len);
        
        
        let combined_circuit = ZKDTMultiTreeCircuit {
            batched_zkdt_circuit_mles_tree: tree_batched_circuit_mles,
            tree_precommit_filepath: "upshot_data/tree_ligero_commitments/tree_commitment_0.json".to_string(),
            sample_minibatch_precommit_filepath: "upshot_data/sample_minibatch_commitments/sample_minibatch_logsize_10_commitment_2.json".to_string(),
            rho_inv: 4,
            ratio: 1_f64,
        };

        test_circuit(
            combined_circuit,
            None,
        );
    }

    // #[test]
    // fn bench_zkdt_circuits() {
    //     (10..11).for_each(|batch_size| {
    //         let circuit_timer = start_timer!(|| format!("zkdt circuit, batch_size 2^{batch_size}"));
    //         let wit_gen_timer = start_timer!(|| "wit gen");

    //         let (batched_zkdt_circuit_mles, (_, _)) = generate_mles_batch_catboost_single_tree::<Fr>(
    //             batch_size,
    //             Path::new("upshot_data/"),
    //         );
    //         end_timer!(wit_gen_timer);

    //         let combined_circuit = ZKDTMultiTreeCircuit {
    //             batched_zkdt_circuit_mles,
    //             tree_precommit_filepath:
    //                 "upshot_data/tree_ligero_commitments/tree_commitment_0.json".to_string(),
    //             sample_minibatch_precommit_filepath:
    //                 "upshot_data/sample_minibatch_commitments/sample_minibatch_logsize_10_commitment_0.json".to_string(),
    //             rho_inv: 4,
    //             ratio: 1_f64,
    //         };

    //         test_circuit(combined_circuit, None);
    //     });
    // }
}<|MERGE_RESOLUTION|>--- conflicted
+++ resolved
@@ -138,42 +138,42 @@
         let combine_layers_timer = start_timer!(|| "combine layers + gate stuff");
         let (mut combined_circuit_layers, combined_circuit_output_layers) = combine_layers(
             vec![
-                attribute_consistency_witness.layers,
-                multiset_witness.layers,
+                // attribute_consistency_witness.layers,
+                // multiset_witness.layers,
                 input_multiset_witness.layers,
-                binary_recomp_circuit_batched_witness.layers,
-                bin_decomp_8_bit_binary_batched_witness.layers,
-                bin_decomp_16_bit_binary_batched_witness.layers,
-                bits_are_binary_multiset_decision_circuit_witness.layers,
-                bits_are_binary_multiset_leaf_circuit_witness.layers,
+                // binary_recomp_circuit_batched_witness.layers,
+                // bin_decomp_8_bit_binary_batched_witness.layers,
+                // bin_decomp_16_bit_binary_batched_witness.layers,
+                // bits_are_binary_multiset_decision_circuit_witness.layers,
+                // bits_are_binary_multiset_leaf_circuit_witness.layers,
             ],
             vec![
-                attribute_consistency_witness.output_layers,
-                multiset_witness.output_layers,
+                // attribute_consistency_witness.output_layers,
+                // multiset_witness.output_layers,
                 input_multiset_witness.output_layers,
-                binary_recomp_circuit_batched_witness.output_layers,
-                bin_decomp_8_bit_binary_batched_witness.output_layers,
-                bin_decomp_16_bit_binary_batched_witness.output_layers,
-                bits_are_binary_multiset_decision_circuit_witness.output_layers,
-                bits_are_binary_multiset_leaf_circuit_witness.output_layers,
+                // binary_recomp_circuit_batched_witness.output_layers,
+                // bin_decomp_8_bit_binary_batched_witness.output_layers,
+                // bin_decomp_16_bit_binary_batched_witness.output_layers,
+                // bits_are_binary_multiset_decision_circuit_witness.output_layers,
+                // bits_are_binary_multiset_leaf_circuit_witness.output_layers,
             ],
         )
         .unwrap();
 
         // --- Manually add the layers and output layers from the circuit involving gate MLEs ---
-        let updated_combined_output_layers = path_consistency_circuit_batched
-            .add_subcircuit_layers_to_combined_layers(
-                &mut combined_circuit_layers,
-                combined_circuit_output_layers,
-            );
+        // let updated_combined_output_layers = path_consistency_circuit_batched
+        //     .add_subcircuit_layers_to_combined_layers(
+        //         &mut combined_circuit_layers,
+        //         combined_circuit_output_layers,
+        //     );
 
         end_timer!(combine_layers_timer);
 
         Ok((
             Witness {
                 layers: combined_circuit_layers,
-                // output_layers: combined_circuit_output_layers,
-                output_layers: updated_combined_output_layers,
+                output_layers: combined_circuit_output_layers,
+                // output_layers: updated_combined_output_layers,
                 input_layers,
             },
             inpunt_layers_commits,
@@ -192,7 +192,7 @@
             InputMultiSetCircuitMultiTree<F>,
             BinaryRecompCircuitMultiTree<F>,
             PathCheckCircuitBatchedNoMulMultiTree<F>,
-            BinDecomp4BitIsBinaryCircuitBatchedMultiTree<F>,
+            BinDecomp8BitIsBinaryCircuitBatched<F>,
             BinDecomp16BitIsBinaryCircuitBatchedMultiTree<F>,
             BinDecomp16BitIsBinaryCircuitMultiTree<F>,
             BinDecomp16BitIsBinaryCircuitMultiTree<F>,
@@ -202,7 +202,7 @@
         GKRError,
     > {
         let BatchedZKDTCircuitMlesMultiTree {
-            input_samples_mle_vec_vec: mut input_samples_mle_vecs,
+            input_samples_mle_vec: mut input_samples_mle_vecs,
             permuted_input_samples_mle_vec_vec: mut permuted_input_samples_mle_vecs,
             decision_node_paths_mle_vec_vec: mut decision_node_paths_mle_vecs,
             leaf_node_paths_mle_vec_vec: mut leaf_node_paths_mle_vecs,
@@ -211,31 +211,12 @@
             mut multiplicities_bin_decomp_mle_leaf_vec,
             mut decision_nodes_mle_vec,
             mut leaf_nodes_mle_vec,
-            multiplicities_bin_decomp_mle_input_vec_vec: mut multiplicities_bin_decomp_mle_input_vecs,
+            multiplicities_bin_decomp_mle_input: mut multiplicities_bin_decomp_mle_input_vecs,
     } 
          = self.batched_zkdt_circuit_mles_tree.clone();
 
         // deal w input
-<<<<<<< HEAD
         let mut input_samples_mle_combined = DenseMle::<F, InputAttribute<F>>::combine_mle_batch(input_samples_mle_vecs.clone());
-=======
-        // let mut input_samples_mle_combined = DenseMle::<F, InputAttribute<F>>::combine_mle_batch(input_samples_mle_vecs.clone());
-        let input_samples_mle_combined_vec =
-            input_samples_mle_vecs.iter().map( 
-                |input_samples_mle_vec| {
-                    DenseMle::<F, InputAttribute<F>>::combine_mle_batch(input_samples_mle_vec.clone())
-            }).collect_vec();
-        let mut input_samples_mle_combined = DenseMle::<F, F>::combine_mle_batch(input_samples_mle_combined_vec);
-        // let mut input_samples_mle_combined = input_samples_mle_combined_vec[0].clone();
-
-        // permuted_input_samples_mle_vecs = (0..permuted_input_samples_mle_vecs[0].len()).map(
-        //     |idx| {
-        //         permuted_input_samples_mle_vecs.iter().map(
-        //             |mle_vec| mle_vec[idx].clone()
-        //         ).collect_vec()
-        //     }
-        // ).collect_vec();
->>>>>>> 8d0181bf
 
         let permuted_input_samples_mle_vec_combined_vec = permuted_input_samples_mle_vecs.iter().map(
             |permuted_input_samples_mle_vec| {
@@ -268,15 +249,7 @@
         let mut combined_batched_diff_signed_bin_decomp_mle = DenseMle::<F, F>::combine_mle_batch(combined_batched_diff_signed_bin_decomp_mle_vec);
 
 
-        let multiplicities_bin_decomp_mle_input_vec_combined_vec = multiplicities_bin_decomp_mle_input_vecs.iter().map(
-            |multiplicities_bin_decomp_mle_input_vec| {
-                DenseMle::<F, BinDecomp4Bit<F>>::combine_mle_batch(
-                    multiplicities_bin_decomp_mle_input_vec.clone(),
-                )
-            }
-        ).collect_vec();
-        let mut multiplicities_bin_decomp_mle_input_vec_combined = DenseMle::<F, F>::combine_mle_batch(multiplicities_bin_decomp_mle_input_vec_combined_vec);
-        
+        let mut multiplicities_bin_decomp_mle_input_vec_combined = DenseMle::<F, BinDecomp8Bit<F>>::combine_mle_batch(multiplicities_bin_decomp_mle_input_vecs.clone());
         let mut multiplicities_bin_decomp_mle_decision_combined = DenseMle::<F, BinDecomp16Bit<F>>::combine_mle_batch(multiplicities_bin_decomp_mle_decision_vec.clone());
         let mut multiplicities_bin_decomp_mle_leaf_combined = DenseMle::<F, BinDecomp16Bit<F>>::combine_mle_batch(multiplicities_bin_decomp_mle_leaf_vec.clone());
         let mut decision_nodes_mle_combined = DenseMle::<F, DecisionNode<F>>::combine_mle_batch(decision_nodes_mle_vec.clone());
@@ -309,63 +282,51 @@
 
         // --- Input layer 1 ---
         input_samples_mle_combined.layer_id = LayerId::Input(1);
-        input_samples_mle_vecs.iter_mut().for_each(|mle_vec| {
-            mle_vec.iter_mut().for_each (|mle| {
-                mle.layer_id = LayerId::Input(1);
-            })
-        });
-        // let input_mles: Vec<Box<&mut dyn Mle<F>>> = vec![Box::new(&mut input_samples_mle_combined)];
+        input_samples_mle_vecs.iter_mut().for_each(|mle| {
+            mle.layer_id = LayerId::Input(1);
+        });
 
         // --- Input layer 2 ---
-        permuted_input_samples_mle_vec_combined.layer_id = LayerId::Input(1);
-        decision_node_paths_mle_vec_combined.layer_id = LayerId::Input(1);
-        multiplicities_bin_decomp_mle_decision_combined.layer_id = LayerId::Input(1);
-        multiplicities_bin_decomp_mle_leaf_combined.layer_id = LayerId::Input(1);
-        combined_batched_diff_signed_bin_decomp_mle.layer_id = LayerId::Input(1);
-        multiplicities_bin_decomp_mle_input_vec_combined.layer_id = LayerId::Input(1);
+        permuted_input_samples_mle_vec_combined.layer_id = LayerId::Input(2);
+        decision_node_paths_mle_vec_combined.layer_id = LayerId::Input(2);
+        multiplicities_bin_decomp_mle_decision_combined.layer_id = LayerId::Input(2);
+        multiplicities_bin_decomp_mle_leaf_combined.layer_id = LayerId::Input(2);
+        combined_batched_diff_signed_bin_decomp_mle.layer_id = LayerId::Input(2);
+        multiplicities_bin_decomp_mle_input_vec_combined.layer_id = LayerId::Input(2);
 
 
         permuted_input_samples_mle_vecs.iter_mut().for_each(|mle_vec| {
             mle_vec.iter_mut().for_each(|mle| {
-                mle.layer_id = LayerId::Input(1);
+                mle.layer_id = LayerId::Input(2);
             })
         });
         decision_node_paths_mle_vecs.iter_mut().for_each(|mle_vec| {
             mle_vec.iter_mut().for_each(|mle| {
-                mle.layer_id = LayerId::Input(1);
+                mle.layer_id = LayerId::Input(2);
             })
         });
         binary_decomp_diffs_mle_vecs.iter_mut().for_each(|mle_vec| {
             mle_vec.iter_mut().for_each(|mle| {
-                mle.layer_id = LayerId::Input(1);
+                mle.layer_id = LayerId::Input(2);
             })
         });
         multiplicities_bin_decomp_mle_input_vecs
             .iter_mut()
-            .for_each(|mle_vec| {
-                mle_vec.iter_mut().for_each(|mle| {
-                    mle.layer_id = LayerId::Input(1);
-                })
+            .for_each(|mle| {
+                    mle.layer_id = LayerId::Input(2);
             });
         
         multiplicities_bin_decomp_mle_decision_vec.iter_mut().for_each(
-            |mle| mle.layer_id = LayerId::Input(1)
+            |mle| mle.layer_id = LayerId::Input(2)
         );
 
         multiplicities_bin_decomp_mle_leaf_vec.iter_mut().for_each(
-            |mle| mle.layer_id = LayerId::Input(1)
+            |mle| mle.layer_id = LayerId::Input(2)
         );
 
 
         let aux_mles: Vec<Box<&mut dyn Mle<F>>> = vec![
-
-            // --- Previously layer 0 ---
-            // Box::new(&mut decision_nodes_mle_combined),
-            // Box::new(&mut leaf_nodes_mle_combined),
-
-            // --- Previously layer 1 ---
             Box::new(&mut input_samples_mle_combined),
-
             Box::new(&mut permuted_input_samples_mle_vec_combined),
             Box::new(&mut decision_node_paths_mle_vec_combined),
             Box::new(&mut multiplicities_bin_decomp_mle_decision_combined),
@@ -388,13 +349,13 @@
         let tree_mle_input_layer_builder =
             InputLayerBuilder::new(tree_mles, None, LayerId::Input(0));
 
-        // --- b) Ligero input layer for just the inputs themselves (LayerId: 1) ---
+        // // --- b) Ligero input layer for just the inputs themselves (LayerId: 1) ---
         // let input_mles_input_layer_builder =
         //     InputLayerBuilder::new(input_mles, None, LayerId::Input(1));
 
         // --- c) Ligero input layer for all the auxiliaries (LayerId: 2) ---
         let aux_mles_input_layer_builder =
-            InputLayerBuilder::new(aux_mles, None, LayerId::Input(1));
+            InputLayerBuilder::new(aux_mles, None, LayerId::Input(2));
         
 
         // --- d) Public input layer for the path leaf nodes (LayerId: 3) ---
@@ -455,6 +416,7 @@
         //         sample_minibatch_ligero_commit,
         //         sample_minibatch_ligero_aux,
         //         sample_minibatch_ligero_root,
+        //         true,
         //     );
 
         let aux_mles_input_layer: LigeroInputLayer<F, PoseidonTranscript<F>> =
@@ -506,10 +468,8 @@
         // --- Second input layer ---
 
         input_samples_mle_vecs.iter_mut().for_each(
-            |input_samples_mle_vec| {
-                input_samples_mle_vec.iter_mut().for_each( |input_samples_mle| {
-                    input_samples_mle.set_prefix_bits(input_samples_mle_combined.get_prefix_bits());
-                });
+            |input_samples_mle| {
+                input_samples_mle.set_prefix_bits(input_samples_mle_combined.get_prefix_bits());
             });
 
         // --- Third input layer ---
@@ -526,10 +486,8 @@
             });
         });
 
-        multiplicities_bin_decomp_mle_input_vecs.iter_mut().for_each(|multiplicities_bin_decomp_mle_input_vec| {
-            multiplicities_bin_decomp_mle_input_vec.iter_mut().for_each(|multiplicities_bin_decomp_mle_input| {
-                multiplicities_bin_decomp_mle_input.set_prefix_bits(multiplicities_bin_decomp_mle_input_vec_combined.get_prefix_bits())
-            });
+        multiplicities_bin_decomp_mle_input_vecs.iter_mut().for_each(|multiplicities_bin_decomp_mle_input| {
+            multiplicities_bin_decomp_mle_input.set_prefix_bits(multiplicities_bin_decomp_mle_input_vec_combined.get_prefix_bits())
         });
 
         multiplicities_bin_decomp_mle_decision_vec.iter_mut().for_each(|multiplicities_bin_decomp_mle_decision| {
@@ -610,9 +568,9 @@
         let input_multiset_circuit = InputMultiSetCircuitMultiTree {
             r_mle,
             r_packing_mle,
-            input_data_mle_vec_tree: input_samples_mle_vecs.clone(),
+            input_data_mle_vec: input_samples_mle_vecs.clone(),
             permuted_input_data_mle_vec_tree: permuted_input_samples_mle_vecs.clone(),
-            multiplicities_bin_decomp_mle_input_vec_tree: multiplicities_bin_decomp_mle_input_vecs.clone(),
+            multiplicities_bin_decomp_mle_input_vec: multiplicities_bin_decomp_mle_input_vecs.clone(),
         };
 
 
@@ -632,8 +590,8 @@
         let bits_binary_16_bit_batched =
             BinDecomp16BitIsBinaryCircuitBatchedMultiTree::new(binary_decomp_diffs_mle_vecs);
 
-        let bits_binary_4_bit_batched =
-            BinDecomp4BitIsBinaryCircuitBatchedMultiTree::new(multiplicities_bin_decomp_mle_input_vecs.clone());
+        let bits_binary_8_bit_batched =
+            BinDecomp8BitIsBinaryCircuitBatched::new(multiplicities_bin_decomp_mle_input_vecs.clone());
 
         let bits_are_binary_multiset_decision_circuit =
             BinDecomp16BitIsBinaryCircuitMultiTree::new(multiplicities_bin_decomp_mle_decision_vec);
@@ -648,7 +606,7 @@
             input_multiset_circuit,
             binary_recomp_circuit_batched,
             path_consistency_circuit_batched,
-            bits_binary_4_bit_batched,
+            bits_binary_8_bit_batched,
             bits_binary_16_bit_batched,
             bits_are_binary_multiset_decision_circuit,
             bits_are_binary_multiset_leaf_circuit,
