use crate::layer::LayerId;
<<<<<<< HEAD

=======
>>>>>>> 5b7a3461
use crate::mle::dense::DenseMle;
use crate::mle::MleRef;
use crate::utils::file_exists;
use crate::zkdt::constants::get_cached_batched_mles_filename_with_exp_size;
use crate::zkdt::data_pipeline::dt2zkdt::generate_upshot_data_all_batch_sizes;
use remainder_shared_types::FieldExt;
use serde::{Deserialize, Serialize};
use serde_json::{from_reader, to_writer};

use super::super::constants::CACHED_BATCHED_MLES_FILE;
use super::super::structs::*;
use super::dt2zkdt::load_upshot_data_single_tree_batch;

use ark_std::test_rng;
use itertools::{repeat_n, Itertools};
use rand::Rng;
use std::collections::HashMap;
use std::fs;
use std::iter::zip;
use std::path::Path;

/*
What's our plan here?
- First create some dummy data
- Then create MLEs and MLERefs using that dummy data
- Then create expressions over those which are representative
- Hmm sounds like we might need to do intermediate stuff
*/

// --- Constants ---
pub const DUMMY_INPUT_LEN: usize = 1 << 6; // was 1 << 5
pub const NUM_DUMMY_INPUTS: usize = 8;
pub const TREE_HEIGHT: usize = 9; // was 9 // was 8
const NUM_DECISION_NODES: u64 = 2_u64.pow(TREE_HEIGHT as u32 - 1) - 1;
const NUM_LEAF_NODES: u64 = NUM_DECISION_NODES + 1;

#[derive(Debug, Clone)]
struct PathAndPermutation<F: FieldExt> {
    path_decision_nodes: Vec<DecisionNode<F>>,
    ret_leaf_node: LeafNode<F>,
    diffs: Vec<F>,
    used_input_attributes: Vec<InputAttribute<F>>,
}

/// - First element is the decision path nodes
/// - Second element is the final predicted leaf node
/// - Third element is the difference between the current attribute value and the node threshold
/// - Fourth element is the input attributes which were used during inference
/// - Third element is the attributes used (deprecated)
fn generate_correct_path_and_permutation<F: FieldExt>(
    decision_nodes: &[DecisionNode<F>],
    leaf_nodes: &[LeafNode<F>],
    input_datum: &[InputAttribute<F>],
) -> PathAndPermutation<F> {
    // --- Keep track of the path and permutation ---
    let mut path_decision_nodes: Vec<DecisionNode<F>> = vec![];
    let mut used_input_attributes: Vec<InputAttribute<F>> = vec![];
    // let mut permuted_access_indices: Vec<F> = vec![];

    // --- Keep track of how many times each attribute ID was used (to get the corresponding attribute idx) ---
    // Key: Attribute ID
    // Value: Multiplicity
    let mut attr_num_hits: HashMap<F, u64> = HashMap::new();

    // --- Keep track of the differences for path nodes ---
    let mut diffs: Vec<F> = vec![];

    // --- Go through the decision nodes ---
    let mut current_node_idx = 0;
    while current_node_idx < decision_nodes.len() {
        // --- Add to path; grab the appropriate attribute index ---
        path_decision_nodes.push(decision_nodes[current_node_idx]);
        let attr_id = decision_nodes[current_node_idx].attr_id.get_lower_128() as usize;

        // --- Stores the current input attribute which is being used ---
        used_input_attributes.push(input_datum[attr_id]);

        // --- Assume that repeats are basically layered one after another ---
        // let num_repeats = attr_num_hits.get(&decision_nodes[current_node_idx].attr_id).unwrap_or(&0);
        // let offset = *num_repeats * (DUMMY_INPUT_LEN as u64);
        // permuted_access_indices.push(decision_nodes[current_node_idx].attr_id + F::from(offset));

        // --- Adds a hit to the current attribute ID ---
        let num_attr_id_hits = attr_num_hits
            .entry(decision_nodes[current_node_idx].attr_id)
            .or_insert(0);
        *num_attr_id_hits += 1;

        // --- Compute the difference ---
        let diff = input_datum[attr_id].attr_val - decision_nodes[current_node_idx].threshold;
        diffs.push(diff);

        // --- Check if we should go left or right ---
        if input_datum[attr_id].attr_val > decision_nodes[current_node_idx].threshold {
            current_node_idx = current_node_idx * 2 + 2;
        } else {
            current_node_idx = current_node_idx * 2 + 1;
        }
    }

    // --- Leaf node indices are offset by 2^{TREE_HEIGHT} ---
    let ret_leaf_node = leaf_nodes[current_node_idx - NUM_DECISION_NODES as usize];

    // assert!(path_decision_nodes.len() == TREE_HEIGHT - 1);

    // (path_decision_nodes, ret_leaf_node, permuted_access_indices, diffs)
    PathAndPermutation {
        path_decision_nodes,
        ret_leaf_node,
        diffs,
        used_input_attributes,
    }
}

fn generate_16_bit_signed_decomp<F: FieldExt>(value: F) -> BinDecomp16Bit<F> {
    let upper_bound = F::from(2_u64.pow(16) - 1);

    // --- Compute the sign bit ---
    let sign_bit = if value <= upper_bound {
        F::zero()
    } else {
        F::one()
    };

    // --- Convert to positive ---
    let abs_value = if value <= upper_bound {
        value
    } else {
        value.neg()
    };

    // --- Grab the unsigned representation... ---
    let mut unsigned_bit_decomp = generate_16_bit_unsigned_decomp(abs_value);

    // --- The first bit should be zero (i.e. unsigned version is decomposable in 15 bits) ---
    assert!(unsigned_bit_decomp.bits[0] == F::zero());

    // --- Set the sign bit in the first slot ---
    unsigned_bit_decomp.bits[0] = sign_bit;
    unsigned_bit_decomp
}

fn generate_16_bit_unsigned_decomp<F: FieldExt>(value: F) -> BinDecomp16Bit<F> {
    // --- Ensure we can decompose in (positive) 16 bits ---
    let upper_bound = F::from(2_u64.pow(16) - 1);
    assert!(value >= F::zero());
    assert!(value <= upper_bound);

    // --- Grab the string repr ---
    let binary_repr = format!("{:0>16b}", value.get_lower_128());

    // --- Length must be 16, then parse as array of length 16 ---
    let mut binary_repr_arr = [F::zero(); 16];
    for (idx, item) in binary_repr_arr.iter_mut().enumerate() {
        let char_repr = binary_repr.chars().nth(idx).unwrap();
        debug_assert!(char_repr == '0' || char_repr == '1');
        *item = if char_repr == '0' {
            F::zero()
        } else {
            F::one()
        }
    }

    BinDecomp16Bit {
        bits: binary_repr_arr,
    }
}

/// dummydata input form factor for circuit inputs
#[derive(Serialize, Deserialize)]
pub struct ZKDTDummyCircuitData<F> {
    dummy_input_data: Vec<Vec<InputAttribute<F>>>, // Input attributes
    dummy_permuted_input_data: Vec<Vec<InputAttribute<F>>>, // Permuted input attributes
    dummy_decision_node_paths: Vec<Vec<DecisionNode<F>>>, // Paths (decision node part only)
    dummy_leaf_node_paths: Vec<LeafNode<F>>,       // Paths (leaf node part only)
    dummy_binary_decomp_diffs: Vec<Vec<BinDecomp16Bit<F>>>, // Binary decomp of differences
    dummy_multiplicities_bin_decomp: Vec<BinDecomp16Bit<F>>, // Binary decomp of multiplicities
    dummy_decision_nodes: Vec<DecisionNode<F>>,    // Actual tree decision nodes
    dummy_leaf_nodes: Vec<LeafNode<F>>,            // Actual tree leaf nodes
}

impl<F: FieldExt> ZKDTDummyCircuitData<F> {
    /// creates new dummydata
    pub fn new(
        dummy_input_data: Vec<Vec<InputAttribute<F>>>,
        dummy_permuted_input_data: Vec<Vec<InputAttribute<F>>>,
        dummy_decision_node_paths: Vec<Vec<DecisionNode<F>>>,
        dummy_leaf_node_paths: Vec<LeafNode<F>>,
        dummy_binary_decomp_diffs: Vec<Vec<BinDecomp16Bit<F>>>,
        dummy_multiplicities_bin_decomp: Vec<BinDecomp16Bit<F>>,
        dummy_decision_nodes: Vec<DecisionNode<F>>,
        dummy_leaf_nodes: Vec<LeafNode<F>>,
    ) -> ZKDTDummyCircuitData<F> {
        ZKDTDummyCircuitData {
            dummy_input_data,
            dummy_permuted_input_data,
            dummy_decision_node_paths,
            dummy_leaf_node_paths,
            dummy_binary_decomp_diffs,
            dummy_multiplicities_bin_decomp,
            dummy_decision_nodes,
            dummy_leaf_nodes,
        }
    }
}

#[derive(Serialize, Deserialize)]
pub struct ZKDTCircuitData<F> {
    input_data: Vec<Vec<InputAttribute<F>>>, // Input attributes
    permuted_input_data: Vec<Vec<InputAttribute<F>>>, // Permuted input attributes
    decision_node_paths: Vec<Vec<DecisionNode<F>>>, // Paths (decision node part only)
    leaf_node_paths: Vec<LeafNode<F>>,       // Paths (leaf node part only)
    binary_decomp_diffs: Vec<Vec<BinDecomp16Bit<F>>>, // Binary decomp of differences
    multiplicities_bin_decomp: Vec<BinDecomp16Bit<F>>, // Binary decomp of multiplicities
    decision_nodes: Vec<DecisionNode<F>>,    // Actual tree decision nodes
    leaf_nodes: Vec<LeafNode<F>>,            // Actual tree leaf nodes
    multiplicities_bin_decomp_input: Vec<Vec<BinDecomp4Bit<F>>>, // Binary decomp of multiplicities, of input
}

impl<F: FieldExt> ZKDTCircuitData<F> {
    /// creates new dummydata
    pub fn new(
        input_data: Vec<Vec<InputAttribute<F>>>,
        permuted_input_data: Vec<Vec<InputAttribute<F>>>,
        decision_node_paths: Vec<Vec<DecisionNode<F>>>,
        leaf_node_paths: Vec<LeafNode<F>>,
        binary_decomp_diffs: Vec<Vec<BinDecomp16Bit<F>>>,
        multiplicities_bin_decomp: Vec<BinDecomp16Bit<F>>,
        decision_nodes: Vec<DecisionNode<F>>,
        leaf_nodes: Vec<LeafNode<F>>,
        multiplicities_bin_decomp_input: Vec<Vec<BinDecomp4Bit<F>>>,
    ) -> ZKDTCircuitData<F> {
        ZKDTCircuitData {
            input_data,
            permuted_input_data,
            decision_node_paths,
            leaf_node_paths,
            binary_decomp_diffs,
            multiplicities_bin_decomp,
            decision_nodes,
            leaf_nodes,
            multiplicities_bin_decomp_input,
        }
    }
}

/// Need to generate dummy circuit inputs, starting with the input data
/// Then get the path data and binary decomp stuff
/// TODO!(ryancao): add the attribute index field to `InputAttribute<F>`
/// -- Actually, scratch the above: we might be getting rid of `attr_id`s
/// altogether and replacing with `attr_idx` everywhere (as suggested by Ben!)
fn generate_dummy_data<F: FieldExt>() -> ZKDTDummyCircuitData<F> {
    // --- Get the RNG ---
    let mut rng = test_rng();

    // --- Generate dummy input data ---
    let mut dummy_input_data: Vec<Vec<InputAttribute<F>>> = vec![];
    // let mut dummy_permuted_input_data: Vec<Vec<InputAttribute<F>>> = vec![];

    // --- Generate dummy input index data ---
    let dummy_attr_idx_data = (0..(DUMMY_INPUT_LEN * (TREE_HEIGHT - 1)))
        .map(|x| F::from(x as u64))
        .collect_vec();
    let _dummy_attr_idx_data = repeat_n(dummy_attr_idx_data, NUM_DUMMY_INPUTS).collect_vec();

    // --- Populate (note that we have to permute later) ---
    for _ in 0..NUM_DUMMY_INPUTS {
        // --- Generate a single copy of all the attributes ---
        let mut single_attribute_copy = vec![];
        // let mut single_permuted_attribute_copy = vec![];
        for attr_id in 0..DUMMY_INPUT_LEN {
            let input_attribute = InputAttribute {
                attr_id: F::from(attr_id as u64),
                attr_val: F::from(rng.gen_range(0..(2_u64.pow(12)))),
            };
            single_attribute_copy.push(input_attribute);
            // single_permuted_attribute_copy.push(input_attribute);
        }

        // --- Have to repeat attributes TREE_HEIGHT - 1 times ---
        let dummy_input_datum = single_attribute_copy
            .clone()
            .into_iter()
            .cycle()
            .take(single_attribute_copy.len() * (TREE_HEIGHT - 1))
            .collect_vec();
        // let dummy_permuted_input_datum = single_permuted_attribute_copy.clone().into_iter().cycle().take(single_permuted_attribute_copy.len() * (TREE_HEIGHT - 1)).collect_vec();

        // --- Add to final list ---
        dummy_input_data.push(dummy_input_datum);
        // dummy_permuted_input_data.push(dummy_permuted_input_datum);
    }

    // --- Generate a dummy tree ---
    let mut dummy_decision_nodes: Vec<DecisionNode<F>> = vec![];
    let mut dummy_leaf_nodes: Vec<LeafNode<F>> = vec![];

    // --- Populate decision nodes ---
    // Note that attr_id can only be in [0, DUMMY_INPUT_LEN)
    for idx in 0..NUM_DECISION_NODES {
        let decision_node = DecisionNode {
            node_id: F::from(idx),
            attr_id: F::from(rng.gen_range(0..DUMMY_INPUT_LEN as u64)),
            threshold: F::from(rng.gen_range(0..(2_u64.pow(12)))),
        };
        dummy_decision_nodes.push(decision_node);
    }

    // --- Populate leaf nodes ---
    for idx in NUM_DECISION_NODES..(NUM_DECISION_NODES + NUM_LEAF_NODES) {
        let leaf_node = LeafNode {
            node_id: F::from(idx),
            node_val: F::from(rng.gen::<u64>()),
        };
        dummy_leaf_nodes.push(leaf_node);
    }

    // --- Generate auxiliaries ---
    let dummy_auxiliaries = dummy_input_data
        .clone()
        .into_iter()
        .map(|dummy_attrs| {
            generate_correct_path_and_permutation(
                &dummy_decision_nodes,
                &dummy_leaf_nodes,
                &dummy_attrs,
            )
        })
        .collect_vec();

    // --- Collect correct paths ---
    let dummy_decision_node_paths = dummy_auxiliaries
        .clone()
        .into_iter()
        .map(
            |PathAndPermutation {
                 path_decision_nodes: x,
                 ..
             }| x,
        )
        .collect_vec();

    // --- Collect correct leaf nodes ---
    let dummy_leaf_node_paths = dummy_auxiliaries
        .clone()
        .into_iter()
        .map(
            |PathAndPermutation {
                 ret_leaf_node: x, ..
             }| x,
        )
        .collect_vec();

    // --- Collect correct permutation indices ---
    // let dummy_permutation_indices = dummy_auxiliaries
    //     .clone()
    //     .into_iter()
    //     .map(|(_, _, x, _)| {
    //         x
    //     }).collect_vec();

    // --- Compute the actual permutations ---
    let all_used_input_attributes = dummy_auxiliaries
        .clone()
        .into_iter()
        .map(
            |PathAndPermutation {
                 used_input_attributes,
                 ..
             }| used_input_attributes,
        )
        .collect_vec();
    let dummy_permuted_input_data = zip(all_used_input_attributes, dummy_input_data.clone())
        .map(|(used_input_attributes, original_input_attributes)| {
            let mut used_input_attributes_clone = used_input_attributes.clone();

            // --- Basically need to create a new vector with input attributes ---
            let ret = used_input_attributes
                .into_iter()
                .chain(original_input_attributes.clone().into_iter().filter(|x| {
                    // --- Filter by duplicates, but remove them from the containing set ---
                    if let Some(index) = used_input_attributes_clone.iter().position(|&y| y == *x) {
                        used_input_attributes_clone.remove(index);
                        return false;
                    }
                    true
                }))
                .collect_vec();

            assert_eq!(ret.len(), original_input_attributes.len());

            ret
        })
        .collect_vec();

    // --- Compute multiplicities: just add the ones that are given in the returned map ---
    // TODO!(ryancao): Just use the paths already! The decision nodes are there!
    let multiplicities: Vec<F> = vec![F::zero(); (2_u64.pow(TREE_HEIGHT as u32) - 1) as usize];
    let dummy_multiplicities_bin_decomp = dummy_auxiliaries
        .clone()
        .into_iter()
        .fold(
            multiplicities,
            |prev_multiplicities,
             PathAndPermutation {
                 path_decision_nodes,
                 ret_leaf_node: path_leaf_node,
                 ..
             }| {
                // --- TODO!(ryancao): This is so bad lol ---
                let mut new_multiplicities: Vec<F> = prev_multiplicities;

                // --- Just grab the node IDs from each decision node and add them to the multiplicities ---
                path_decision_nodes.into_iter().for_each(|decision_node| {
                    let node_id = decision_node.node_id.get_lower_128() as usize;
                    new_multiplicities[node_id] += F::one();
                });

                // --- Count the leaf node as well! ---
                let node_id = path_leaf_node.node_id.get_lower_128() as usize;
                new_multiplicities[node_id] += F::one();

                new_multiplicities
            },
        )
        .into_iter()
        .map(|multiplicity| {
            // --- Grab the binary decomp ---
            generate_16_bit_unsigned_decomp(multiplicity)
        })
        .collect_vec();

    // --- Compute the binary decompositions of the differences ---
    let dummy_binary_decomp_diffs = dummy_auxiliaries
        .into_iter()
        .map(|PathAndPermutation { diffs, .. }| {
            diffs
                .into_iter()
                .map(|diff| {
                    let ret = generate_16_bit_signed_decomp(diff);
                    check_signed_recomposition(diff, ret);
                    ret
                })
                .collect_vec()
        })
        .collect_vec();

    ZKDTDummyCircuitData {
        dummy_input_data,
        dummy_permuted_input_data,
        dummy_decision_node_paths,
        dummy_leaf_node_paths,
        dummy_binary_decomp_diffs,
        dummy_multiplicities_bin_decomp,
        dummy_decision_nodes,
        dummy_leaf_nodes,
    }
}

/// Gets the sign bit (0 for positive, 1 for negative) and abs value
fn get_sign_bit_and_abs_value<F: FieldExt>(value: F) -> (F, F) {
    let upper_bound = F::from(2_u64.pow(16) - 1);
    let sign_bit = if value > upper_bound {
        F::one()
    } else {
        F::zero()
    };
    let abs_value = if value > upper_bound {
        value.neg()
    } else {
        value
    };
    (sign_bit, abs_value)
}

/// Computes the recomposition of the bits within `decomp` and checks
fn check_signed_recomposition<F: FieldExt>(actual_value: F, decomp: BinDecomp16Bit<F>) -> bool {
    let (sign_bit, _) = get_sign_bit_and_abs_value(actual_value);
    let mut total = F::zero();

    // --- Perform recomposition of non-sign bits ---
    for bit_idx in 1..16 {
        let base = F::from(2_u64.pow((16 - (bit_idx + 1)) as u32));
        total += base * decomp.bits[bit_idx];
    }
    total = if sign_bit == F::one() {
        total.neg()
    } else {
        total
    };
    if total != actual_value {
        // dbg!(
        //     "RIP: Total = {:?}, actual_value = {:?}",
        //     total,
        //     actual_value
        // );
        panic!();
        // return false;
    }
    true
}

pub struct BatchedDummyMles<F: FieldExt> {
    pub dummy_input_data_mle: Vec<DenseMle<F, InputAttribute<F>>>,
    pub dummy_permuted_input_data_mle: Vec<DenseMle<F, InputAttribute<F>>>,
    pub dummy_decision_node_paths_mle: Vec<DenseMle<F, DecisionNode<F>>>,
    pub dummy_leaf_node_paths_mle: Vec<DenseMle<F, LeafNode<F>>>,
    pub dummy_binary_decomp_diffs_mle: Vec<DenseMle<F, BinDecomp16Bit<F>>>,
    pub dummy_multiplicities_bin_decomp_mle: DenseMle<F, BinDecomp16Bit<F>>,
    pub dummy_decision_nodes_mle: DenseMle<F, DecisionNode<F>>,
    pub dummy_leaf_nodes_mle: DenseMle<F, LeafNode<F>>,
}

// #[derive(Serialize, Deserialize)]
#[derive(Clone)]
pub struct BatchedCatboostMles<F: FieldExt> {
    pub input_data_mle_vec: Vec<DenseMle<F, InputAttribute<F>>>,
    pub permuted_input_data_mle_vec: Vec<DenseMle<F, InputAttribute<F>>>,
    pub decision_node_paths_mle_vec: Vec<DenseMle<F, DecisionNode<F>>>,
    pub leaf_node_paths_mle_vec: Vec<DenseMle<F, LeafNode<F>>>,
    pub binary_decomp_diffs_mle_vec: Vec<DenseMle<F, BinDecomp16Bit<F>>>,
    pub multiplicities_bin_decomp_mle_decision: DenseMle<F, BinDecomp16Bit<F>>,
    pub multiplicities_bin_decomp_mle_leaf: DenseMle<F, BinDecomp16Bit<F>>,
    pub decision_nodes_mle: DenseMle<F, DecisionNode<F>>,
    pub leaf_nodes_mle: DenseMle<F, LeafNode<F>>,
    pub multiplicities_bin_decomp_mle_input_vec: Vec<DenseMle<F, BinDecomp4Bit<F>>>,
}

/// Writes the results of the [`load_upshot_data_single_tree_batch`] function call
/// to a file for ease of reading (i.e. faster testing, mostly lol)
pub fn write_mles_batch_catboost_single_tree<F: FieldExt>() {
    let loaded_zkdt_circuit_data = load_upshot_data_single_tree_batch::<F>(None, None);
    let mut f = fs::File::create(CACHED_BATCHED_MLES_FILE).unwrap();
    to_writer(&mut f, &loaded_zkdt_circuit_data).unwrap();
}

/// Reads the cached results from [`load_upshot_data_single_tree_batch`] and returns them.
pub fn read_upshot_data_single_tree_branch_from_file<F: FieldExt>(
) -> (ZKDTCircuitData<F>, (usize, usize)) {
    let file = std::fs::File::open(CACHED_BATCHED_MLES_FILE).unwrap();
    from_reader(&file).unwrap()
}

/// Reads the cached results from `cached_file_path` and returns them
pub fn read_upshot_data_single_tree_branch_from_filepath<F: FieldExt>(cached_file_path: &str) -> (ZKDTCircuitData<F>, (usize, usize)) {
    let file = std::fs::File::open(cached_file_path).unwrap();
    from_reader(&file).unwrap()
}

/// Loads a result from [`generate_upshot_data_all_batch_sizes`].
pub fn read_upshot_data_single_tree_branch_from_file_with_batch_exp<F: FieldExt>(
    exp_batch_size: usize,
    upshot_data_dir_path: &Path,
) -> (ZKDTCircuitData<F>, (usize, usize)) {
    // --- Sanitychecks ---
    debug_assert!(exp_batch_size >= 1);
    debug_assert!(exp_batch_size <= 12);

    // --- Load ---
    let file = std::fs::File::open(get_cached_batched_mles_filename_with_exp_size(
        exp_batch_size,
        upshot_data_dir_path,
    ))
    .unwrap();
    from_reader(&file).unwrap()
}

/// Generates circuit data in batched form for a single Catboost tree
///
/// ## Arguments
/// * `exp_batch_size` - 2^{`exp_batch_size`} is the actual batch size that we want.
///     Note that this value must be between 1 and 12, inclusive!
pub fn generate_mles_batch_catboost_single_tree<F: FieldExt>(
    exp_batch_size: usize,
    upshot_data_dir_path: &Path,
) -> (BatchedCatboostMles<F>, (usize, usize)) {
    // --- Sanitychecks ---
    debug_assert!(exp_batch_size >= 1);
    debug_assert!(exp_batch_size <= 12);

    // --- Check to see if the cached file exists ---
    let cached_file_path =
        get_cached_batched_mles_filename_with_exp_size(exp_batch_size, upshot_data_dir_path);

    // --- If no cached file exists, run the entire cache thingy ---
    if !file_exists(&cached_file_path) {
        generate_upshot_data_all_batch_sizes::<F>(None, upshot_data_dir_path);
    }

    // --- First generate the dummy data ---
    let (ZKDTCircuitData {
        // dummy_attr_idx_data,
        input_data,
        // permutation_indices,
        permuted_input_data,
        decision_node_paths,
        leaf_node_paths,
        binary_decomp_diffs,
        mut multiplicities_bin_decomp,
        decision_nodes,
        leaf_nodes,
        multiplicities_bin_decomp_input,
    }, (tree_height, input_len)) = read_upshot_data_single_tree_branch_from_filepath::<F>(&cached_file_path);

    // println!("input_data {:?}", input_data[0]);
    // println!("permuted_input_data {:?}", permuted_input_data[0]);
    // println!("multiplicities_bin_decomp_input {:?}", multiplicities_bin_decomp_input[0]);

    let decision_len = 2_usize.pow(tree_height as u32 - 1);
    let multiplicities_bin_decomp_leaf = multiplicities_bin_decomp.split_off(decision_len);
    let multiplicities_bin_decomp_decision = multiplicities_bin_decomp;

    // --- Generate MLEs for each ---
    // TODO!(ryancao): Change this into batched form
    // let attr_idx_data_mle = DenseMle::<_, F>::new(attr_idx_data[0].clone());
<<<<<<< HEAD
    let input_data_mle_vec = input_data.into_iter().map(|input| DenseMle::new_from_iter(input
        
        .into_iter()
        .map(InputAttribute::from), LayerId::Input(0), None)).collect_vec();
=======
    let input_data_mle_vec = input_data.into_iter().map(|input| 
            DenseMle::new_from_iter(
                input.clone().into_iter().map(InputAttribute::from),
                LayerId::Input(0),
                None,
            ))
        .collect_vec();
>>>>>>> 5b7a3461
    // let permutation_indices_mle = DenseMle::<_, F>::new(permutation_indices[0].clone());
    let permuted_input_data_mle_vec = permuted_input_data
        .iter()
        .map(|datum| {
            DenseMle::new_from_iter(
                datum.clone().into_iter().map(InputAttribute::from),
                LayerId::Input(0),
                None,
            )
        })
        .collect();
    let decision_node_paths_mle_vec: Vec<DenseMle<F, DecisionNode<F>>> = decision_node_paths
        .iter()
        .map(|path| DenseMle::new_from_iter(path.clone().into_iter(), LayerId::Input(0), None))
        .collect();
    let leaf_node_paths_mle_vec = leaf_node_paths
        .into_iter()
        .map(|path| DenseMle::new_from_iter([path].into_iter(), LayerId::Input(0), None))
        .collect();
    let binary_decomp_diffs_mle_vec = binary_decomp_diffs
        .iter()
        .map(|binary_decomp_diff| {
            DenseMle::new_from_iter(
                binary_decomp_diff
                    .clone()
                    .into_iter()
                    .map(BinDecomp16Bit::from),
                LayerId::Input(0),
                None,
            )
        })
        .collect_vec();
    let multiplicities_bin_decomp_mle_decision = DenseMle::new_from_iter(multiplicities_bin_decomp_decision
        
        .into_iter()
        .map(BinDecomp16Bit::from), LayerId::Input(0), None);
    let multiplicities_bin_decomp_mle_leaf = DenseMle::new_from_iter(multiplicities_bin_decomp_leaf
        
        .into_iter()
        .map(BinDecomp16Bit::from), LayerId::Input(0), None);
    let decision_nodes_mle = DenseMle::new_from_iter(decision_nodes
        
        .into_iter()
        .map(DecisionNode::from), LayerId::Input(0), None);
    let leaf_nodes_mle = DenseMle::new_from_iter(leaf_nodes
        
        .into_iter()
        .map(LeafNode::from), LayerId::Input(0), None);
    let multiplicities_bin_decomp_mle_input: Vec<DenseMle<_, BinDecomp4Bit<F>>> = multiplicities_bin_decomp_input
        .iter().map(|datum|
            DenseMle::new_from_iter(datum
            .clone()
            .into_iter(),
        LayerId::Input(0),
        None,
    )).collect();
    let multiplicities_bin_decomp_mle_leaf = DenseMle::new_from_iter(
        multiplicities_bin_decomp_leaf
            .clone()
            .into_iter()
            .map(BinDecomp16Bit::from),
        LayerId::Input(0),
        None,
    );
    let decision_nodes_mle = DenseMle::new_from_iter(
        decision_nodes.clone().into_iter().map(DecisionNode::from),
        LayerId::Input(0),
        None,
    );
    let leaf_nodes_mle = DenseMle::new_from_iter(
        leaf_nodes.clone().into_iter().map(LeafNode::from),
        LayerId::Input(0),
        None,
    );
    let multiplicities_bin_decomp_mle_input = multiplicities_bin_decomp_input
        .iter()
        .map(|datum| {
            DenseMle::new_from_iter(
                datum.clone().into_iter().map(BinDecomp4Bit::from),
                LayerId::Input(0),
                None,
            )
        })
        .collect_vec();

    (
        BatchedCatboostMles {
            input_data_mle_vec,
            permuted_input_data_mle_vec,
            decision_node_paths_mle_vec,
            leaf_node_paths_mle_vec,
            binary_decomp_diffs_mle_vec,
            multiplicities_bin_decomp_mle_decision,
            multiplicities_bin_decomp_mle_leaf,
            decision_nodes_mle,
            leaf_nodes_mle,
            multiplicities_bin_decomp_mle_input_vec: multiplicities_bin_decomp_mle_input,
        },
        (tree_height, input_len),
    )
}

pub fn generate_dummy_mles_batch<F: FieldExt>() -> BatchedDummyMles<F> {
    // --- First generate the dummy data ---
    let ZKDTDummyCircuitData {
        // dummy_attr_idx_data,
        dummy_input_data,
        // dummy_permutation_indices,
        dummy_permuted_input_data,
        dummy_decision_node_paths,
        dummy_leaf_node_paths,
        dummy_binary_decomp_diffs,
        dummy_multiplicities_bin_decomp,
        dummy_decision_nodes,
        dummy_leaf_nodes,
    } = generate_dummy_data::<F>();

    // --- Generate MLEs for each ---
    // TODO!(ryancao): Change this into batched form
    // let dummy_attr_idx_data_mle = DenseMle::<_, F>::new(dummy_attr_idx_data[0].clone());
<<<<<<< HEAD
    let dummy_input_data_mle = dummy_input_data.into_iter().map(|input| DenseMle::new_from_iter(input
        
        .into_iter()
        .map(InputAttribute::from), LayerId::Input(0), None)).collect_vec();
=======
    let dummy_input_data_mle = dummy_input_data.into_iter().map(|input| 
            DenseMle::new_from_iter(
                input.clone().into_iter().map(InputAttribute::from),
                LayerId::Input(0),
                None,
            )
        )
        .collect_vec();
>>>>>>> 5b7a3461
    // let dummy_permutation_indices_mle = DenseMle::<_, F>::new(dummy_permutation_indices[0].clone());
    let dummy_permuted_input_data_mle = dummy_permuted_input_data
        .iter()
        .map(|datum| {
            DenseMle::new_from_iter(
                datum.clone().into_iter().map(InputAttribute::from),
                LayerId::Input(0),
                None,
            )
        })
        .collect();
    let dummy_decision_node_paths_mle = dummy_decision_node_paths
        .iter()
        .map(|path| DenseMle::new_from_iter(path.clone().into_iter(), LayerId::Input(0), None))
        .collect();
    let dummy_leaf_node_paths_mle = dummy_leaf_node_paths
        .into_iter()
        .map(|path| DenseMle::new_from_iter([path].into_iter(), LayerId::Input(0), None))
        .collect();
    let dummy_binary_decomp_diffs_mle = dummy_binary_decomp_diffs
        .iter()
        .map(|dummy_binary_decomp_diff| {
            DenseMle::new_from_iter(
                dummy_binary_decomp_diff
                    .clone()
                    .into_iter()
                    .map(BinDecomp16Bit::from),
                LayerId::Input(0),
                None,
            )
        })
        .collect_vec();
    let dummy_multiplicities_bin_decomp_mle = DenseMle::new_from_iter(dummy_multiplicities_bin_decomp
        
        .into_iter()
        .map(BinDecomp16Bit::from), LayerId::Input(0), None);
    let dummy_decision_nodes_mle = DenseMle::new_from_iter(dummy_decision_nodes
        
        .into_iter()
        .map(DecisionNode::from), LayerId::Input(0), None);
    let dummy_leaf_nodes_mle = DenseMle::new_from_iter(dummy_leaf_nodes
        
        .into_iter()
        .map(LeafNode::from), LayerId::Input(0), None);

    BatchedDummyMles {
        dummy_input_data_mle,
        dummy_permuted_input_data_mle,
        dummy_decision_node_paths_mle,
        dummy_leaf_node_paths_mle,
        dummy_binary_decomp_diffs_mle,
        dummy_multiplicities_bin_decomp_mle,
        dummy_decision_nodes_mle,
        dummy_leaf_nodes_mle,
    }
}

pub(crate) struct DummyMles<F: FieldExt> {
    pub(crate) dummy_input_data_mle: DenseMle<F, InputAttribute<F>>,
    pub(crate) dummy_permuted_input_data_mle: DenseMle<F, InputAttribute<F>>,
    pub(crate) dummy_decision_node_paths_mle: DenseMle<F, DecisionNode<F>>,
    pub(crate) dummy_leaf_node_paths_mle: DenseMle<F, LeafNode<F>>,
    pub(crate) dummy_binary_decomp_diffs_mle: DenseMle<F, BinDecomp16Bit<F>>,
    pub(crate) dummy_multiplicities_bin_decomp_mle: DenseMle<F, BinDecomp16Bit<F>>,
    pub(crate) dummy_decision_nodes_mle: DenseMle<F, DecisionNode<F>>,
    pub(crate) dummy_leaf_nodes_mle: DenseMle<F, LeafNode<F>>,
}

/// Takes the above dummy data from `generate_dummy_data()` and converts
/// into MLE form factor.
pub(crate) fn generate_dummy_mles<F: FieldExt>() -> DummyMles<F> {
    // --- First generate the dummy data ---
    let ZKDTDummyCircuitData {
        dummy_input_data,
        dummy_permuted_input_data,
        dummy_decision_node_paths,
        dummy_leaf_node_paths,
        dummy_binary_decomp_diffs,
        dummy_multiplicities_bin_decomp,
        dummy_decision_nodes,
        dummy_leaf_nodes,
    } = generate_dummy_data::<F>();

    // --- Generate MLEs for each ---
    // TODO!(ryancao): Change this into batched form
    // let dummy_attr_idx_data_mle = DenseMle::<_, F>::new(dummy_attr_idx_data[0].clone());
    let dummy_input_data_mle = DenseMle::new_from_iter(
        dummy_input_data[0]
            .clone()
            .into_iter()
            .map(InputAttribute::from),
        LayerId::Input(0),
        None,
    ); // let dummy_permutation_indices_mle = DenseMle::<_, F>::new(dummy_permutation_indices[0].clone());
    let dummy_permuted_input_data_mle = DenseMle::new_from_iter(
        dummy_permuted_input_data[0]
            .clone()
            .into_iter()
            .map(InputAttribute::from),
        LayerId::Input(0),
        None,
    );
    let dummy_decision_node_paths_mle = DenseMle::new_from_iter(
        dummy_decision_node_paths[0]
            .clone()
            .into_iter()
            .map(DecisionNode::from),
        LayerId::Input(0),
        None,
    );
    let dummy_leaf_node_paths_mle = DenseMle::new_from_iter(
        vec![dummy_leaf_node_paths[0]]
            .into_iter()
            .map(LeafNode::from),
        LayerId::Input(0),
        None,
    );
    let dummy_binary_decomp_diffs_mle = DenseMle::new_from_iter(
        dummy_binary_decomp_diffs[0]
            .clone()
            .into_iter()
            .map(BinDecomp16Bit::from),
        LayerId::Input(0),
        None,
    );
    let dummy_multiplicities_bin_decomp_mle = DenseMle::new_from_iter(
        dummy_multiplicities_bin_decomp
            .into_iter()
            .map(BinDecomp16Bit::from),
        LayerId::Input(0),
        None,
    );
    let dummy_decision_nodes_mle = DenseMle::new_from_iter(
        dummy_decision_nodes.into_iter().map(DecisionNode::from),
        LayerId::Input(0),
        None,
    );
    let dummy_leaf_nodes_mle = DenseMle::new_from_iter(
        dummy_leaf_nodes.into_iter().map(LeafNode::from),
        LayerId::Input(0),
        None,
    );

    DummyMles {
        // dummy_attr_idx_data_mle,
        dummy_input_data_mle,
        dummy_permuted_input_data_mle,
        dummy_decision_node_paths_mle,
        dummy_leaf_node_paths_mle,
        dummy_binary_decomp_diffs_mle,
        dummy_multiplicities_bin_decomp_mle,
        dummy_decision_nodes_mle,
        dummy_leaf_nodes_mle,
    }
}

// --- Create expressions using... testing modules? ---
#[cfg(test)]
mod tests {

    use super::*;
    use crate::{
        expression::ExpressionStandard,
        layer::{claims::Claim, LayerId},
        mle::{beta::BetaTable, dense::DenseMle, dense::DenseMleRef, MleRef},
        sumcheck::{
            compute_sumcheck_message, get_round_degree,
            tests::{dummy_sumcheck, get_dummy_expression_eval, verify_sumcheck_messages},
            Evals,
        },
    };
    use ark_std::test_rng;
    use halo2_base::halo2_proofs::halo2curves::bn256::Fr;

    /// Literally just calls the [`write_mles_batch_catboost_single_tree`] function
    /// to write the preprocessed stuff to file so we can load it in later
    #[test]
    fn test_write_mles_batch_catboost_single_tree() {
        write_mles_batch_catboost_single_tree::<Fr>();
    }

    /// Checks that bits within the diff binary decomp and the multiplicity
    /// binary decomp are all either 0 or 1
    #[test]
    fn dummy_bits_are_binary_test() {
        // --- First generate the dummy data ---
        let ZKDTDummyCircuitData {
            dummy_binary_decomp_diffs,
            dummy_multiplicities_bin_decomp,
            ..
        } = generate_dummy_data::<Fr>();

        // --- Checks that all the (diff) bits are either zero or one ---
        dummy_binary_decomp_diffs
            .into_iter()
            .for_each(|per_input_dummy_binary_decomp_diffs| {
                // --- We should have exactly TREE_HEIGHT - 1 diffs/decomps ---
                assert!(per_input_dummy_binary_decomp_diffs.len() == TREE_HEIGHT - 1);

                per_input_dummy_binary_decomp_diffs.into_iter().for_each(
                    |dummy_binary_decomp_diff| {
                        dummy_binary_decomp_diff.bits.into_iter().for_each(|bit| {
                            assert!(bit == Fr::zero() || bit == Fr::one());
                        })
                    },
                );
            });

        // --- Checks the same for the multiplicity binary decompositions ---
        assert!(
            dummy_multiplicities_bin_decomp.len() == (NUM_DECISION_NODES + NUM_LEAF_NODES) as usize
        );
        dummy_multiplicities_bin_decomp
            .into_iter()
            .for_each(|multiplicity_bit_decomp| {
                multiplicity_bit_decomp.bits.into_iter().for_each(|bit| {
                    assert!(bit == Fr::zero() || bit == Fr::one());
                })
            })
    }

    /// Basic "bits are binary" test (for the diffs), but in circuit!
    #[test]
    fn circuit_dummy_bits_are_binary_test_diff() {
        let mut rng = test_rng();
        let layer_claim: Claim<Fr> = Claim::new_raw(
            vec![
                Fr::from(rng.gen::<u64>()),
                Fr::from(rng.gen::<u64>()),
                Fr::from(rng.gen::<u64>()),
                Fr::from(rng.gen::<u64>()),
            ],
            Fr::zero(),
        );
<<<<<<< HEAD
        let mut beta = BetaTable::new(layer_claim).unwrap();
=======
        let mut beta = BetaTable::new(layer_claim.get_point().clone()).unwrap();
>>>>>>> 5b7a3461
        beta.table.index_mle_indices(0);

        let DummyMles {
            dummy_binary_decomp_diffs_mle,
            ..
        } = generate_dummy_mles::<Fr>();

        // --- Grab the bin decomp MLE ---
        let first_bin_decomp_bit_mle: Vec<DenseMleRef<Fr>> =
            dummy_binary_decomp_diffs_mle.mle_bit_refs();
        let first_bin_decomp_bit_expr =
            ExpressionStandard::Mle(first_bin_decomp_bit_mle[0].clone());

        // --- Do b * (1 - b) = b - b^2 ---
        let b_squared = ExpressionStandard::Product(vec![
            first_bin_decomp_bit_mle[0].clone(),
            first_bin_decomp_bit_mle[0].clone(),
        ]);
        // dbg!(&b_squared);
        // dbg!(&first_bin_decomp_bit_mle[0]);
        let mut b_minus_b_squared = first_bin_decomp_bit_expr - b_squared;
        // dbg!(&b_minus_b_squared);

        // --- Evaluating at V(0, 0, 0) --> 0 ---
        let _dummy_claim = (vec![Fr::from(1); 3], Fr::zero());
        let mut b_minus_b_squared_clone = b_minus_b_squared.clone();
        b_minus_b_squared.index_mle_indices(0);
        // b_minus_b_squared.init_beta_tables(dummy_claim.clone());

        // idk if this is actually how we should do this
        let round_degree = get_round_degree(&b_minus_b_squared, 0);
        // dbg!(round_degree);
        let res =
            compute_sumcheck_message(&mut b_minus_b_squared.clone(), 0, round_degree, &mut beta);

        // --- Only first two values need to be zeros ---
        let Evals::<Fr>(vec) = res.unwrap();
        assert_eq!(vec[0], Fr::zero());
        assert_eq!(vec[1], Fr::zero());

        let layer_claims = get_dummy_expression_eval(&b_minus_b_squared_clone, &mut rng);

        let res_messages =
            dummy_sumcheck(&mut b_minus_b_squared_clone, &mut rng, layer_claims.clone());
        let verify_res = verify_sumcheck_messages(
            res_messages,
            b_minus_b_squared_clone,
            layer_claims,
            &mut rng,
        );
        assert!(verify_res.is_ok());
    }

    /// basic "bits are binary" test (for multiplicities), but in circuit!
    #[test]
    fn circuit_dummy_bits_are_binary_test_multiplicities() {
        let mut rng = test_rng();
<<<<<<< HEAD
        let layer_claim: Claim<Fr> = (vec![Fr::from(rng.gen::<u64>()); 12], Fr::zero());
        let mut beta = BetaTable::new(layer_claim).unwrap();
=======
        let layer_claim: Claim<Fr> = Claim::new_raw(vec![Fr::from(rng.gen::<u64>()); 12], Fr::zero());
        let mut beta = BetaTable::new(layer_claim.get_point().clone()).unwrap();
>>>>>>> 5b7a3461
        beta.table.index_mle_indices(0);

        let DummyMles {
            dummy_multiplicities_bin_decomp_mle,
            ..
        } = generate_dummy_mles::<Fr>();

        // --- Grab the bin decomp MLE ---
        let first_bin_decomp_bit_mle: Vec<DenseMleRef<Fr>> =
            dummy_multiplicities_bin_decomp_mle.mle_bit_refs();
        let first_bin_decomp_bit_expr =
            ExpressionStandard::Mle(first_bin_decomp_bit_mle[0].clone());

        // --- Do b * (1 - b) = b - b^2 ---
        let b_squared = ExpressionStandard::Product(vec![
            first_bin_decomp_bit_mle[0].clone(),
            first_bin_decomp_bit_mle[0].clone(),
        ]);
        let mut b_minus_b_squared = first_bin_decomp_bit_expr - b_squared;

        // --- We should get all zeros ---x
        let all_zeros: Vec<Fr> = vec![Fr::zero()]
            .repeat(2_u64.pow(first_bin_decomp_bit_mle[0].num_vars() as u32) as usize);
        let all_zeros_mle = DenseMle::<Fr, _>::new_from_raw(all_zeros, LayerId::Input(0), None);
        let _all_zeros_mle_expr = ExpressionStandard::Mle(all_zeros_mle.mle_ref());

        // --- Evaluating at V(1, 1, 1, 1, 1, 1, 1, 1, 1, 1, 1, 1) --> 0 ---
        let _dummy_claim = (vec![Fr::one(); 3 + 9], Fr::zero());

        // --- Initialize beta tables manually ---
        let mut b_minus_b_squared_clone = b_minus_b_squared.clone();
        b_minus_b_squared.index_mle_indices(0);
        // b_minus_b_squared.init_beta_tables(dummy_claim.clone());

        let first_round_deg = get_round_degree(&b_minus_b_squared, 0);

        // --- The first two elements in the sumcheck message should both be zero ---
        // Afterwards there are no guarantees since we're doing a potentially non-linear interpolation
        let res = compute_sumcheck_message(
            &mut b_minus_b_squared.clone(),
            1,
            first_round_deg,
            &mut beta,
        );
        let Evals::<Fr>(vec) = res.unwrap();
        assert_eq!(vec[0], Fr::zero());
        assert_eq!(vec[1], Fr::zero());

        let layer_claims = get_dummy_expression_eval(&b_minus_b_squared_clone, &mut rng);

        let res_messages =
            dummy_sumcheck(&mut b_minus_b_squared_clone, &mut rng, layer_claims.clone());
        let verify_res = verify_sumcheck_messages(
            res_messages,
            b_minus_b_squared_clone,
            layer_claims,
            &mut rng,
        );
        assert!(verify_res.is_ok());
    }

    /// Binary recomposition test (out of circuit)
    #[test]
    fn dummy_binary_recomp_test() {
        // --- First generate the dummy data ---
        let ZKDTDummyCircuitData {
            dummy_permuted_input_data,
            dummy_decision_node_paths,
            dummy_binary_decomp_diffs,
            ..
        } = generate_dummy_data::<Fr>();

        // --- Grab the attr vals from the permuted inputs ---
        let permuted_attr_vals = dummy_permuted_input_data
            .into_iter()
            .map(|input_attributes| {
                // Dummy inputs should always have length `original_len * tree_height - 1`
                // from duplication
                assert!(input_attributes.len() == DUMMY_INPUT_LEN * (TREE_HEIGHT - 1));

                // Just extract the attribute vals
                input_attributes
                    .into_iter()
                    .map(|input_attribute| input_attribute.attr_val)
                    .collect_vec()
            })
            .collect_vec();

        // --- Grab the thresholds from the path nodes ---
        let decision_node_thresholds = dummy_decision_node_paths
            .into_iter()
            .map(|dummy_decision_node_path| {
                // Paths should always be length TREE_HEIGHT - 1
                assert!(dummy_decision_node_path.len() == TREE_HEIGHT - 1);

                dummy_decision_node_path
                    .into_iter()
                    .map(|dummy_decision_node| dummy_decision_node.threshold)
                    .collect_vec()
            })
            .collect_vec();

        // --- Slice the permuted inputs to match the path node length ---
        let permuted_attr_vals = permuted_attr_vals
            .into_iter()
            .map(|single_input_attr_vals| single_input_attr_vals[..TREE_HEIGHT - 1].to_vec())
            .collect_vec();

        // --- Compute diffs ---
        assert!(decision_node_thresholds.len() == permuted_attr_vals.len());
        let all_diffs = zip(decision_node_thresholds, permuted_attr_vals)
            .map(
                |(input_decision_node_thresholds, input_permuted_attr_vals)| {
                    assert!(input_decision_node_thresholds.len() == input_permuted_attr_vals.len());
                    zip(input_decision_node_thresholds, input_permuted_attr_vals)
                        .map(|(decision_node_threshold, permuted_attr_val)| {
                            permuted_attr_val - decision_node_threshold
                        })
                        .collect_vec()
                },
            )
            .collect_vec();

        // --- Now time to compute binary recompositions ---
        // Just do a zip between the decomps and `all_diffs` above
        zip(dummy_binary_decomp_diffs, all_diffs).for_each(
            |(input_binary_decomp_diffs, input_diffs)| {
                assert!(input_binary_decomp_diffs.len() == input_diffs.len());
                zip(input_binary_decomp_diffs, input_diffs).for_each(
                    |(binary_decomp_diff, diff)| {
                        check_signed_recomposition(diff, binary_decomp_diff);
                    },
                );
            },
        );
    }

    /// Binary recomposition test (showing that the binary recomposition of the
    /// difference recomposes to equal the differences)
    /// The original expression: (1 - b_s)(diff - abs_recomp) + b_s(diff + abs_recomp) = 0
    /// The simplified expression: (diff - abs_recomp) + 2b_s(abs_recomp) = 0
    /// abs_recomp = \sum_{i = 1}^{15} b_i 2^{16 - i - 1}
    #[test]
    fn circuit_dummy_binary_recomp_test() {
        let mut rng = test_rng();
        let layer_claim: Claim<Fr> = Claim::new_raw(
            vec![
                Fr::from(rng.gen::<u64>()),
                Fr::from(rng.gen::<u64>()),
                Fr::from(rng.gen::<u64>()),
                Fr::from(rng.gen::<u64>()),
            ],
            Fr::zero(),
        );
        let mut beta = BetaTable::new(layer_claim.get_point().clone()).unwrap();
        beta.table.index_mle_indices(0);
        let DummyMles {
            dummy_permuted_input_data_mle,
            dummy_decision_node_paths_mle,
            dummy_binary_decomp_diffs_mle,
            ..
        } = generate_dummy_mles::<Fr>();

        // --- Grab the bin decomp MLEs and associated expressions ---
        let bin_decomp_mles: Vec<DenseMleRef<Fr>> = dummy_binary_decomp_diffs_mle.mle_bit_refs();

        // --- Grab the things necessary to compute the diff (the permuted input and thresholds) ---
        let threshold_mle: DenseMleRef<Fr> = dummy_decision_node_paths_mle.threshold();
        let threshold_mle_expr = ExpressionStandard::Mle(threshold_mle.clone());
        let permuted_input_values_mle: DenseMleRef<Fr> =
            dummy_permuted_input_data_mle.attr_val(Some(threshold_mle.num_vars()));
        let permuted_input_values_mle_expr = ExpressionStandard::Mle(permuted_input_values_mle);

        // --- For debugging ---
        // let threshold_mle_expr_eval = evaluate_expr(&mut threshold_mle_expr.clone(), 1, 2);
        // dbg!(threshold_mle_expr_eval);
        // let permuted_input_values_mle_expr_eval = evaluate_expr(&mut permuted_input_values_mle_expr.clone(), 1, 2);
        // dbg!(permuted_input_values_mle_expr_eval);

        // --- Need to just get diff ---
        // dbg!(permuted_input_values_mle.num_vars()); // Should be 3
        // dbg!(threshold_mle.num_vars()); // Should be 3
        let diff_expr = permuted_input_values_mle_expr - threshold_mle_expr;
        // let permuted_input_values_mle_expr_eval = compute_sumcheck_message(&mut permuted_input_values_mle_expr.clone(), 1, 2);
        // let threshold_mle_expr_eval = compute_sumcheck_message(&mut threshold_mle_expr.clone(), 1, 2);
        // dbg!(permuted_input_values_mle_expr_eval);
        // dbg!(threshold_mle_expr_eval);

        // --- We need `abs_recomp` and `b_s * abs_recomp` ---
        let b_s_initial_acc = ExpressionStandard::Constant(Fr::zero());
        let sign_bit_mle = bin_decomp_mles[0].clone();
        let bin_decomp_mles_clone = bin_decomp_mles.clone();

        // --- Time for iterators... sigh ---
        let b_s_times_abs_recomp_expr = bin_decomp_mles.into_iter().enumerate().skip(1).fold(
            b_s_initial_acc,
            |acc_expr, (bit_idx, bin_decomp_mle)| {
                // --- First compute b_s * coeff ---
                let b_s_times_coeff =
                    ExpressionStandard::Product(vec![bin_decomp_mle, sign_bit_mle.clone()]);

                let b_s_times_coeff_ptr = Box::new(b_s_times_coeff);

                // --- Then compute (b_s * coeff) * 2^{bit_idx} ---
                let base = Fr::from(2_u64.pow((16 - (bit_idx + 1)) as u32));
                let b_s_times_coeff_times_base =
                    ExpressionStandard::Scaled(b_s_times_coeff_ptr, base);

                // Debugging
                // let b_i_expr = ExpressionStandard::Mle(bin_decomp_mle.clone());
                // let b_i_expr_eval = evaluate_expr(&mut b_i_expr.clone(), 1, 1);
                // let b_s_times_coeff_times_base_eval = evaluate_expr(&mut b_s_times_coeff_times_base.clone(), 1, 2);
                // dbg!(bit_idx);
                // dbg!(bin_decomp_mle.clone().num_vars());
                // dbg!(b_i_expr_eval);
                // dbg!(b_s_times_coeff_times_base_eval);

                acc_expr + b_s_times_coeff_times_base
            },
        );

        let abs_recomp_initial_acc = ExpressionStandard::Constant(Fr::zero());
        let abs_recomp_expr = bin_decomp_mles_clone.into_iter().enumerate().skip(1).fold(
            abs_recomp_initial_acc,
            |acc_expr, (bit_idx, bin_decomp_mle)| {
                // --- Compute just coeff * 2^{bit_idx} ---
                let base = Fr::from(2_u64.pow((16 - (bit_idx + 1)) as u32));
                let coeff_expr = ExpressionStandard::Mle(bin_decomp_mle);
                let coeff_expr_ptr = Box::new(coeff_expr);
                let coeff_times_base = ExpressionStandard::Scaled(coeff_expr_ptr, base);

                // Debugging
                let _coeff_times_base_eval =
                    compute_sumcheck_message(&mut coeff_times_base.clone(), 1, 2, &mut beta);

                acc_expr + coeff_times_base
            },
        );

        // --- Subtract the two, and (TODO!(ryancao)) ensure they have the same number of variables ---
        let mut final_expr = diff_expr - abs_recomp_expr
            + b_s_times_abs_recomp_expr.clone()
            + b_s_times_abs_recomp_expr;

        // --- Let's just see what the expressions give us... ---
        // Debugging
        // let diff_result = compute_sumcheck_message(&mut diff_expr, 1, 2);
        // let abs_recomp_expr_result = compute_sumcheck_message(&mut abs_recomp_expr, 1, 2);
        // let b_s_times_abs_recomp_expr_result = compute_sumcheck_message(&mut b_s_times_abs_recomp_expr, 1, 2);
        // dbg!(diff_result);
        // dbg!(abs_recomp_expr_result);
        // dbg!(b_s_times_abs_recomp_expr_result);

        // let dummy_claim = (vec![Fr::one(); 3], Fr::zero());

        let _final_expr_clone = final_expr.clone();

        final_expr.index_mle_indices(0);
        // final_expr.init_beta_tables(dummy_claim.clone());

        // --- Only the first two evals should be zeros ---
        let res = compute_sumcheck_message(&mut final_expr, 1, 3, &mut beta);
        let Evals::<Fr>(vec) = res.unwrap();
        assert_eq!(vec[0], Fr::zero());
        assert_eq!(vec[1], Fr::zero());

        // let res_messages = dummy_sumcheck(final_expr_clone, &mut rng, dummy_claim);
        // let verify_res = verify_sumcheck_messages(res_messages);
        // assert!(verify_res.is_ok());
    }

    /// Permutation test showing that the characteristic polynomial of the
    /// initial inputs is equivalent to that of the permuted inputs.
    /// What's the expression we actually need, and what are the terms?
    /// - We need the packed inputs first, (attr_idx + r_1 * attr_id + r_2 * attr_val)
    /// - Then we need the characteristic polynomial terms evaluated at `r_3`: r_3 - (attr_idx + r_1 * attr_id + r_2 * attr_val)
    /// - Then we need to multiply all of them together in a binary product tree
    #[test]
    fn dummy_permutation_test() {
        let DummyMles {
            dummy_input_data_mle,
            ..
        } = generate_dummy_mles::<Fr>();

        let mut rng = test_rng();

        // --- Get packed inputs first ---
        let _r1: Fr = Fr::from(rng.gen::<u64>());
        let _r2: Fr = Fr::from(rng.gen::<u64>());

        // --- Multiply to do packing ---
        let dummy_attribute_id_mleref = dummy_input_data_mle.attr_id(None);
        let _dummy_attribute_id_mleref_expr = ExpressionStandard::Mle(dummy_attribute_id_mleref);
        let dummy_attribute_val_mleref = dummy_input_data_mle.attr_val(None);
        let _dummy_attribute_val_mleref_expr = ExpressionStandard::Mle(dummy_attribute_val_mleref);

        // ---
    }
}<|MERGE_RESOLUTION|>--- conflicted
+++ resolved
@@ -1,8 +1,5 @@
 use crate::layer::LayerId;
-<<<<<<< HEAD
-
-=======
->>>>>>> 5b7a3461
+
 use crate::mle::dense::DenseMle;
 use crate::mle::MleRef;
 use crate::utils::file_exists;
@@ -618,12 +615,6 @@
     // --- Generate MLEs for each ---
     // TODO!(ryancao): Change this into batched form
     // let attr_idx_data_mle = DenseMle::<_, F>::new(attr_idx_data[0].clone());
-<<<<<<< HEAD
-    let input_data_mle_vec = input_data.into_iter().map(|input| DenseMle::new_from_iter(input
-        
-        .into_iter()
-        .map(InputAttribute::from), LayerId::Input(0), None)).collect_vec();
-=======
     let input_data_mle_vec = input_data.into_iter().map(|input| 
             DenseMle::new_from_iter(
                 input.clone().into_iter().map(InputAttribute::from),
@@ -631,7 +622,6 @@
                 None,
             ))
         .collect_vec();
->>>>>>> 5b7a3461
     // let permutation_indices_mle = DenseMle::<_, F>::new(permutation_indices[0].clone());
     let permuted_input_data_mle_vec = permuted_input_data
         .iter()
@@ -668,26 +658,6 @@
         
         .into_iter()
         .map(BinDecomp16Bit::from), LayerId::Input(0), None);
-    let multiplicities_bin_decomp_mle_leaf = DenseMle::new_from_iter(multiplicities_bin_decomp_leaf
-        
-        .into_iter()
-        .map(BinDecomp16Bit::from), LayerId::Input(0), None);
-    let decision_nodes_mle = DenseMle::new_from_iter(decision_nodes
-        
-        .into_iter()
-        .map(DecisionNode::from), LayerId::Input(0), None);
-    let leaf_nodes_mle = DenseMle::new_from_iter(leaf_nodes
-        
-        .into_iter()
-        .map(LeafNode::from), LayerId::Input(0), None);
-    let multiplicities_bin_decomp_mle_input: Vec<DenseMle<_, BinDecomp4Bit<F>>> = multiplicities_bin_decomp_input
-        .iter().map(|datum|
-            DenseMle::new_from_iter(datum
-            .clone()
-            .into_iter(),
-        LayerId::Input(0),
-        None,
-    )).collect();
     let multiplicities_bin_decomp_mle_leaf = DenseMle::new_from_iter(
         multiplicities_bin_decomp_leaf
             .clone()
@@ -752,12 +722,6 @@
     // --- Generate MLEs for each ---
     // TODO!(ryancao): Change this into batched form
     // let dummy_attr_idx_data_mle = DenseMle::<_, F>::new(dummy_attr_idx_data[0].clone());
-<<<<<<< HEAD
-    let dummy_input_data_mle = dummy_input_data.into_iter().map(|input| DenseMle::new_from_iter(input
-        
-        .into_iter()
-        .map(InputAttribute::from), LayerId::Input(0), None)).collect_vec();
-=======
     let dummy_input_data_mle = dummy_input_data.into_iter().map(|input| 
             DenseMle::new_from_iter(
                 input.clone().into_iter().map(InputAttribute::from),
@@ -766,7 +730,6 @@
             )
         )
         .collect_vec();
->>>>>>> 5b7a3461
     // let dummy_permutation_indices_mle = DenseMle::<_, F>::new(dummy_permutation_indices[0].clone());
     let dummy_permuted_input_data_mle = dummy_permuted_input_data
         .iter()
@@ -1001,11 +964,7 @@
             ],
             Fr::zero(),
         );
-<<<<<<< HEAD
-        let mut beta = BetaTable::new(layer_claim).unwrap();
-=======
         let mut beta = BetaTable::new(layer_claim.get_point().clone()).unwrap();
->>>>>>> 5b7a3461
         beta.table.index_mle_indices(0);
 
         let DummyMles {
@@ -1063,13 +1022,8 @@
     #[test]
     fn circuit_dummy_bits_are_binary_test_multiplicities() {
         let mut rng = test_rng();
-<<<<<<< HEAD
-        let layer_claim: Claim<Fr> = (vec![Fr::from(rng.gen::<u64>()); 12], Fr::zero());
-        let mut beta = BetaTable::new(layer_claim).unwrap();
-=======
         let layer_claim: Claim<Fr> = Claim::new_raw(vec![Fr::from(rng.gen::<u64>()); 12], Fr::zero());
         let mut beta = BetaTable::new(layer_claim.get_point().clone()).unwrap();
->>>>>>> 5b7a3461
         beta.table.index_mle_indices(0);
 
         let DummyMles {
