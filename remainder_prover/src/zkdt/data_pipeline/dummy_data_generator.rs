use crate::layer::LayerId;
use crate::mle::dense::DenseMle;
use crate::mle::MleRef;
use crate::utils::file_exists;
use crate::zkdt::constants::get_cached_batched_mles_filepath_with_exp_size;
use crate::zkdt::data_pipeline::dt2zkdt::{Samples, to_samples, circuitize_samples, RawTreesModel, load_raw_trees_model, RawSamples, load_raw_samples, TreesModel, CircuitizedTrees};
use crate::zkdt::input_data_to_circuit_adapter::{ZKDTCircuitData, convert_zkdt_circuit_data_into_mles, MinibatchData, load_upshot_data_single_tree_batch};
use remainder_shared_types::FieldExt;
use serde::{Deserialize, Serialize};
use serde_json::{from_reader, to_writer};

use super::super::constants::CACHED_BATCHED_MLES_FILE;
use super::super::structs::*;
use super::dt2zkdt::load_upshot_data_single_tree_batch;

use ark_std::test_rng;
use itertools::{repeat_n, Itertools};
use rand::Rng;
use std::collections::HashMap;
use std::fs;
use std::iter::zip;
use std::path::Path;

/*
What's our plan here?
- First create some dummy data
- Then create MLEs and MLERefs using that dummy data
- Then create expressions over those which are representative
- Hmm sounds like we might need to do intermediate stuff
*/

// --- Constants ---
pub const DUMMY_INPUT_LEN: usize = 1 << 6; // was 1 << 5
pub const NUM_DUMMY_INPUTS: usize = 8;
pub const TREE_HEIGHT: usize = 9; // was 9 // was 8
const NUM_DECISION_NODES: u64 = 2_u64.pow(TREE_HEIGHT as u32 - 1) - 1;
const NUM_LEAF_NODES: u64 = NUM_DECISION_NODES + 1;

#[derive(Debug, Clone)]
struct PathAndPermutation<F: FieldExt> {
    path_decision_nodes: Vec<DecisionNode<F>>,
    ret_leaf_node: LeafNode<F>,
    diffs: Vec<F>,
    used_input_attributes: Vec<InputAttribute<F>>,
}

/// - First element is the decision path nodes
/// - Second element is the final predicted leaf node
/// - Third element is the difference between the current attribute value and the node threshold
/// - Fourth element is the input attributes which were used during inference
/// - Third element is the attributes used (deprecated)
fn generate_correct_path_and_permutation<F: FieldExt>(
    decision_nodes: &[DecisionNode<F>],
    leaf_nodes: &[LeafNode<F>],
    input_datum: &[InputAttribute<F>],
) -> PathAndPermutation<F> {
    // --- Keep track of the path and permutation ---
    let mut path_decision_nodes: Vec<DecisionNode<F>> = vec![];
    let mut used_input_attributes: Vec<InputAttribute<F>> = vec![];
    // let mut permuted_access_indices: Vec<F> = vec![];

    // --- Keep track of how many times each attribute ID was used (to get the corresponding attribute idx) ---
    // Key: Attribute ID
    // Value: Multiplicity
    let mut attr_num_hits: HashMap<F, u64> = HashMap::new();

    // --- Keep track of the differences for path nodes ---
    let mut diffs: Vec<F> = vec![];

    // --- Go through the decision nodes ---
    let mut current_node_idx = 0;
    while current_node_idx < decision_nodes.len() {
        // --- Add to path; grab the appropriate attribute index ---
        path_decision_nodes.push(decision_nodes[current_node_idx]);
        let attr_id = decision_nodes[current_node_idx].attr_id.get_lower_128() as usize;

        // --- Stores the current input attribute which is being used ---
        used_input_attributes.push(input_datum[attr_id]);

        // --- Assume that repeats are basically layered one after another ---
        // let num_repeats = attr_num_hits.get(&decision_nodes[current_node_idx].attr_id).unwrap_or(&0);
        // let offset = *num_repeats * (DUMMY_INPUT_LEN as u64);
        // permuted_access_indices.push(decision_nodes[current_node_idx].attr_id + F::from(offset));

        // --- Adds a hit to the current attribute ID ---
        let num_attr_id_hits = attr_num_hits
            .entry(decision_nodes[current_node_idx].attr_id)
            .or_insert(0);
        *num_attr_id_hits += 1;

        // --- Compute the difference ---
        let diff = input_datum[attr_id].attr_val - decision_nodes[current_node_idx].threshold;
        diffs.push(diff);

        // --- Check if we should go left or right ---
        if input_datum[attr_id].attr_val > decision_nodes[current_node_idx].threshold {
            current_node_idx = current_node_idx * 2 + 2;
        } else {
            current_node_idx = current_node_idx * 2 + 1;
        }
    }

    // --- Leaf node indices are offset by 2^{TREE_HEIGHT} ---
    let ret_leaf_node = leaf_nodes[current_node_idx - NUM_DECISION_NODES as usize];

    // assert!(path_decision_nodes.len() == TREE_HEIGHT - 1);

    // (path_decision_nodes, ret_leaf_node, permuted_access_indices, diffs)
    PathAndPermutation {
        path_decision_nodes,
        ret_leaf_node,
        diffs,
        used_input_attributes,
    }
}

fn generate_16_bit_signed_decomp<F: FieldExt>(value: F) -> BinDecomp16Bit<F> {
    let upper_bound = F::from(2_u64.pow(16) - 1);

    // --- Compute the sign bit ---
    let sign_bit = if value <= upper_bound {
        F::zero()
    } else {
        F::one()
    };

    // --- Convert to positive ---
    let abs_value = if value <= upper_bound {
        value
    } else {
        value.neg()
    };

    // --- Grab the unsigned representation... ---
    let mut unsigned_bit_decomp = generate_16_bit_unsigned_decomp(abs_value);

    // --- The first bit should be zero (i.e. unsigned version is decomposable in 15 bits) ---
    assert!(unsigned_bit_decomp.bits[0] == F::zero());

    // --- Set the sign bit in the first slot ---
    unsigned_bit_decomp.bits[0] = sign_bit;
    unsigned_bit_decomp
}

fn generate_16_bit_unsigned_decomp<F: FieldExt>(value: F) -> BinDecomp16Bit<F> {
    // --- Ensure we can decompose in (positive) 16 bits ---
    let upper_bound = F::from(2_u64.pow(16) - 1);
    assert!(value >= F::zero());
    assert!(value <= upper_bound);

    // --- Grab the string repr ---
    let binary_repr = format!("{:0>16b}", value.get_lower_128());

    // --- Length must be 16, then parse as array of length 16 ---
    let mut binary_repr_arr = [F::zero(); 16];
    for (idx, item) in binary_repr_arr.iter_mut().enumerate() {
        let char_repr = binary_repr.chars().nth(idx).unwrap();
        debug_assert!(char_repr == '0' || char_repr == '1');
        *item = if char_repr == '0' {
            F::zero()
        } else {
            F::one()
        }
    }

    BinDecomp16Bit {
        bits: binary_repr_arr,
    }
}

/// dummydata input form factor for circuit inputs
#[derive(Serialize, Deserialize)]
pub struct ZKDTDummyCircuitData<F> {
    dummy_input_data: Vec<Vec<InputAttribute<F>>>, // Input attributes
    dummy_permuted_input_data: Vec<Vec<InputAttribute<F>>>, // Permuted input attributes
    dummy_decision_node_paths: Vec<Vec<DecisionNode<F>>>, // Paths (decision node part only)
    dummy_leaf_node_paths: Vec<LeafNode<F>>,       // Paths (leaf node part only)
    dummy_binary_decomp_diffs: Vec<Vec<BinDecomp16Bit<F>>>, // Binary decomp of differences
    dummy_multiplicities_bin_decomp: Vec<BinDecomp16Bit<F>>, // Binary decomp of multiplicities
    dummy_decision_nodes: Vec<DecisionNode<F>>,    // Actual tree decision nodes
    dummy_leaf_nodes: Vec<LeafNode<F>>,            // Actual tree leaf nodes
}

impl<F: FieldExt> ZKDTDummyCircuitData<F> {
    /// creates new dummydata
    pub fn new(
        dummy_input_data: Vec<Vec<InputAttribute<F>>>,
        dummy_permuted_input_data: Vec<Vec<InputAttribute<F>>>,
        dummy_decision_node_paths: Vec<Vec<DecisionNode<F>>>,
        dummy_leaf_node_paths: Vec<LeafNode<F>>,
        dummy_binary_decomp_diffs: Vec<Vec<BinDecomp16Bit<F>>>,
        dummy_multiplicities_bin_decomp: Vec<BinDecomp16Bit<F>>,
        dummy_decision_nodes: Vec<DecisionNode<F>>,
        dummy_leaf_nodes: Vec<LeafNode<F>>,
    ) -> ZKDTDummyCircuitData<F> {
        ZKDTDummyCircuitData {
            dummy_input_data,
            dummy_permuted_input_data,
            dummy_decision_node_paths,
            dummy_leaf_node_paths,
            dummy_binary_decomp_diffs,
            dummy_multiplicities_bin_decomp,
            dummy_decision_nodes,
            dummy_leaf_nodes,
        }
    }
}

<<<<<<< HEAD
#[derive(Serialize, Deserialize)]
pub struct ZKDTCircuitData<F> {
    input_data: Vec<Vec<InputAttribute<F>>>, // Input attributes
    permuted_input_data: Vec<Vec<InputAttribute<F>>>, // Permuted input attributes
    decision_node_paths: Vec<Vec<DecisionNode<F>>>, // Paths (decision node part only)
    leaf_node_paths: Vec<LeafNode<F>>,       // Paths (leaf node part only)
    binary_decomp_diffs: Vec<Vec<BinDecomp16Bit<F>>>, // Binary decomp of differences
    multiplicities_bin_decomp: Vec<BinDecomp16Bit<F>>, // Binary decomp of multiplicities
    decision_nodes: Vec<DecisionNode<F>>,    // Actual tree decision nodes
    leaf_nodes: Vec<LeafNode<F>>,            // Actual tree leaf nodes
    multiplicities_bin_decomp_input: Vec<Vec<BinDecomp4Bit<F>>>, // Binary decomp of multiplicities, of input
}

impl<F: FieldExt> ZKDTCircuitData<F> {
    /// creates new dummydata
    pub fn new(
        input_data: Vec<Vec<InputAttribute<F>>>,
        permuted_input_data: Vec<Vec<InputAttribute<F>>>,
        decision_node_paths: Vec<Vec<DecisionNode<F>>>,
        leaf_node_paths: Vec<LeafNode<F>>,
        binary_decomp_diffs: Vec<Vec<BinDecomp16Bit<F>>>,
        multiplicities_bin_decomp: Vec<BinDecomp16Bit<F>>,
        decision_nodes: Vec<DecisionNode<F>>,
        leaf_nodes: Vec<LeafNode<F>>,
        multiplicities_bin_decomp_input: Vec<Vec<BinDecomp4Bit<F>>>,
    ) -> ZKDTCircuitData<F> {
        ZKDTCircuitData {
            input_data,
            permuted_input_data,
            decision_node_paths,
            leaf_node_paths,
            binary_decomp_diffs,
            multiplicities_bin_decomp,
            decision_nodes,
            leaf_nodes,
            multiplicities_bin_decomp_input,
        }
    }
}

=======
>>>>>>> 81c92c16
/// Need to generate dummy circuit inputs, starting with the input data
/// Then get the path data and binary decomp stuff
/// TODO!(ryancao): add the attribute index field to `InputAttribute<F>`
/// -- Actually, scratch the above: we might be getting rid of `attr_id`s
/// altogether and replacing with `attr_idx` everywhere (as suggested by Ben!)
fn generate_dummy_data<F: FieldExt>() -> ZKDTDummyCircuitData<F> {
    // --- Get the RNG ---
    let mut rng = test_rng();

    // --- Generate dummy input data ---
    let mut dummy_input_data: Vec<Vec<InputAttribute<F>>> = vec![];
    // let mut dummy_permuted_input_data: Vec<Vec<InputAttribute<F>>> = vec![];

    // --- Generate dummy input index data ---
    let dummy_attr_idx_data = (0..(DUMMY_INPUT_LEN * (TREE_HEIGHT - 1)))
        .map(|x| F::from(x as u64))
        .collect_vec();
    let _dummy_attr_idx_data = repeat_n(dummy_attr_idx_data, NUM_DUMMY_INPUTS).collect_vec();

    // --- Populate (note that we have to permute later) ---
    for _ in 0..NUM_DUMMY_INPUTS {
        // --- Generate a single copy of all the attributes ---
        let mut single_attribute_copy = vec![];
        // let mut single_permuted_attribute_copy = vec![];
        for attr_id in 0..DUMMY_INPUT_LEN {
            let input_attribute = InputAttribute {
                attr_id: F::from(attr_id as u64),
                attr_val: F::from(rng.gen_range(0..(2_u64.pow(12)))),
            };
            single_attribute_copy.push(input_attribute);
            // single_permuted_attribute_copy.push(input_attribute);
        }

        // --- Have to repeat attributes TREE_HEIGHT - 1 times ---
        let dummy_input_datum = single_attribute_copy
            .clone()
            .into_iter()
            .cycle()
            .take(single_attribute_copy.len() * (TREE_HEIGHT - 1))
            .collect_vec();
        // let dummy_permuted_input_datum = single_permuted_attribute_copy.clone().into_iter().cycle().take(single_permuted_attribute_copy.len() * (TREE_HEIGHT - 1)).collect_vec();

        // --- Add to final list ---
        dummy_input_data.push(dummy_input_datum);
        // dummy_permuted_input_data.push(dummy_permuted_input_datum);
    }

    // --- Generate a dummy tree ---
    let mut dummy_decision_nodes: Vec<DecisionNode<F>> = vec![];
    let mut dummy_leaf_nodes: Vec<LeafNode<F>> = vec![];

    // --- Populate decision nodes ---
    // Note that attr_id can only be in [0, DUMMY_INPUT_LEN)
    for idx in 0..NUM_DECISION_NODES {
        let decision_node = DecisionNode {
            node_id: F::from(idx),
            attr_id: F::from(rng.gen_range(0..DUMMY_INPUT_LEN as u64)),
            threshold: F::from(rng.gen_range(0..(2_u64.pow(12)))),
        };
        dummy_decision_nodes.push(decision_node);
    }

    // --- Populate leaf nodes ---
    for idx in NUM_DECISION_NODES..(NUM_DECISION_NODES + NUM_LEAF_NODES) {
        let leaf_node = LeafNode {
            node_id: F::from(idx),
            node_val: F::from(rng.gen::<u64>()),
        };
        dummy_leaf_nodes.push(leaf_node);
    }

    // --- Generate auxiliaries ---
    let dummy_auxiliaries = dummy_input_data
        .clone()
        .into_iter()
        .map(|dummy_attrs| {
            generate_correct_path_and_permutation(
                &dummy_decision_nodes,
                &dummy_leaf_nodes,
                &dummy_attrs,
            )
        })
        .collect_vec();

    // --- Collect correct paths ---
    let dummy_decision_node_paths = dummy_auxiliaries
        .clone()
        .into_iter()
        .map(
            |PathAndPermutation {
                 path_decision_nodes: x,
                 ..
             }| x,
        )
        .collect_vec();

    // --- Collect correct leaf nodes ---
    let dummy_leaf_node_paths = dummy_auxiliaries
        .clone()
        .into_iter()
        .map(
            |PathAndPermutation {
                 ret_leaf_node: x, ..
             }| x,
        )
        .collect_vec();

    // --- Collect correct permutation indices ---
    // let dummy_permutation_indices = dummy_auxiliaries
    //     .clone()
    //     .into_iter()
    //     .map(|(_, _, x, _)| {
    //         x
    //     }).collect_vec();

    // --- Compute the actual permutations ---
    let all_used_input_attributes = dummy_auxiliaries
        .clone()
        .into_iter()
        .map(
            |PathAndPermutation {
                 used_input_attributes,
                 ..
             }| used_input_attributes,
        )
        .collect_vec();
    let dummy_permuted_input_data = zip(all_used_input_attributes, dummy_input_data.clone())
        .map(|(used_input_attributes, original_input_attributes)| {
            let mut used_input_attributes_clone = used_input_attributes.clone();

            // --- Basically need to create a new vector with input attributes ---
            let ret = used_input_attributes
                .into_iter()
                .chain(original_input_attributes.clone().into_iter().filter(|x| {
                    // --- Filter by duplicates, but remove them from the containing set ---
                    if let Some(index) = used_input_attributes_clone.iter().position(|&y| y == *x) {
                        used_input_attributes_clone.remove(index);
                        return false;
                    }
                    true
                }))
                .collect_vec();

            assert_eq!(ret.len(), original_input_attributes.len());

            ret
        })
        .collect_vec();

    // --- Compute multiplicities: just add the ones that are given in the returned map ---
    // TODO!(ryancao): Just use the paths already! The decision nodes are there!
    let multiplicities: Vec<F> = vec![F::zero(); (2_u64.pow(TREE_HEIGHT as u32) - 1) as usize];
    let dummy_multiplicities_bin_decomp = dummy_auxiliaries
        .clone()
        .into_iter()
        .fold(
            multiplicities,
            |prev_multiplicities,
             PathAndPermutation {
                 path_decision_nodes,
                 ret_leaf_node: path_leaf_node,
                 ..
             }| {
                // --- TODO!(ryancao): This is so bad lol ---
                let mut new_multiplicities: Vec<F> = prev_multiplicities;

                // --- Just grab the node IDs from each decision node and add them to the multiplicities ---
                path_decision_nodes.into_iter().for_each(|decision_node| {
                    let node_id = decision_node.node_id.get_lower_128() as usize;
                    new_multiplicities[node_id] += F::one();
                });

                // --- Count the leaf node as well! ---
                let node_id = path_leaf_node.node_id.get_lower_128() as usize;
                new_multiplicities[node_id] += F::one();

                new_multiplicities
            },
        )
        .into_iter()
        .map(|multiplicity| {
            // --- Grab the binary decomp ---
            generate_16_bit_unsigned_decomp(multiplicity)
        })
        .collect_vec();

    // --- Compute the binary decompositions of the differences ---
    let dummy_binary_decomp_diffs = dummy_auxiliaries
        .into_iter()
        .map(|PathAndPermutation { diffs, .. }| {
            diffs
                .into_iter()
                .map(|diff| {
                    let ret = generate_16_bit_signed_decomp(diff);
                    check_signed_recomposition(diff, ret);
                    ret
                })
                .collect_vec()
        })
        .collect_vec();

    ZKDTDummyCircuitData {
        dummy_input_data,
        dummy_permuted_input_data,
        dummy_decision_node_paths,
        dummy_leaf_node_paths,
        dummy_binary_decomp_diffs,
        dummy_multiplicities_bin_decomp,
        dummy_decision_nodes,
        dummy_leaf_nodes,
    }
}

/// Gets the sign bit (0 for positive, 1 for negative) and abs value
fn get_sign_bit_and_abs_value<F: FieldExt>(value: F) -> (F, F) {
    let upper_bound = F::from(2_u64.pow(16) - 1);
    let sign_bit = if value > upper_bound {
        F::one()
    } else {
        F::zero()
    };
    let abs_value = if value > upper_bound {
        value.neg()
    } else {
        value
    };
    (sign_bit, abs_value)
}

/// Computes the recomposition of the bits within `decomp` and checks
fn check_signed_recomposition<F: FieldExt>(actual_value: F, decomp: BinDecomp16Bit<F>) -> bool {
    let (sign_bit, _) = get_sign_bit_and_abs_value(actual_value);
    let mut total = F::zero();

    // --- Perform recomposition of non-sign bits ---
    for bit_idx in 1..16 {
        let base = F::from(2_u64.pow((16 - (bit_idx + 1)) as u32));
        total += base * decomp.bits[bit_idx];
    }
    total = if sign_bit == F::one() {
        total.neg()
    } else {
        total
    };
    if total != actual_value {
        // dbg!(
        //     "RIP: Total = {:?}, actual_value = {:?}",
        //     total,
        //     actual_value
        // );
        panic!();
        // return false;
    }
    true
}

pub struct BatchedDummyMles<F: FieldExt> {
    pub dummy_input_data_mle: Vec<DenseMle<F, InputAttribute<F>>>,
    pub dummy_permuted_input_data_mle: Vec<DenseMle<F, InputAttribute<F>>>,
    pub dummy_decision_node_paths_mle: Vec<DenseMle<F, DecisionNode<F>>>,
    pub dummy_leaf_node_paths_mle: Vec<DenseMle<F, LeafNode<F>>>,
    pub dummy_binary_decomp_diffs_mle: Vec<DenseMle<F, BinDecomp16Bit<F>>>,
    pub dummy_multiplicities_bin_decomp_mle: DenseMle<F, BinDecomp16Bit<F>>,
    pub dummy_decision_nodes_mle: DenseMle<F, DecisionNode<F>>,
    pub dummy_leaf_nodes_mle: DenseMle<F, LeafNode<F>>,
}

<<<<<<< HEAD
// #[derive(Serialize, Deserialize)]
#[derive(Clone)]
pub struct BatchedCatboostMles<F: FieldExt> {
    pub input_data_mle_vec: Vec<DenseMle<F, InputAttribute<F>>>,
    pub permuted_input_data_mle_vec: Vec<DenseMle<F, InputAttribute<F>>>,
    pub decision_node_paths_mle_vec: Vec<DenseMle<F, DecisionNode<F>>>,
    pub leaf_node_paths_mle_vec: Vec<DenseMle<F, LeafNode<F>>>,
    pub binary_decomp_diffs_mle_vec: Vec<DenseMle<F, BinDecomp16Bit<F>>>,
    pub multiplicities_bin_decomp_mle_decision: DenseMle<F, BinDecomp16Bit<F>>,
    pub multiplicities_bin_decomp_mle_leaf: DenseMle<F, BinDecomp16Bit<F>>,
    pub decision_nodes_mle: DenseMle<F, DecisionNode<F>>,
    pub leaf_nodes_mle: DenseMle<F, LeafNode<F>>,
    pub multiplicities_bin_decomp_mle_input_vec: Vec<DenseMle<F, BinDecomp4Bit<F>>>,
}

/// Writes the results of the [`load_upshot_data_single_tree_batch`] function call
/// to a file for ease of reading (i.e. faster testing, mostly lol)
pub fn write_mles_batch_catboost_single_tree<F: FieldExt>() {
    let loaded_zkdt_circuit_data = load_upshot_data_single_tree_batch::<F>(
        Some(1),
        None,
        Path::new("upshot_data/quantized-upshot-model.json"),
        Path::new("upshot_data/upshot-quantized-samples.npy"),
    );
    let mut f = fs::File::create(CACHED_BATCHED_MLES_FILE).unwrap();
    to_writer(&mut f, &loaded_zkdt_circuit_data).unwrap();
}

/// Reads the cached results from [`load_upshot_data_single_tree_batch`] and returns them.
pub fn read_upshot_data_single_tree_branch_from_file<F: FieldExt>(
) -> (ZKDTCircuitData<F>, (usize, usize)) {
    let file = std::fs::File::open(CACHED_BATCHED_MLES_FILE).unwrap();
    from_reader(&file).unwrap()
}

/// Reads the cached results from `cached_file_path` and returns them
pub fn read_upshot_data_single_tree_branch_from_filepath<F: FieldExt>(
    cached_file_path: &str,
) -> (ZKDTCircuitData<F>, (usize, usize)) {
    let file = std::fs::File::open(cached_file_path).unwrap();
    from_reader(&file).unwrap()
}

/// Loads a result from [`generate_upshot_data_all_batch_sizes`].
pub fn read_upshot_data_single_tree_branch_from_file_with_batch_exp<F: FieldExt>(
    exp_batch_size: usize,
    upshot_data_dir_path: &Path,
) -> (ZKDTCircuitData<F>, (usize, usize)) {
    // --- Sanitychecks ---
    debug_assert!(exp_batch_size >= 1);
    debug_assert!(exp_batch_size <= 12);

    // --- Load ---
    let file = std::fs::File::open(get_cached_batched_mles_filename_with_exp_size(
        exp_batch_size,
        upshot_data_dir_path,
    ))
    .unwrap();
    from_reader(&file).unwrap()
}

/// Generates circuit data in batched form for a single Catboost tree
///
/// ## Arguments
/// * `exp_batch_size` - 2^{`exp_batch_size`} is the actual batch size that we want.
///     Note that this value must be between 1 and 12, inclusive!
pub fn generate_mles_batch_catboost_single_tree<F: FieldExt>(
    exp_batch_size: usize,
    upshot_data_dir_path: &Path,
) -> (BatchedCatboostMles<F>, (usize, usize)) {
    // --- Sanitychecks ---
    debug_assert!(exp_batch_size >= 1);
    debug_assert!(exp_batch_size <= 12);

    // --- Check to see if the cached file exists ---
    let cached_file_path =
        get_cached_batched_mles_filename_with_exp_size(exp_batch_size, upshot_data_dir_path);

    // --- If no cached file exists, run the entire cache thingy ---
    if !file_exists(&cached_file_path) {
        generate_upshot_data_all_batch_sizes::<F>(None, upshot_data_dir_path);
    }

    // --- First generate the dummy data, then convert to MLE form factor ---
    let (zkdt_circuit_data, (tree_height, input_len)) =
        read_upshot_data_single_tree_branch_from_filepath::<F>(&cached_file_path);
    convert_zkdt_circuit_data_into_mles(zkdt_circuit_data, tree_height, input_len)
}

/// Takes the output from presumably something like [`read_upshot_data_single_tree_branch_from_filepath`]
/// and converts it into `BatchedCatboostMles<F>`, i.e. the input to the circuit.
pub fn convert_zkdt_circuit_data_into_mles<F: FieldExt>(
    zkdt_circuit_data: ZKDTCircuitData<F>,
    tree_height: usize,
    input_len: usize,
) -> (BatchedCatboostMles<F>, (usize, usize)) {
    // --- Unpacking ---
    let ZKDTCircuitData {
        input_data,
        permuted_input_data,
        decision_node_paths,
        leaf_node_paths,
        binary_decomp_diffs,
        mut multiplicities_bin_decomp,
        decision_nodes,
        leaf_nodes,
        multiplicities_bin_decomp_input,
    } = zkdt_circuit_data;

    let decision_len = 2_usize.pow(tree_height as u32 - 1);
    let multiplicities_bin_decomp_leaf = multiplicities_bin_decomp.split_off(decision_len);
    let multiplicities_bin_decomp_decision = multiplicities_bin_decomp;

    // --- Generate MLEs for each ---
    let input_data_mle_vec = input_data
        .into_iter()
        .map(|input| {
            DenseMle::new_from_iter(
                input.into_iter().map(InputAttribute::from),
                LayerId::Input(0),
                None,
            )
        })
        .collect_vec();
    let permuted_input_data_mle_vec = permuted_input_data
        .iter()
        .map(|datum| {
            DenseMle::new_from_iter(
                datum.clone().into_iter().map(InputAttribute::from),
                LayerId::Input(0),
                None,
            )
        })
        .collect();
    let decision_node_paths_mle_vec: Vec<DenseMle<F, DecisionNode<F>>> = decision_node_paths
        .iter()
        .map(|path| DenseMle::new_from_iter(path.clone().into_iter(), LayerId::Input(0), None))
        .collect();
    let leaf_node_paths_mle_vec = leaf_node_paths
        .into_iter()
        .map(|path| DenseMle::new_from_iter([path].into_iter(), LayerId::Input(0), None))
        .collect();
    let binary_decomp_diffs_mle_vec = binary_decomp_diffs
        .iter()
        .map(|binary_decomp_diff| {
            DenseMle::new_from_iter(
                binary_decomp_diff
                    .clone()
                    .into_iter()
                    .map(BinDecomp16Bit::from),
                LayerId::Input(0),
                None,
            )
        })
        .collect_vec();
    let multiplicities_bin_decomp_mle_decision = DenseMle::new_from_iter(
        multiplicities_bin_decomp_decision
            .into_iter()
            .map(BinDecomp16Bit::from),
        LayerId::Input(0),
        None,
    );
    let multiplicities_bin_decomp_mle_leaf = DenseMle::new_from_iter(
        multiplicities_bin_decomp_leaf
            .into_iter()
            .map(BinDecomp16Bit::from),
        LayerId::Input(0),
        None,
    );
    let decision_nodes_mle = DenseMle::new_from_iter(
        decision_nodes.into_iter().map(DecisionNode::from),
        LayerId::Input(0),
        None,
    );
    let leaf_nodes_mle = DenseMle::new_from_iter(
        leaf_nodes.into_iter().map(LeafNode::from),
        LayerId::Input(0),
        None,
    );
    let multiplicities_bin_decomp_mle_input = multiplicities_bin_decomp_input
        .iter()
        .map(|datum| {
            DenseMle::new_from_iter(
                datum.clone().into_iter().map(BinDecomp4Bit::from),
                LayerId::Input(0),
                None,
            )
        })
        .collect_vec();

    (
        BatchedCatboostMles {
            input_data_mle_vec,
            permuted_input_data_mle_vec,
            decision_node_paths_mle_vec,
            leaf_node_paths_mle_vec,
            binary_decomp_diffs_mle_vec,
            multiplicities_bin_decomp_mle_decision,
            multiplicities_bin_decomp_mle_leaf,
            decision_nodes_mle,
            leaf_nodes_mle,
            multiplicities_bin_decomp_mle_input_vec: multiplicities_bin_decomp_mle_input,
        },
        (tree_height, input_len),
    )
}

=======
>>>>>>> 81c92c16
pub fn generate_dummy_mles_batch<F: FieldExt>() -> BatchedDummyMles<F> {
    // --- First generate the dummy data ---
    let ZKDTDummyCircuitData {
        // dummy_attr_idx_data,
        dummy_input_data,
        // dummy_permutation_indices,
        dummy_permuted_input_data,
        dummy_decision_node_paths,
        dummy_leaf_node_paths,
        dummy_binary_decomp_diffs,
        dummy_multiplicities_bin_decomp,
        dummy_decision_nodes,
        dummy_leaf_nodes,
    } = generate_dummy_data::<F>();

    // --- Generate MLEs for each ---
    // TODO!(ryancao): Change this into batched form
    // let dummy_attr_idx_data_mle = DenseMle::<_, F>::new(dummy_attr_idx_data[0].clone());
    let dummy_input_data_mle = dummy_input_data
        .into_iter()
        .map(|input| {
            DenseMle::new_from_iter(
                input.into_iter().map(InputAttribute::from),
                LayerId::Input(0),
                None,
            )
        })
        .collect_vec();
    // let dummy_permutation_indices_mle = DenseMle::<_, F>::new(dummy_permutation_indices[0].clone());
    let dummy_permuted_input_data_mle = dummy_permuted_input_data
        .iter()
        .map(|datum| {
            DenseMle::new_from_iter(
                datum.clone().into_iter().map(InputAttribute::from),
                LayerId::Input(0),
                None,
            )
        })
        .collect();
    let dummy_decision_node_paths_mle = dummy_decision_node_paths
        .iter()
        .map(|path| DenseMle::new_from_iter(path.clone().into_iter(), LayerId::Input(0), None))
        .collect();
    let dummy_leaf_node_paths_mle = dummy_leaf_node_paths
        .into_iter()
        .map(|path| DenseMle::new_from_iter([path].into_iter(), LayerId::Input(0), None))
        .collect();
    let dummy_binary_decomp_diffs_mle = dummy_binary_decomp_diffs
        .iter()
        .map(|dummy_binary_decomp_diff| {
            DenseMle::new_from_iter(
                dummy_binary_decomp_diff
                    .clone()
                    .into_iter()
                    .map(BinDecomp16Bit::from),
                LayerId::Input(0),
                None,
            )
        })
        .collect_vec();
    let dummy_multiplicities_bin_decomp_mle = DenseMle::new_from_iter(
        dummy_multiplicities_bin_decomp
            .into_iter()
            .map(BinDecomp16Bit::from),
        LayerId::Input(0),
        None,
    );
    let dummy_decision_nodes_mle = DenseMle::new_from_iter(
        dummy_decision_nodes.into_iter().map(DecisionNode::from),
        LayerId::Input(0),
        None,
    );
    let dummy_leaf_nodes_mle = DenseMle::new_from_iter(
        dummy_leaf_nodes.into_iter().map(LeafNode::from),
        LayerId::Input(0),
        None,
    );

    BatchedDummyMles {
        dummy_input_data_mle,
        dummy_permuted_input_data_mle,
        dummy_decision_node_paths_mle,
        dummy_leaf_node_paths_mle,
        dummy_binary_decomp_diffs_mle,
        dummy_multiplicities_bin_decomp_mle,
        dummy_decision_nodes_mle,
        dummy_leaf_nodes_mle,
    }
}

pub(crate) struct DummyMles<F: FieldExt> {
    pub(crate) dummy_input_data_mle: DenseMle<F, InputAttribute<F>>,
    pub(crate) dummy_permuted_input_data_mle: DenseMle<F, InputAttribute<F>>,
    pub(crate) dummy_decision_node_paths_mle: DenseMle<F, DecisionNode<F>>,
    pub(crate) dummy_leaf_node_paths_mle: DenseMle<F, LeafNode<F>>,
    pub(crate) dummy_binary_decomp_diffs_mle: DenseMle<F, BinDecomp16Bit<F>>,
    pub(crate) dummy_multiplicities_bin_decomp_mle: DenseMle<F, BinDecomp16Bit<F>>,
    pub(crate) dummy_decision_nodes_mle: DenseMle<F, DecisionNode<F>>,
    pub(crate) dummy_leaf_nodes_mle: DenseMle<F, LeafNode<F>>,
}

/// Takes the above dummy data from `generate_dummy_data()` and converts
/// into MLE form factor.
pub(crate) fn generate_dummy_mles<F: FieldExt>() -> DummyMles<F> {
    // --- First generate the dummy data ---
    let ZKDTDummyCircuitData {
        dummy_input_data,
        dummy_permuted_input_data,
        dummy_decision_node_paths,
        dummy_leaf_node_paths,
        dummy_binary_decomp_diffs,
        dummy_multiplicities_bin_decomp,
        dummy_decision_nodes,
        dummy_leaf_nodes,
    } = generate_dummy_data::<F>();

    // --- Generate MLEs for each ---
    // TODO!(ryancao): Change this into batched form
    // let dummy_attr_idx_data_mle = DenseMle::<_, F>::new(dummy_attr_idx_data[0].clone());
    let dummy_input_data_mle = DenseMle::new_from_iter(
        dummy_input_data[0]
            .clone()
            .into_iter()
            .map(InputAttribute::from),
        LayerId::Input(0),
        None,
    ); // let dummy_permutation_indices_mle = DenseMle::<_, F>::new(dummy_permutation_indices[0].clone());
    let dummy_permuted_input_data_mle = DenseMle::new_from_iter(
        dummy_permuted_input_data[0]
            .clone()
            .into_iter()
            .map(InputAttribute::from),
        LayerId::Input(0),
        None,
    );
    let dummy_decision_node_paths_mle = DenseMle::new_from_iter(
        dummy_decision_node_paths[0]
            .clone()
            .into_iter()
            .map(DecisionNode::from),
        LayerId::Input(0),
        None,
    );
    let dummy_leaf_node_paths_mle = DenseMle::new_from_iter(
        vec![dummy_leaf_node_paths[0]]
            .into_iter()
            .map(LeafNode::from),
        LayerId::Input(0),
        None,
    );
    let dummy_binary_decomp_diffs_mle = DenseMle::new_from_iter(
        dummy_binary_decomp_diffs[0]
            .clone()
            .into_iter()
            .map(BinDecomp16Bit::from),
        LayerId::Input(0),
        None,
    );
    let dummy_multiplicities_bin_decomp_mle = DenseMle::new_from_iter(
        dummy_multiplicities_bin_decomp
            .into_iter()
            .map(BinDecomp16Bit::from),
        LayerId::Input(0),
        None,
    );
    let dummy_decision_nodes_mle = DenseMle::new_from_iter(
        dummy_decision_nodes.into_iter().map(DecisionNode::from),
        LayerId::Input(0),
        None,
    );
    let dummy_leaf_nodes_mle = DenseMle::new_from_iter(
        dummy_leaf_nodes.into_iter().map(LeafNode::from),
        LayerId::Input(0),
        None,
    );

    DummyMles {
        // dummy_attr_idx_data_mle,
        dummy_input_data_mle,
        dummy_permuted_input_data_mle,
        dummy_decision_node_paths_mle,
        dummy_leaf_node_paths_mle,
        dummy_binary_decomp_diffs_mle,
        dummy_multiplicities_bin_decomp_mle,
        dummy_decision_nodes_mle,
        dummy_leaf_nodes_mle,
    }
}

// --- Create expressions using... testing modules? ---
#[cfg(test)]
mod tests {
    use super::*;
    use crate::{
        expression::ExpressionStandard,
        layer::{claims::Claim, LayerId},
        mle::{beta::BetaTable, dense::DenseMle, dense::DenseMleRef, MleRef},
        sumcheck::{
            compute_sumcheck_message, get_round_degree,
            tests::{dummy_sumcheck, get_dummy_expression_eval, verify_sumcheck_messages},
            Evals,
        }, zkdt::cache_upshot_catboost_inputs_for_testing::write_mles_batch_catboost_single_tree,
    };
    use ark_std::test_rng;
    use halo2_base::halo2_proofs::halo2curves::bn256::Fr;

    /// Checks that bits within the diff binary decomp and the multiplicity
    /// binary decomp are all either 0 or 1
    #[test]
    fn dummy_bits_are_binary_test() {
        // --- First generate the dummy data ---
        let ZKDTDummyCircuitData {
            dummy_binary_decomp_diffs,
            dummy_multiplicities_bin_decomp,
            ..
        } = generate_dummy_data::<Fr>();

        // --- Checks that all the (diff) bits are either zero or one ---
        dummy_binary_decomp_diffs
            .into_iter()
            .for_each(|per_input_dummy_binary_decomp_diffs| {
                // --- We should have exactly TREE_HEIGHT - 1 diffs/decomps ---
                assert!(per_input_dummy_binary_decomp_diffs.len() == TREE_HEIGHT - 1);

                per_input_dummy_binary_decomp_diffs.into_iter().for_each(
                    |dummy_binary_decomp_diff| {
                        dummy_binary_decomp_diff.bits.into_iter().for_each(|bit| {
                            assert!(bit == Fr::zero() || bit == Fr::one());
                        })
                    },
                );
            });

        // --- Checks the same for the multiplicity binary decompositions ---
        assert!(
            dummy_multiplicities_bin_decomp.len() == (NUM_DECISION_NODES + NUM_LEAF_NODES) as usize
        );
        dummy_multiplicities_bin_decomp
            .into_iter()
            .for_each(|multiplicity_bit_decomp| {
                multiplicity_bit_decomp.bits.into_iter().for_each(|bit| {
                    assert!(bit == Fr::zero() || bit == Fr::one());
                })
            })
    }

    /// Basic "bits are binary" test (for the diffs), but in circuit!
    #[test]
    fn circuit_dummy_bits_are_binary_test_diff() {
        let mut rng = test_rng();
        let layer_claim: Claim<Fr> = Claim::new_raw(
            vec![
                Fr::from(rng.gen::<u64>()),
                Fr::from(rng.gen::<u64>()),
                Fr::from(rng.gen::<u64>()),
                Fr::from(rng.gen::<u64>()),
            ],
            Fr::zero(),
        );
        let mut beta = BetaTable::new(layer_claim.get_point().clone()).unwrap();
        beta.table.index_mle_indices(0);

        let DummyMles {
            dummy_binary_decomp_diffs_mle,
            ..
        } = generate_dummy_mles::<Fr>();

        // --- Grab the bin decomp MLE ---
        let first_bin_decomp_bit_mle: Vec<DenseMleRef<Fr>> =
            dummy_binary_decomp_diffs_mle.mle_bit_refs();
        let first_bin_decomp_bit_expr =
            ExpressionStandard::Mle(first_bin_decomp_bit_mle[0].clone());

        // --- Do b * (1 - b) = b - b^2 ---
        let b_squared = ExpressionStandard::Product(vec![
            first_bin_decomp_bit_mle[0].clone(),
            first_bin_decomp_bit_mle[0].clone(),
        ]);
        // dbg!(&b_squared);
        // dbg!(&first_bin_decomp_bit_mle[0]);
        let mut b_minus_b_squared = first_bin_decomp_bit_expr - b_squared;
        // dbg!(&b_minus_b_squared);

        // --- Evaluating at V(0, 0, 0) --> 0 ---
        let _dummy_claim = (vec![Fr::from(1); 3], Fr::zero());
        let mut b_minus_b_squared_clone = b_minus_b_squared.clone();
        b_minus_b_squared.index_mle_indices(0);
        // b_minus_b_squared.init_beta_tables(dummy_claim.clone());

        // idk if this is actually how we should do this
        let round_degree = get_round_degree(&b_minus_b_squared, 0);
        // dbg!(round_degree);
        let res =
            compute_sumcheck_message(&mut b_minus_b_squared.clone(), 0, round_degree, &mut beta);

        // --- Only first two values need to be zeros ---
        let Evals::<Fr>(vec) = res.unwrap();
        assert_eq!(vec[0], Fr::zero());
        assert_eq!(vec[1], Fr::zero());

        let layer_claims = get_dummy_expression_eval(&b_minus_b_squared_clone, &mut rng);

        let res_messages =
            dummy_sumcheck(&mut b_minus_b_squared_clone, &mut rng, layer_claims.clone());
        let verify_res = verify_sumcheck_messages(
            res_messages,
            b_minus_b_squared_clone,
            layer_claims,
            &mut rng,
        );
        assert!(verify_res.is_ok());
    }

    /// basic "bits are binary" test (for multiplicities), but in circuit!
    #[test]
    fn circuit_dummy_bits_are_binary_test_multiplicities() {
        let mut rng = test_rng();
        let layer_claim: Claim<Fr> =
            Claim::new_raw(vec![Fr::from(rng.gen::<u64>()); 12], Fr::zero());
        let mut beta = BetaTable::new(layer_claim.get_point().clone()).unwrap();
        beta.table.index_mle_indices(0);

        let DummyMles {
            dummy_multiplicities_bin_decomp_mle,
            ..
        } = generate_dummy_mles::<Fr>();

        // --- Grab the bin decomp MLE ---
        let first_bin_decomp_bit_mle: Vec<DenseMleRef<Fr>> =
            dummy_multiplicities_bin_decomp_mle.mle_bit_refs();
        let first_bin_decomp_bit_expr =
            ExpressionStandard::Mle(first_bin_decomp_bit_mle[0].clone());

        // --- Do b * (1 - b) = b - b^2 ---
        let b_squared = ExpressionStandard::Product(vec![
            first_bin_decomp_bit_mle[0].clone(),
            first_bin_decomp_bit_mle[0].clone(),
        ]);
        let mut b_minus_b_squared = first_bin_decomp_bit_expr - b_squared;

        // --- We should get all zeros ---x
        let all_zeros: Vec<Fr> = vec![Fr::zero()]
            .repeat(2_u64.pow(first_bin_decomp_bit_mle[0].num_vars() as u32) as usize);
        let all_zeros_mle = DenseMle::<Fr, _>::new_from_raw(all_zeros, LayerId::Input(0), None);
        let _all_zeros_mle_expr = ExpressionStandard::Mle(all_zeros_mle.mle_ref());

        // --- Evaluating at V(1, 1, 1, 1, 1, 1, 1, 1, 1, 1, 1, 1) --> 0 ---
        let _dummy_claim = (vec![Fr::one(); 3 + 9], Fr::zero());

        // --- Initialize beta tables manually ---
        let mut b_minus_b_squared_clone = b_minus_b_squared.clone();
        b_minus_b_squared.index_mle_indices(0);
        // b_minus_b_squared.init_beta_tables(dummy_claim.clone());

        let first_round_deg = get_round_degree(&b_minus_b_squared, 0);

        // --- The first two elements in the sumcheck message should both be zero ---
        // Afterwards there are no guarantees since we're doing a potentially non-linear interpolation
        let res = compute_sumcheck_message(
            &mut b_minus_b_squared.clone(),
            1,
            first_round_deg,
            &mut beta,
        );
        let Evals::<Fr>(vec) = res.unwrap();
        assert_eq!(vec[0], Fr::zero());
        assert_eq!(vec[1], Fr::zero());

        let layer_claims = get_dummy_expression_eval(&b_minus_b_squared_clone, &mut rng);

        let res_messages =
            dummy_sumcheck(&mut b_minus_b_squared_clone, &mut rng, layer_claims.clone());
        let verify_res = verify_sumcheck_messages(
            res_messages,
            b_minus_b_squared_clone,
            layer_claims,
            &mut rng,
        );
        assert!(verify_res.is_ok());
    }

    /// Binary recomposition test (out of circuit)
    #[test]
    fn dummy_binary_recomp_test() {
        // --- First generate the dummy data ---
        let ZKDTDummyCircuitData {
            dummy_permuted_input_data,
            dummy_decision_node_paths,
            dummy_binary_decomp_diffs,
            ..
        } = generate_dummy_data::<Fr>();

        // --- Grab the attr vals from the permuted inputs ---
        let permuted_attr_vals = dummy_permuted_input_data
            .into_iter()
            .map(|input_attributes| {
                // Dummy inputs should always have length `original_len * tree_height - 1`
                // from duplication
                assert!(input_attributes.len() == DUMMY_INPUT_LEN * (TREE_HEIGHT - 1));

                // Just extract the attribute vals
                input_attributes
                    .into_iter()
                    .map(|input_attribute| input_attribute.attr_val)
                    .collect_vec()
            })
            .collect_vec();

        // --- Grab the thresholds from the path nodes ---
        let decision_node_thresholds = dummy_decision_node_paths
            .into_iter()
            .map(|dummy_decision_node_path| {
                // Paths should always be length TREE_HEIGHT - 1
                assert!(dummy_decision_node_path.len() == TREE_HEIGHT - 1);

                dummy_decision_node_path
                    .into_iter()
                    .map(|dummy_decision_node| dummy_decision_node.threshold)
                    .collect_vec()
            })
            .collect_vec();

        // --- Slice the permuted inputs to match the path node length ---
        let permuted_attr_vals = permuted_attr_vals
            .into_iter()
            .map(|single_input_attr_vals| single_input_attr_vals[..TREE_HEIGHT - 1].to_vec())
            .collect_vec();

        // --- Compute diffs ---
        assert!(decision_node_thresholds.len() == permuted_attr_vals.len());
        let all_diffs = zip(decision_node_thresholds, permuted_attr_vals)
            .map(
                |(input_decision_node_thresholds, input_permuted_attr_vals)| {
                    assert!(input_decision_node_thresholds.len() == input_permuted_attr_vals.len());
                    zip(input_decision_node_thresholds, input_permuted_attr_vals)
                        .map(|(decision_node_threshold, permuted_attr_val)| {
                            permuted_attr_val - decision_node_threshold
                        })
                        .collect_vec()
                },
            )
            .collect_vec();

        // --- Now time to compute binary recompositions ---
        // Just do a zip between the decomps and `all_diffs` above
        zip(dummy_binary_decomp_diffs, all_diffs).for_each(
            |(input_binary_decomp_diffs, input_diffs)| {
                assert!(input_binary_decomp_diffs.len() == input_diffs.len());
                zip(input_binary_decomp_diffs, input_diffs).for_each(
                    |(binary_decomp_diff, diff)| {
                        check_signed_recomposition(diff, binary_decomp_diff);
                    },
                );
            },
        );
    }

    /// Binary recomposition test (showing that the binary recomposition of the
    /// difference recomposes to equal the differences)
    /// The original expression: (1 - b_s)(diff - abs_recomp) + b_s(diff + abs_recomp) = 0
    /// The simplified expression: (diff - abs_recomp) + 2b_s(abs_recomp) = 0
    /// abs_recomp = \sum_{i = 1}^{15} b_i 2^{16 - i - 1}
    #[test]
    fn circuit_dummy_binary_recomp_test() {
        let mut rng = test_rng();
        let layer_claim: Claim<Fr> = Claim::new_raw(
            vec![
                Fr::from(rng.gen::<u64>()),
                Fr::from(rng.gen::<u64>()),
                Fr::from(rng.gen::<u64>()),
                Fr::from(rng.gen::<u64>()),
            ],
            Fr::zero(),
        );
        let mut beta = BetaTable::new(layer_claim.get_point().clone()).unwrap();
        beta.table.index_mle_indices(0);
        let DummyMles {
            dummy_permuted_input_data_mle,
            dummy_decision_node_paths_mle,
            dummy_binary_decomp_diffs_mle,
            ..
        } = generate_dummy_mles::<Fr>();

        // --- Grab the bin decomp MLEs and associated expressions ---
        let bin_decomp_mles: Vec<DenseMleRef<Fr>> = dummy_binary_decomp_diffs_mle.mle_bit_refs();

        // --- Grab the things necessary to compute the diff (the permuted input and thresholds) ---
        let threshold_mle: DenseMleRef<Fr> = dummy_decision_node_paths_mle.threshold();
        let threshold_mle_expr = ExpressionStandard::Mle(threshold_mle.clone());
        let permuted_input_values_mle: DenseMleRef<Fr> =
            dummy_permuted_input_data_mle.attr_val(Some(threshold_mle.num_vars()));
        let permuted_input_values_mle_expr = ExpressionStandard::Mle(permuted_input_values_mle);

        // --- For debugging ---
        // let threshold_mle_expr_eval = evaluate_expr(&mut threshold_mle_expr.clone(), 1, 2);
        // dbg!(threshold_mle_expr_eval);
        // let permuted_input_values_mle_expr_eval = evaluate_expr(&mut permuted_input_values_mle_expr.clone(), 1, 2);
        // dbg!(permuted_input_values_mle_expr_eval);

        // --- Need to just get diff ---
        // dbg!(permuted_input_values_mle.num_vars()); // Should be 3
        // dbg!(threshold_mle.num_vars()); // Should be 3
        let diff_expr = permuted_input_values_mle_expr - threshold_mle_expr;
        // let permuted_input_values_mle_expr_eval = compute_sumcheck_message(&mut permuted_input_values_mle_expr.clone(), 1, 2);
        // let threshold_mle_expr_eval = compute_sumcheck_message(&mut threshold_mle_expr.clone(), 1, 2);
        // dbg!(permuted_input_values_mle_expr_eval);
        // dbg!(threshold_mle_expr_eval);

        // --- We need `abs_recomp` and `b_s * abs_recomp` ---
        let b_s_initial_acc = ExpressionStandard::Constant(Fr::zero());
        let sign_bit_mle = bin_decomp_mles[0].clone();
        let bin_decomp_mles_clone = bin_decomp_mles.clone();

        // --- Time for iterators... sigh ---
        let b_s_times_abs_recomp_expr = bin_decomp_mles.into_iter().enumerate().skip(1).fold(
            b_s_initial_acc,
            |acc_expr, (bit_idx, bin_decomp_mle)| {
                // --- First compute b_s * coeff ---
                let b_s_times_coeff =
                    ExpressionStandard::Product(vec![bin_decomp_mle, sign_bit_mle.clone()]);

                let b_s_times_coeff_ptr = Box::new(b_s_times_coeff);

                // --- Then compute (b_s * coeff) * 2^{bit_idx} ---
                let base = Fr::from(2_u64.pow((16 - (bit_idx + 1)) as u32));
                let b_s_times_coeff_times_base =
                    ExpressionStandard::Scaled(b_s_times_coeff_ptr, base);

                // Debugging
                // let b_i_expr = ExpressionStandard::Mle(bin_decomp_mle.clone());
                // let b_i_expr_eval = evaluate_expr(&mut b_i_expr.clone(), 1, 1);
                // let b_s_times_coeff_times_base_eval = evaluate_expr(&mut b_s_times_coeff_times_base.clone(), 1, 2);
                // dbg!(bit_idx);
                // dbg!(bin_decomp_mle.clone().num_vars());
                // dbg!(b_i_expr_eval);
                // dbg!(b_s_times_coeff_times_base_eval);

                acc_expr + b_s_times_coeff_times_base
            },
        );

        let abs_recomp_initial_acc = ExpressionStandard::Constant(Fr::zero());
        let abs_recomp_expr = bin_decomp_mles_clone.into_iter().enumerate().skip(1).fold(
            abs_recomp_initial_acc,
            |acc_expr, (bit_idx, bin_decomp_mle)| {
                // --- Compute just coeff * 2^{bit_idx} ---
                let base = Fr::from(2_u64.pow((16 - (bit_idx + 1)) as u32));
                let coeff_expr = ExpressionStandard::Mle(bin_decomp_mle);
                let coeff_expr_ptr = Box::new(coeff_expr);
                let coeff_times_base = ExpressionStandard::Scaled(coeff_expr_ptr, base);

                // Debugging
                let _coeff_times_base_eval =
                    compute_sumcheck_message(&mut coeff_times_base.clone(), 1, 2, &mut beta);

                acc_expr + coeff_times_base
            },
        );

        // --- Subtract the two, and (TODO!(ryancao)) ensure they have the same number of variables ---
        let mut final_expr = diff_expr - abs_recomp_expr
            + b_s_times_abs_recomp_expr.clone()
            + b_s_times_abs_recomp_expr;

        // --- Let's just see what the expressions give us... ---
        // Debugging
        // let diff_result = compute_sumcheck_message(&mut diff_expr, 1, 2);
        // let abs_recomp_expr_result = compute_sumcheck_message(&mut abs_recomp_expr, 1, 2);
        // let b_s_times_abs_recomp_expr_result = compute_sumcheck_message(&mut b_s_times_abs_recomp_expr, 1, 2);
        // dbg!(diff_result);
        // dbg!(abs_recomp_expr_result);
        // dbg!(b_s_times_abs_recomp_expr_result);

        // let dummy_claim = (vec![Fr::one(); 3], Fr::zero());

        let _final_expr_clone = final_expr.clone();

        final_expr.index_mle_indices(0);
        // final_expr.init_beta_tables(dummy_claim.clone());

        // --- Only the first two evals should be zeros ---
        let res = compute_sumcheck_message(&mut final_expr, 1, 3, &mut beta);
        let Evals::<Fr>(vec) = res.unwrap();
        assert_eq!(vec[0], Fr::zero());
        assert_eq!(vec[1], Fr::zero());

        // let res_messages = dummy_sumcheck(final_expr_clone, &mut rng, dummy_claim);
        // let verify_res = verify_sumcheck_messages(res_messages);
        // assert!(verify_res.is_ok());
    }

    /// Permutation test showing that the characteristic polynomial of the
    /// initial inputs is equivalent to that of the permuted inputs.
    /// What's the expression we actually need, and what are the terms?
    /// - We need the packed inputs first, (attr_idx + r_1 * attr_id + r_2 * attr_val)
    /// - Then we need the characteristic polynomial terms evaluated at `r_3`: r_3 - (attr_idx + r_1 * attr_id + r_2 * attr_val)
    /// - Then we need to multiply all of them together in a binary product tree
    #[test]
    fn dummy_permutation_test() {
        let DummyMles {
            dummy_input_data_mle,
            ..
        } = generate_dummy_mles::<Fr>();

        let mut rng = test_rng();

        // --- Get packed inputs first ---
        let _r1: Fr = Fr::from(rng.gen::<u64>());
        let _r2: Fr = Fr::from(rng.gen::<u64>());

        // --- Multiply to do packing ---
        let dummy_attribute_id_mleref = dummy_input_data_mle.attr_id(None);
        let _dummy_attribute_id_mleref_expr = ExpressionStandard::Mle(dummy_attribute_id_mleref);
        let dummy_attribute_val_mleref = dummy_input_data_mle.attr_val(None);
        let _dummy_attribute_val_mleref_expr = ExpressionStandard::Mle(dummy_attribute_val_mleref);

        // ---
    }
}<|MERGE_RESOLUTION|>--- conflicted
+++ resolved
@@ -3,15 +3,20 @@
 use crate::mle::MleRef;
 use crate::utils::file_exists;
 use crate::zkdt::constants::get_cached_batched_mles_filepath_with_exp_size;
-use crate::zkdt::data_pipeline::dt2zkdt::{Samples, to_samples, circuitize_samples, RawTreesModel, load_raw_trees_model, RawSamples, load_raw_samples, TreesModel, CircuitizedTrees};
-use crate::zkdt::input_data_to_circuit_adapter::{ZKDTCircuitData, convert_zkdt_circuit_data_into_mles, MinibatchData, load_upshot_data_single_tree_batch};
+use crate::zkdt::data_pipeline::dt2zkdt::{
+    circuitize_samples, load_raw_samples, load_raw_trees_model, to_samples, CircuitizedTrees,
+    RawSamples, RawTreesModel, Samples, TreesModel,
+};
+use crate::zkdt::input_data_to_circuit_adapter::{
+    convert_zkdt_circuit_data_into_mles, load_upshot_data_single_tree_batch, MinibatchData,
+    ZKDTCircuitData,
+};
 use remainder_shared_types::FieldExt;
 use serde::{Deserialize, Serialize};
 use serde_json::{from_reader, to_writer};
 
 use super::super::constants::CACHED_BATCHED_MLES_FILE;
 use super::super::structs::*;
-use super::dt2zkdt::load_upshot_data_single_tree_batch;
 
 use ark_std::test_rng;
 use itertools::{repeat_n, Itertools};
@@ -206,49 +211,6 @@
     }
 }
 
-<<<<<<< HEAD
-#[derive(Serialize, Deserialize)]
-pub struct ZKDTCircuitData<F> {
-    input_data: Vec<Vec<InputAttribute<F>>>, // Input attributes
-    permuted_input_data: Vec<Vec<InputAttribute<F>>>, // Permuted input attributes
-    decision_node_paths: Vec<Vec<DecisionNode<F>>>, // Paths (decision node part only)
-    leaf_node_paths: Vec<LeafNode<F>>,       // Paths (leaf node part only)
-    binary_decomp_diffs: Vec<Vec<BinDecomp16Bit<F>>>, // Binary decomp of differences
-    multiplicities_bin_decomp: Vec<BinDecomp16Bit<F>>, // Binary decomp of multiplicities
-    decision_nodes: Vec<DecisionNode<F>>,    // Actual tree decision nodes
-    leaf_nodes: Vec<LeafNode<F>>,            // Actual tree leaf nodes
-    multiplicities_bin_decomp_input: Vec<Vec<BinDecomp4Bit<F>>>, // Binary decomp of multiplicities, of input
-}
-
-impl<F: FieldExt> ZKDTCircuitData<F> {
-    /// creates new dummydata
-    pub fn new(
-        input_data: Vec<Vec<InputAttribute<F>>>,
-        permuted_input_data: Vec<Vec<InputAttribute<F>>>,
-        decision_node_paths: Vec<Vec<DecisionNode<F>>>,
-        leaf_node_paths: Vec<LeafNode<F>>,
-        binary_decomp_diffs: Vec<Vec<BinDecomp16Bit<F>>>,
-        multiplicities_bin_decomp: Vec<BinDecomp16Bit<F>>,
-        decision_nodes: Vec<DecisionNode<F>>,
-        leaf_nodes: Vec<LeafNode<F>>,
-        multiplicities_bin_decomp_input: Vec<Vec<BinDecomp4Bit<F>>>,
-    ) -> ZKDTCircuitData<F> {
-        ZKDTCircuitData {
-            input_data,
-            permuted_input_data,
-            decision_node_paths,
-            leaf_node_paths,
-            binary_decomp_diffs,
-            multiplicities_bin_decomp,
-            decision_nodes,
-            leaf_nodes,
-            multiplicities_bin_decomp_input,
-        }
-    }
-}
-
-=======
->>>>>>> 81c92c16
 /// Need to generate dummy circuit inputs, starting with the input data
 /// Then get the path data and binary decomp stuff
 /// TODO!(ryancao): add the attribute index field to `InputAttribute<F>`
@@ -516,216 +478,6 @@
     pub dummy_leaf_nodes_mle: DenseMle<F, LeafNode<F>>,
 }
 
-<<<<<<< HEAD
-// #[derive(Serialize, Deserialize)]
-#[derive(Clone)]
-pub struct BatchedCatboostMles<F: FieldExt> {
-    pub input_data_mle_vec: Vec<DenseMle<F, InputAttribute<F>>>,
-    pub permuted_input_data_mle_vec: Vec<DenseMle<F, InputAttribute<F>>>,
-    pub decision_node_paths_mle_vec: Vec<DenseMle<F, DecisionNode<F>>>,
-    pub leaf_node_paths_mle_vec: Vec<DenseMle<F, LeafNode<F>>>,
-    pub binary_decomp_diffs_mle_vec: Vec<DenseMle<F, BinDecomp16Bit<F>>>,
-    pub multiplicities_bin_decomp_mle_decision: DenseMle<F, BinDecomp16Bit<F>>,
-    pub multiplicities_bin_decomp_mle_leaf: DenseMle<F, BinDecomp16Bit<F>>,
-    pub decision_nodes_mle: DenseMle<F, DecisionNode<F>>,
-    pub leaf_nodes_mle: DenseMle<F, LeafNode<F>>,
-    pub multiplicities_bin_decomp_mle_input_vec: Vec<DenseMle<F, BinDecomp4Bit<F>>>,
-}
-
-/// Writes the results of the [`load_upshot_data_single_tree_batch`] function call
-/// to a file for ease of reading (i.e. faster testing, mostly lol)
-pub fn write_mles_batch_catboost_single_tree<F: FieldExt>() {
-    let loaded_zkdt_circuit_data = load_upshot_data_single_tree_batch::<F>(
-        Some(1),
-        None,
-        Path::new("upshot_data/quantized-upshot-model.json"),
-        Path::new("upshot_data/upshot-quantized-samples.npy"),
-    );
-    let mut f = fs::File::create(CACHED_BATCHED_MLES_FILE).unwrap();
-    to_writer(&mut f, &loaded_zkdt_circuit_data).unwrap();
-}
-
-/// Reads the cached results from [`load_upshot_data_single_tree_batch`] and returns them.
-pub fn read_upshot_data_single_tree_branch_from_file<F: FieldExt>(
-) -> (ZKDTCircuitData<F>, (usize, usize)) {
-    let file = std::fs::File::open(CACHED_BATCHED_MLES_FILE).unwrap();
-    from_reader(&file).unwrap()
-}
-
-/// Reads the cached results from `cached_file_path` and returns them
-pub fn read_upshot_data_single_tree_branch_from_filepath<F: FieldExt>(
-    cached_file_path: &str,
-) -> (ZKDTCircuitData<F>, (usize, usize)) {
-    let file = std::fs::File::open(cached_file_path).unwrap();
-    from_reader(&file).unwrap()
-}
-
-/// Loads a result from [`generate_upshot_data_all_batch_sizes`].
-pub fn read_upshot_data_single_tree_branch_from_file_with_batch_exp<F: FieldExt>(
-    exp_batch_size: usize,
-    upshot_data_dir_path: &Path,
-) -> (ZKDTCircuitData<F>, (usize, usize)) {
-    // --- Sanitychecks ---
-    debug_assert!(exp_batch_size >= 1);
-    debug_assert!(exp_batch_size <= 12);
-
-    // --- Load ---
-    let file = std::fs::File::open(get_cached_batched_mles_filename_with_exp_size(
-        exp_batch_size,
-        upshot_data_dir_path,
-    ))
-    .unwrap();
-    from_reader(&file).unwrap()
-}
-
-/// Generates circuit data in batched form for a single Catboost tree
-///
-/// ## Arguments
-/// * `exp_batch_size` - 2^{`exp_batch_size`} is the actual batch size that we want.
-///     Note that this value must be between 1 and 12, inclusive!
-pub fn generate_mles_batch_catboost_single_tree<F: FieldExt>(
-    exp_batch_size: usize,
-    upshot_data_dir_path: &Path,
-) -> (BatchedCatboostMles<F>, (usize, usize)) {
-    // --- Sanitychecks ---
-    debug_assert!(exp_batch_size >= 1);
-    debug_assert!(exp_batch_size <= 12);
-
-    // --- Check to see if the cached file exists ---
-    let cached_file_path =
-        get_cached_batched_mles_filename_with_exp_size(exp_batch_size, upshot_data_dir_path);
-
-    // --- If no cached file exists, run the entire cache thingy ---
-    if !file_exists(&cached_file_path) {
-        generate_upshot_data_all_batch_sizes::<F>(None, upshot_data_dir_path);
-    }
-
-    // --- First generate the dummy data, then convert to MLE form factor ---
-    let (zkdt_circuit_data, (tree_height, input_len)) =
-        read_upshot_data_single_tree_branch_from_filepath::<F>(&cached_file_path);
-    convert_zkdt_circuit_data_into_mles(zkdt_circuit_data, tree_height, input_len)
-}
-
-/// Takes the output from presumably something like [`read_upshot_data_single_tree_branch_from_filepath`]
-/// and converts it into `BatchedCatboostMles<F>`, i.e. the input to the circuit.
-pub fn convert_zkdt_circuit_data_into_mles<F: FieldExt>(
-    zkdt_circuit_data: ZKDTCircuitData<F>,
-    tree_height: usize,
-    input_len: usize,
-) -> (BatchedCatboostMles<F>, (usize, usize)) {
-    // --- Unpacking ---
-    let ZKDTCircuitData {
-        input_data,
-        permuted_input_data,
-        decision_node_paths,
-        leaf_node_paths,
-        binary_decomp_diffs,
-        mut multiplicities_bin_decomp,
-        decision_nodes,
-        leaf_nodes,
-        multiplicities_bin_decomp_input,
-    } = zkdt_circuit_data;
-
-    let decision_len = 2_usize.pow(tree_height as u32 - 1);
-    let multiplicities_bin_decomp_leaf = multiplicities_bin_decomp.split_off(decision_len);
-    let multiplicities_bin_decomp_decision = multiplicities_bin_decomp;
-
-    // --- Generate MLEs for each ---
-    let input_data_mle_vec = input_data
-        .into_iter()
-        .map(|input| {
-            DenseMle::new_from_iter(
-                input.into_iter().map(InputAttribute::from),
-                LayerId::Input(0),
-                None,
-            )
-        })
-        .collect_vec();
-    let permuted_input_data_mle_vec = permuted_input_data
-        .iter()
-        .map(|datum| {
-            DenseMle::new_from_iter(
-                datum.clone().into_iter().map(InputAttribute::from),
-                LayerId::Input(0),
-                None,
-            )
-        })
-        .collect();
-    let decision_node_paths_mle_vec: Vec<DenseMle<F, DecisionNode<F>>> = decision_node_paths
-        .iter()
-        .map(|path| DenseMle::new_from_iter(path.clone().into_iter(), LayerId::Input(0), None))
-        .collect();
-    let leaf_node_paths_mle_vec = leaf_node_paths
-        .into_iter()
-        .map(|path| DenseMle::new_from_iter([path].into_iter(), LayerId::Input(0), None))
-        .collect();
-    let binary_decomp_diffs_mle_vec = binary_decomp_diffs
-        .iter()
-        .map(|binary_decomp_diff| {
-            DenseMle::new_from_iter(
-                binary_decomp_diff
-                    .clone()
-                    .into_iter()
-                    .map(BinDecomp16Bit::from),
-                LayerId::Input(0),
-                None,
-            )
-        })
-        .collect_vec();
-    let multiplicities_bin_decomp_mle_decision = DenseMle::new_from_iter(
-        multiplicities_bin_decomp_decision
-            .into_iter()
-            .map(BinDecomp16Bit::from),
-        LayerId::Input(0),
-        None,
-    );
-    let multiplicities_bin_decomp_mle_leaf = DenseMle::new_from_iter(
-        multiplicities_bin_decomp_leaf
-            .into_iter()
-            .map(BinDecomp16Bit::from),
-        LayerId::Input(0),
-        None,
-    );
-    let decision_nodes_mle = DenseMle::new_from_iter(
-        decision_nodes.into_iter().map(DecisionNode::from),
-        LayerId::Input(0),
-        None,
-    );
-    let leaf_nodes_mle = DenseMle::new_from_iter(
-        leaf_nodes.into_iter().map(LeafNode::from),
-        LayerId::Input(0),
-        None,
-    );
-    let multiplicities_bin_decomp_mle_input = multiplicities_bin_decomp_input
-        .iter()
-        .map(|datum| {
-            DenseMle::new_from_iter(
-                datum.clone().into_iter().map(BinDecomp4Bit::from),
-                LayerId::Input(0),
-                None,
-            )
-        })
-        .collect_vec();
-
-    (
-        BatchedCatboostMles {
-            input_data_mle_vec,
-            permuted_input_data_mle_vec,
-            decision_node_paths_mle_vec,
-            leaf_node_paths_mle_vec,
-            binary_decomp_diffs_mle_vec,
-            multiplicities_bin_decomp_mle_decision,
-            multiplicities_bin_decomp_mle_leaf,
-            decision_nodes_mle,
-            leaf_nodes_mle,
-            multiplicities_bin_decomp_mle_input_vec: multiplicities_bin_decomp_mle_input,
-        },
-        (tree_height, input_len),
-    )
-}
-
-=======
->>>>>>> 81c92c16
 pub fn generate_dummy_mles_batch<F: FieldExt>() -> BatchedDummyMles<F> {
     // --- First generate the dummy data ---
     let ZKDTDummyCircuitData {
@@ -927,7 +679,8 @@
             compute_sumcheck_message, get_round_degree,
             tests::{dummy_sumcheck, get_dummy_expression_eval, verify_sumcheck_messages},
             Evals,
-        }, zkdt::cache_upshot_catboost_inputs_for_testing::write_mles_batch_catboost_single_tree,
+        },
+        zkdt::cache_upshot_catboost_inputs_for_testing::write_mles_batch_catboost_single_tree,
     };
     use ark_std::test_rng;
     use halo2_base::halo2_proofs::halo2curves::bn256::Fr;
