--- conflicted
+++ resolved
@@ -1,6 +1,6 @@
 use crate::layer::LayerId;
+
 use crate::mle::dense::DenseMle;
-use crate::mle::MleRef;
 use crate::utils::file_exists;
 use crate::zkdt::constants::get_cached_batched_mles_filepath_with_exp_size;
 use crate::zkdt::data_pipeline::dt2zkdt::{
@@ -12,8 +12,8 @@
     ZKDTCircuitData,
 };
 use remainder_shared_types::FieldExt;
-use serde::{Deserialize, Serialize};
-use serde_json::{from_reader, to_writer};
+use serde::{Serialize, Deserialize};
+use serde_json::{to_writer, from_reader};
 
 use super::super::constants::CACHED_BATCHED_MLES_FILE;
 use super::super::structs::*;
@@ -496,30 +496,22 @@
     // --- Generate MLEs for each ---
     // TODO!(ryancao): Change this into batched form
     // let dummy_attr_idx_data_mle = DenseMle::<_, F>::new(dummy_attr_idx_data[0].clone());
-    let dummy_input_data_mle = dummy_input_data
-        .into_iter()
-        .map(|input| {
-            DenseMle::new_from_iter(
-                input.into_iter().map(InputAttribute::from),
-                LayerId::Input(0),
-                None,
-            )
-        })
-        .collect_vec();
+    let dummy_input_data_mle = dummy_input_data.into_iter().map(|input| DenseMle::new_from_iter(input
+        
+        .into_iter()
+        .map(InputAttribute::from), LayerId::Input(0), None)).collect_vec();
     // let dummy_permutation_indices_mle = DenseMle::<_, F>::new(dummy_permutation_indices[0].clone());
     let dummy_permuted_input_data_mle = dummy_permuted_input_data
-        .iter()
-        .map(|datum| {
-            DenseMle::new_from_iter(
-                datum.clone().into_iter().map(InputAttribute::from),
-                LayerId::Input(0),
-                None,
-            )
-        })
-        .collect();
+        .iter().map(|datum| DenseMle::new_from_iter(datum
+            .clone()
+            .into_iter()
+            .map(InputAttribute::from), LayerId::Input(0), None)).collect();
     let dummy_decision_node_paths_mle = dummy_decision_node_paths
         .iter()
-        .map(|path| DenseMle::new_from_iter(path.clone().into_iter(), LayerId::Input(0), None))
+        .map(|path|
+            DenseMle::new_from_iter(path
+            .clone()
+            .into_iter(), LayerId::Input(0), None))
         .collect();
     let dummy_leaf_node_paths_mle = dummy_leaf_node_paths
         .into_iter()
@@ -527,17 +519,105 @@
         .collect();
     let dummy_binary_decomp_diffs_mle = dummy_binary_decomp_diffs
         .iter()
-        .map(|dummy_binary_decomp_diff| {
-            DenseMle::new_from_iter(
-                dummy_binary_decomp_diff
-                    .clone()
-                    .into_iter()
-                    .map(BinDecomp16Bit::from),
-                LayerId::Input(0),
-                None,
-            )
-        })
+        .map(|dummy_binary_decomp_diff|
+            DenseMle::new_from_iter(dummy_binary_decomp_diff
+                .clone()
+                .into_iter()
+                .map(BinDecomp16Bit::from), LayerId::Input(0), None))
         .collect_vec();
+    let dummy_multiplicities_bin_decomp_mle = DenseMle::new_from_iter(dummy_multiplicities_bin_decomp
+        
+        .into_iter()
+        .map(BinDecomp16Bit::from), LayerId::Input(0), None);
+    let dummy_decision_nodes_mle = DenseMle::new_from_iter(dummy_decision_nodes
+        
+        .into_iter()
+        .map(DecisionNode::from), LayerId::Input(0), None);
+    let dummy_leaf_nodes_mle = DenseMle::new_from_iter(dummy_leaf_nodes
+        
+        .into_iter()
+        .map(LeafNode::from), LayerId::Input(0), None);
+
+    BatchedDummyMles {
+        dummy_input_data_mle,
+        dummy_permuted_input_data_mle,
+        dummy_decision_node_paths_mle,
+        dummy_leaf_node_paths_mle,
+        dummy_binary_decomp_diffs_mle,
+        dummy_multiplicities_bin_decomp_mle,
+        dummy_decision_nodes_mle,
+        dummy_leaf_nodes_mle,
+    }
+}
+
+pub(crate) struct DummyMles<F: FieldExt> {
+    pub(crate) dummy_input_data_mle: DenseMle<F, InputAttribute<F>>,
+    pub(crate) dummy_permuted_input_data_mle: DenseMle<F, InputAttribute<F>>,
+    pub(crate) dummy_decision_node_paths_mle: DenseMle<F, DecisionNode<F>>,
+    pub(crate) dummy_leaf_node_paths_mle: DenseMle<F, LeafNode<F>>,
+    pub(crate) dummy_binary_decomp_diffs_mle: DenseMle<F, BinDecomp16Bit<F>>,
+    pub(crate) dummy_multiplicities_bin_decomp_mle: DenseMle<F, BinDecomp16Bit<F>>,
+    pub(crate) dummy_decision_nodes_mle: DenseMle<F, DecisionNode<F>>,
+    pub(crate) dummy_leaf_nodes_mle: DenseMle<F, LeafNode<F>>,
+}
+
+/// Takes the above dummy data from `generate_dummy_data()` and converts
+/// into MLE form factor.
+pub(crate) fn generate_dummy_mles<F: FieldExt>() -> DummyMles<F> {
+    // --- First generate the dummy data ---
+    let ZKDTDummyCircuitData {
+        dummy_input_data,
+        dummy_permuted_input_data,
+        dummy_decision_node_paths,
+        dummy_leaf_node_paths,
+        dummy_binary_decomp_diffs,
+        dummy_multiplicities_bin_decomp,
+        dummy_decision_nodes,
+        dummy_leaf_nodes,
+    } = generate_dummy_data::<F>();
+
+    // --- Generate MLEs for each ---
+    // TODO!(ryancao): Change this into batched form
+    // let dummy_attr_idx_data_mle = DenseMle::<_, F>::new(dummy_attr_idx_data[0].clone());
+    let dummy_input_data_mle = DenseMle::new_from_iter(
+        dummy_input_data[0]
+            .clone()
+            .into_iter()
+            .map(InputAttribute::from),
+        LayerId::Input(0),
+        None,
+    ); // let dummy_permutation_indices_mle = DenseMle::<_, F>::new(dummy_permutation_indices[0].clone());
+    let dummy_permuted_input_data_mle = DenseMle::new_from_iter(
+        dummy_permuted_input_data[0]
+            .clone()
+            .into_iter()
+            .map(InputAttribute::from),
+        LayerId::Input(0),
+        None,
+    );
+    let dummy_decision_node_paths_mle = DenseMle::new_from_iter(
+        dummy_decision_node_paths[0]
+            .clone()
+            .into_iter()
+            .map(DecisionNode::from),
+        LayerId::Input(0),
+        None,
+    );
+    let dummy_leaf_node_paths_mle = DenseMle::new_from_iter(
+        vec![dummy_leaf_node_paths[0]]
+            .into_iter()
+            .map(LeafNode::from),
+        LayerId::Input(0),
+        None,
+    );
+    let dummy_binary_decomp_diffs_mle = DenseMle::new_from_iter(
+        dummy_binary_decomp_diffs[0]
+            .clone()
+            .into_iter()
+            .map(BinDecomp16Bit::from),
+        LayerId::Input(0),
+        None,
+    );
     let dummy_multiplicities_bin_decomp_mle = DenseMle::new_from_iter(
         dummy_multiplicities_bin_decomp
             .into_iter()
@@ -556,7 +636,7 @@
         None,
     );
 
-    BatchedDummyMles {
+    DummyMles {        // dummy_attr_idx_data_mle,
         dummy_input_data_mle,
         dummy_permuted_input_data_mle,
         dummy_decision_node_paths_mle,
@@ -568,116 +648,13 @@
     }
 }
 
-pub(crate) struct DummyMles<F: FieldExt> {
-    pub(crate) dummy_input_data_mle: DenseMle<F, InputAttribute<F>>,
-    pub(crate) dummy_permuted_input_data_mle: DenseMle<F, InputAttribute<F>>,
-    pub(crate) dummy_decision_node_paths_mle: DenseMle<F, DecisionNode<F>>,
-    pub(crate) dummy_leaf_node_paths_mle: DenseMle<F, LeafNode<F>>,
-    pub(crate) dummy_binary_decomp_diffs_mle: DenseMle<F, BinDecomp16Bit<F>>,
-    pub(crate) dummy_multiplicities_bin_decomp_mle: DenseMle<F, BinDecomp16Bit<F>>,
-    pub(crate) dummy_decision_nodes_mle: DenseMle<F, DecisionNode<F>>,
-    pub(crate) dummy_leaf_nodes_mle: DenseMle<F, LeafNode<F>>,
-}
-
-/// Takes the above dummy data from `generate_dummy_data()` and converts
-/// into MLE form factor.
-pub(crate) fn generate_dummy_mles<F: FieldExt>() -> DummyMles<F> {
-    // --- First generate the dummy data ---
-    let ZKDTDummyCircuitData {
-        dummy_input_data,
-        dummy_permuted_input_data,
-        dummy_decision_node_paths,
-        dummy_leaf_node_paths,
-        dummy_binary_decomp_diffs,
-        dummy_multiplicities_bin_decomp,
-        dummy_decision_nodes,
-        dummy_leaf_nodes,
-    } = generate_dummy_data::<F>();
-
-    // --- Generate MLEs for each ---
-    // TODO!(ryancao): Change this into batched form
-    // let dummy_attr_idx_data_mle = DenseMle::<_, F>::new(dummy_attr_idx_data[0].clone());
-    let dummy_input_data_mle = DenseMle::new_from_iter(
-        dummy_input_data[0]
-            .clone()
-            .into_iter()
-            .map(InputAttribute::from),
-        LayerId::Input(0),
-        None,
-    ); // let dummy_permutation_indices_mle = DenseMle::<_, F>::new(dummy_permutation_indices[0].clone());
-    let dummy_permuted_input_data_mle = DenseMle::new_from_iter(
-        dummy_permuted_input_data[0]
-            .clone()
-            .into_iter()
-            .map(InputAttribute::from),
-        LayerId::Input(0),
-        None,
-    );
-    let dummy_decision_node_paths_mle = DenseMle::new_from_iter(
-        dummy_decision_node_paths[0]
-            .clone()
-            .into_iter()
-            .map(DecisionNode::from),
-        LayerId::Input(0),
-        None,
-    );
-    let dummy_leaf_node_paths_mle = DenseMle::new_from_iter(
-        vec![dummy_leaf_node_paths[0]]
-            .into_iter()
-            .map(LeafNode::from),
-        LayerId::Input(0),
-        None,
-    );
-    let dummy_binary_decomp_diffs_mle = DenseMle::new_from_iter(
-        dummy_binary_decomp_diffs[0]
-            .clone()
-            .into_iter()
-            .map(BinDecomp16Bit::from),
-        LayerId::Input(0),
-        None,
-    );
-    let dummy_multiplicities_bin_decomp_mle = DenseMle::new_from_iter(
-        dummy_multiplicities_bin_decomp
-            .into_iter()
-            .map(BinDecomp16Bit::from),
-        LayerId::Input(0),
-        None,
-    );
-    let dummy_decision_nodes_mle = DenseMle::new_from_iter(
-        dummy_decision_nodes.into_iter().map(DecisionNode::from),
-        LayerId::Input(0),
-        None,
-    );
-    let dummy_leaf_nodes_mle = DenseMle::new_from_iter(
-        dummy_leaf_nodes.into_iter().map(LeafNode::from),
-        LayerId::Input(0),
-        None,
-    );
-
-    DummyMles {
-        // dummy_attr_idx_data_mle,
-        dummy_input_data_mle,
-        dummy_permuted_input_data_mle,
-        dummy_decision_node_paths_mle,
-        dummy_leaf_node_paths_mle,
-        dummy_binary_decomp_diffs_mle,
-        dummy_multiplicities_bin_decomp_mle,
-        dummy_decision_nodes_mle,
-        dummy_leaf_nodes_mle,
-    }
-}
-
 // --- Create expressions using... testing modules? ---
 #[cfg(test)]
 mod tests {
     use super::*;
     use crate::{
         expression::ExpressionStandard,
-<<<<<<< HEAD
-        layer::{claims::Claim, LayerId},
-=======
         layer::{LayerId, claims::Claim},
->>>>>>> 07d18c80
         mle::{beta::BetaTable, dense::DenseMle, dense::DenseMleRef, MleRef},
         sumcheck::{
             compute_sumcheck_message, get_round_degree,
@@ -686,8 +663,8 @@
         },
         zkdt::cache_upshot_catboost_inputs_for_testing::write_mles_batch_catboost_single_tree,
     };
+    use halo2_base::halo2_proofs::halo2curves::bn256::Fr;
     use ark_std::test_rng;
-    use halo2_base::halo2_proofs::halo2curves::bn256::Fr;
 
     /// Checks that bits within the diff binary decomp and the multiplicity
     /// binary decomp are all either 0 or 1
@@ -718,7 +695,8 @@
 
         // --- Checks the same for the multiplicity binary decompositions ---
         assert!(
-            dummy_multiplicities_bin_decomp.len() == (NUM_DECISION_NODES + NUM_LEAF_NODES) as usize
+            dummy_multiplicities_bin_decomp.len()
+                == (NUM_DECISION_NODES + NUM_LEAF_NODES) as usize
         );
         dummy_multiplicities_bin_decomp
             .into_iter()
@@ -800,12 +778,7 @@
     #[test]
     fn circuit_dummy_bits_are_binary_test_multiplicities() {
         let mut rng = test_rng();
-<<<<<<< HEAD
-        let layer_claim: Claim<Fr> =
-            Claim::new_raw(vec![Fr::from(rng.gen::<u64>()); 12], Fr::zero());
-=======
         let layer_claim: Claim<Fr> = Claim::new_raw(vec![Fr::from(rng.gen::<u64>()); 12], Fr::zero());
->>>>>>> 07d18c80
         let mut beta = BetaTable::new(layer_claim.get_point().clone()).unwrap();
         beta.table.index_mle_indices(0);
 
