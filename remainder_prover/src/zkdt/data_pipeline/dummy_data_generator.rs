use crate::layer::LayerId;
use crate::mle::dense::DenseMle;
use crate::mle::MleRef;
use crate::utils::file_exists;
use crate::zkdt::constants::get_cached_batched_mles_filepath_with_exp_size;
use crate::zkdt::data_pipeline::dt2zkdt::{Samples, to_samples, circuitize_samples, RawTreesModel, load_raw_trees_model, RawSamples, load_raw_samples, TreesModel, CircuitizedTrees};
use crate::zkdt::input_data_to_circuit_adapter::{ZKDTCircuitData, convert_zkdt_circuit_data_into_mles, MinibatchData, load_upshot_data_single_tree_batch};
use remainder_shared_types::FieldExt;
use serde::{Deserialize, Serialize};
use serde_json::{from_reader, to_writer};

use super::super::constants::CACHED_BATCHED_MLES_FILE;
use super::super::structs::*;
use super::dt2zkdt::load_upshot_data_single_tree_batch;

use ark_std::test_rng;
use itertools::{repeat_n, Itertools};
use rand::Rng;
use std::collections::HashMap;
use std::fs;
use std::iter::zip;
use std::path::Path;

/*
What's our plan here?
- First create some dummy data
- Then create MLEs and MLERefs using that dummy data
- Then create expressions over those which are representative
- Hmm sounds like we might need to do intermediate stuff
*/

// --- Constants ---
pub const DUMMY_INPUT_LEN: usize = 1 << 6; // was 1 << 5
pub const NUM_DUMMY_INPUTS: usize = 8;
pub const TREE_HEIGHT: usize = 9; // was 9 // was 8
const NUM_DECISION_NODES: u64 = 2_u64.pow(TREE_HEIGHT as u32 - 1) - 1;
const NUM_LEAF_NODES: u64 = NUM_DECISION_NODES + 1;

#[derive(Debug, Clone)]
struct PathAndPermutation<F: FieldExt> {
    path_decision_nodes: Vec<DecisionNode<F>>,
    ret_leaf_node: LeafNode<F>,
    diffs: Vec<F>,
    used_input_attributes: Vec<InputAttribute<F>>,
}

/// - First element is the decision path nodes
/// - Second element is the final predicted leaf node
/// - Third element is the difference between the current attribute value and the node threshold
/// - Fourth element is the input attributes which were used during inference
/// - Third element is the attributes used (deprecated)
fn generate_correct_path_and_permutation<F: FieldExt>(
    decision_nodes: &[DecisionNode<F>],
    leaf_nodes: &[LeafNode<F>],
    input_datum: &[InputAttribute<F>],
) -> PathAndPermutation<F> {
    // --- Keep track of the path and permutation ---
    let mut path_decision_nodes: Vec<DecisionNode<F>> = vec![];
    let mut used_input_attributes: Vec<InputAttribute<F>> = vec![];
    // let mut permuted_access_indices: Vec<F> = vec![];

    // --- Keep track of how many times each attribute ID was used (to get the corresponding attribute idx) ---
    // Key: Attribute ID
    // Value: Multiplicity
    let mut attr_num_hits: HashMap<F, u64> = HashMap::new();

    // --- Keep track of the differences for path nodes ---
    let mut diffs: Vec<F> = vec![];

    // --- Go through the decision nodes ---
    let mut current_node_idx = 0;
    while current_node_idx < decision_nodes.len() {
        // --- Add to path; grab the appropriate attribute index ---
        path_decision_nodes.push(decision_nodes[current_node_idx]);
        let attr_id = decision_nodes[current_node_idx].attr_id.get_lower_128() as usize;

        // --- Stores the current input attribute which is being used ---
        used_input_attributes.push(input_datum[attr_id]);

        // --- Assume that repeats are basically layered one after another ---
        // let num_repeats = attr_num_hits.get(&decision_nodes[current_node_idx].attr_id).unwrap_or(&0);
        // let offset = *num_repeats * (DUMMY_INPUT_LEN as u64);
        // permuted_access_indices.push(decision_nodes[current_node_idx].attr_id + F::from(offset));

        // --- Adds a hit to the current attribute ID ---
        let num_attr_id_hits = attr_num_hits
            .entry(decision_nodes[current_node_idx].attr_id)
            .or_insert(0);
        *num_attr_id_hits += 1;

        // --- Compute the difference ---
        let diff = input_datum[attr_id].attr_val - decision_nodes[current_node_idx].threshold;
        diffs.push(diff);

        // --- Check if we should go left or right ---
        if input_datum[attr_id].attr_val > decision_nodes[current_node_idx].threshold {
            current_node_idx = current_node_idx * 2 + 2;
        } else {
            current_node_idx = current_node_idx * 2 + 1;
        }
    }

    // --- Leaf node indices are offset by 2^{TREE_HEIGHT} ---
    let ret_leaf_node = leaf_nodes[current_node_idx - NUM_DECISION_NODES as usize];

    // assert!(path_decision_nodes.len() == TREE_HEIGHT - 1);

    // (path_decision_nodes, ret_leaf_node, permuted_access_indices, diffs)
    PathAndPermutation {
        path_decision_nodes,
        ret_leaf_node,
        diffs,
        used_input_attributes,
    }
}

fn generate_16_bit_signed_decomp<F: FieldExt>(value: F) -> BinDecomp16Bit<F> {
    let upper_bound = F::from(2_u64.pow(16) - 1);

    // --- Compute the sign bit ---
    let sign_bit = if value <= upper_bound {
        F::zero()
    } else {
        F::one()
    };

    // --- Convert to positive ---
    let abs_value = if value <= upper_bound {
        value
    } else {
        value.neg()
    };

    // --- Grab the unsigned representation... ---
    let mut unsigned_bit_decomp = generate_16_bit_unsigned_decomp(abs_value);

    // --- The first bit should be zero (i.e. unsigned version is decomposable in 15 bits) ---
    assert!(unsigned_bit_decomp.bits[0] == F::zero());

    // --- Set the sign bit in the first slot ---
    unsigned_bit_decomp.bits[0] = sign_bit;
    unsigned_bit_decomp
}

fn generate_16_bit_unsigned_decomp<F: FieldExt>(value: F) -> BinDecomp16Bit<F> {
    // --- Ensure we can decompose in (positive) 16 bits ---
    let upper_bound = F::from(2_u64.pow(16) - 1);
    assert!(value >= F::zero());
    assert!(value <= upper_bound);

    // --- Grab the string repr ---
    let binary_repr = format!("{:0>16b}", value.get_lower_128());

    // --- Length must be 16, then parse as array of length 16 ---
    let mut binary_repr_arr = [F::zero(); 16];
    for (idx, item) in binary_repr_arr.iter_mut().enumerate() {
        let char_repr = binary_repr.chars().nth(idx).unwrap();
        debug_assert!(char_repr == '0' || char_repr == '1');
        *item = if char_repr == '0' {
            F::zero()
        } else {
            F::one()
        }
    }

    BinDecomp16Bit {
        bits: binary_repr_arr,
    }
}

/// dummydata input form factor for circuit inputs
#[derive(Serialize, Deserialize)]
pub struct ZKDTDummyCircuitData<F> {
    dummy_input_data: Vec<Vec<InputAttribute<F>>>, // Input attributes
    dummy_permuted_input_data: Vec<Vec<InputAttribute<F>>>, // Permuted input attributes
    dummy_decision_node_paths: Vec<Vec<DecisionNode<F>>>, // Paths (decision node part only)
    dummy_leaf_node_paths: Vec<LeafNode<F>>,       // Paths (leaf node part only)
    dummy_binary_decomp_diffs: Vec<Vec<BinDecomp16Bit<F>>>, // Binary decomp of differences
    dummy_multiplicities_bin_decomp: Vec<BinDecomp16Bit<F>>, // Binary decomp of multiplicities
    dummy_decision_nodes: Vec<DecisionNode<F>>,    // Actual tree decision nodes
    dummy_leaf_nodes: Vec<LeafNode<F>>,            // Actual tree leaf nodes
}

impl<F: FieldExt> ZKDTDummyCircuitData<F> {
    /// creates new dummydata
    pub fn new(
        dummy_input_data: Vec<Vec<InputAttribute<F>>>,
        dummy_permuted_input_data: Vec<Vec<InputAttribute<F>>>,
        dummy_decision_node_paths: Vec<Vec<DecisionNode<F>>>,
        dummy_leaf_node_paths: Vec<LeafNode<F>>,
        dummy_binary_decomp_diffs: Vec<Vec<BinDecomp16Bit<F>>>,
        dummy_multiplicities_bin_decomp: Vec<BinDecomp16Bit<F>>,
        dummy_decision_nodes: Vec<DecisionNode<F>>,
        dummy_leaf_nodes: Vec<LeafNode<F>>,
    ) -> ZKDTDummyCircuitData<F> {
        ZKDTDummyCircuitData {
            dummy_input_data,
            dummy_permuted_input_data,
            dummy_decision_node_paths,
            dummy_leaf_node_paths,
            dummy_binary_decomp_diffs,
            dummy_multiplicities_bin_decomp,
            dummy_decision_nodes,
            dummy_leaf_nodes,
        }
    }
}

<<<<<<< HEAD
#[derive(Serialize, Deserialize)]
pub struct ZKDTCircuitData<F> {
    input_data: Vec<Vec<InputAttribute<F>>>, // Input attributes
    permuted_input_data: Vec<Vec<InputAttribute<F>>>, // Permuted input attributes
    decision_node_paths: Vec<Vec<DecisionNode<F>>>, // Paths (decision node part only)
    leaf_node_paths: Vec<LeafNode<F>>,       // Paths (leaf node part only)
    binary_decomp_diffs: Vec<Vec<BinDecomp16Bit<F>>>, // Binary decomp of differences
    multiplicities_bin_decomp: Vec<BinDecomp16Bit<F>>, // Binary decomp of multiplicities
    decision_nodes: Vec<DecisionNode<F>>,    // Actual tree decision nodes
    leaf_nodes: Vec<LeafNode<F>>,            // Actual tree leaf nodes
    multiplicities_bin_decomp_input: Vec<Vec<BinDecomp4Bit<F>>>, // Binary decomp of multiplicities, of input
}

impl<F: FieldExt> ZKDTCircuitData<F> {
    /// creates new dummydata
    pub fn new(
        input_data: Vec<Vec<InputAttribute<F>>>,
        permuted_input_data: Vec<Vec<InputAttribute<F>>>,
        decision_node_paths: Vec<Vec<DecisionNode<F>>>,
        leaf_node_paths: Vec<LeafNode<F>>,
        binary_decomp_diffs: Vec<Vec<BinDecomp16Bit<F>>>,
        multiplicities_bin_decomp: Vec<BinDecomp16Bit<F>>,
        decision_nodes: Vec<DecisionNode<F>>,
        leaf_nodes: Vec<LeafNode<F>>,
        multiplicities_bin_decomp_input: Vec<Vec<BinDecomp4Bit<F>>>,
    ) -> ZKDTCircuitData<F> {
        ZKDTCircuitData {
            input_data,
            permuted_input_data,
            decision_node_paths,
            leaf_node_paths,
            binary_decomp_diffs,
            multiplicities_bin_decomp,
            decision_nodes,
            leaf_nodes,
            multiplicities_bin_decomp_input,
        }
    }
}

=======
>>>>>>> 110f7e75
/// Need to generate dummy circuit inputs, starting with the input data
/// Then get the path data and binary decomp stuff
/// TODO!(ryancao): add the attribute index field to `InputAttribute<F>`
/// -- Actually, scratch the above: we might be getting rid of `attr_id`s
/// altogether and replacing with `attr_idx` everywhere (as suggested by Ben!)
fn generate_dummy_data<F: FieldExt>() -> ZKDTDummyCircuitData<F> {
    // --- Get the RNG ---
    let mut rng = test_rng();

    // --- Generate dummy input data ---
    let mut dummy_input_data: Vec<Vec<InputAttribute<F>>> = vec![];
    // let mut dummy_permuted_input_data: Vec<Vec<InputAttribute<F>>> = vec![];

    // --- Generate dummy input index data ---
    let dummy_attr_idx_data = (0..(DUMMY_INPUT_LEN * (TREE_HEIGHT - 1)))
        .map(|x| F::from(x as u64))
        .collect_vec();
    let _dummy_attr_idx_data = repeat_n(dummy_attr_idx_data, NUM_DUMMY_INPUTS).collect_vec();

    // --- Populate (note that we have to permute later) ---
    for _ in 0..NUM_DUMMY_INPUTS {
        // --- Generate a single copy of all the attributes ---
        let mut single_attribute_copy = vec![];
        // let mut single_permuted_attribute_copy = vec![];
        for attr_id in 0..DUMMY_INPUT_LEN {
            let input_attribute = InputAttribute {
                attr_id: F::from(attr_id as u64),
                attr_val: F::from(rng.gen_range(0..(2_u64.pow(12)))),
            };
            single_attribute_copy.push(input_attribute);
            // single_permuted_attribute_copy.push(input_attribute);
        }

        // --- Have to repeat attributes TREE_HEIGHT - 1 times ---
        let dummy_input_datum = single_attribute_copy
            .clone()
            .into_iter()
            .cycle()
            .take(single_attribute_copy.len() * (TREE_HEIGHT - 1))
            .collect_vec();
        // let dummy_permuted_input_datum = single_permuted_attribute_copy.clone().into_iter().cycle().take(single_permuted_attribute_copy.len() * (TREE_HEIGHT - 1)).collect_vec();

        // --- Add to final list ---
        dummy_input_data.push(dummy_input_datum);
        // dummy_permuted_input_data.push(dummy_permuted_input_datum);
    }

    // --- Generate a dummy tree ---
    let mut dummy_decision_nodes: Vec<DecisionNode<F>> = vec![];
    let mut dummy_leaf_nodes: Vec<LeafNode<F>> = vec![];

    // --- Populate decision nodes ---
    // Note that attr_id can only be in [0, DUMMY_INPUT_LEN)
    for idx in 0..NUM_DECISION_NODES {
        let decision_node = DecisionNode {
            node_id: F::from(idx),
            attr_id: F::from(rng.gen_range(0..DUMMY_INPUT_LEN as u64)),
            threshold: F::from(rng.gen_range(0..(2_u64.pow(12)))),
        };
        dummy_decision_nodes.push(decision_node);
    }

    // --- Populate leaf nodes ---
    for idx in NUM_DECISION_NODES..(NUM_DECISION_NODES + NUM_LEAF_NODES) {
        let leaf_node = LeafNode {
            node_id: F::from(idx),
            node_val: F::from(rng.gen::<u64>()),
        };
        dummy_leaf_nodes.push(leaf_node);
    }

    // --- Generate auxiliaries ---
    let dummy_auxiliaries = dummy_input_data
        .clone()
        .into_iter()
        .map(|dummy_attrs| {
            generate_correct_path_and_permutation(
                &dummy_decision_nodes,
                &dummy_leaf_nodes,
                &dummy_attrs,
            )
        })
        .collect_vec();

    // --- Collect correct paths ---
    let dummy_decision_node_paths = dummy_auxiliaries
        .clone()
        .into_iter()
        .map(
            |PathAndPermutation {
                 path_decision_nodes: x,
                 ..
             }| x,
        )
        .collect_vec();

    // --- Collect correct leaf nodes ---
    let dummy_leaf_node_paths = dummy_auxiliaries
        .clone()
        .into_iter()
        .map(
            |PathAndPermutation {
                 ret_leaf_node: x, ..
             }| x,
        )
        .collect_vec();

    // --- Collect correct permutation indices ---
    // let dummy_permutation_indices = dummy_auxiliaries
    //     .clone()
    //     .into_iter()
    //     .map(|(_, _, x, _)| {
    //         x
    //     }).collect_vec();

    // --- Compute the actual permutations ---
    let all_used_input_attributes = dummy_auxiliaries
        .clone()
        .into_iter()
        .map(
            |PathAndPermutation {
                 used_input_attributes,
                 ..
             }| used_input_attributes,
        )
        .collect_vec();
    let dummy_permuted_input_data = zip(all_used_input_attributes, dummy_input_data.clone())
        .map(|(used_input_attributes, original_input_attributes)| {
            let mut used_input_attributes_clone = used_input_attributes.clone();

            // --- Basically need to create a new vector with input attributes ---
            let ret = used_input_attributes
                .into_iter()
                .chain(original_input_attributes.clone().into_iter().filter(|x| {
                    // --- Filter by duplicates, but remove them from the containing set ---
                    if let Some(index) = used_input_attributes_clone.iter().position(|&y| y == *x) {
                        used_input_attributes_clone.remove(index);
                        return false;
                    }
                    true
                }))
                .collect_vec();

            assert_eq!(ret.len(), original_input_attributes.len());

            ret
        })
        .collect_vec();

    // --- Compute multiplicities: just add the ones that are given in the returned map ---
    // TODO!(ryancao): Just use the paths already! The decision nodes are there!
    let multiplicities: Vec<F> = vec![F::zero(); (2_u64.pow(TREE_HEIGHT as u32) - 1) as usize];
    let dummy_multiplicities_bin_decomp = dummy_auxiliaries
        .clone()
        .into_iter()
        .fold(
            multiplicities,
            |prev_multiplicities,
             PathAndPermutation {
                 path_decision_nodes,
                 ret_leaf_node: path_leaf_node,
                 ..
             }| {
                // --- TODO!(ryancao): This is so bad lol ---
                let mut new_multiplicities: Vec<F> = prev_multiplicities;

                // --- Just grab the node IDs from each decision node and add them to the multiplicities ---
                path_decision_nodes.into_iter().for_each(|decision_node| {
                    let node_id = decision_node.node_id.get_lower_128() as usize;
                    new_multiplicities[node_id] += F::one();
                });

                // --- Count the leaf node as well! ---
                let node_id = path_leaf_node.node_id.get_lower_128() as usize;
                new_multiplicities[node_id] += F::one();

                new_multiplicities
            },
        )
        .into_iter()
        .map(|multiplicity| {
            // --- Grab the binary decomp ---
            generate_16_bit_unsigned_decomp(multiplicity)
        })
        .collect_vec();

    // --- Compute the binary decompositions of the differences ---
    let dummy_binary_decomp_diffs = dummy_auxiliaries
        .into_iter()
        .map(|PathAndPermutation { diffs, .. }| {
            diffs
                .into_iter()
                .map(|diff| {
                    let ret = generate_16_bit_signed_decomp(diff);
                    check_signed_recomposition(diff, ret);
                    ret
                })
                .collect_vec()
        })
        .collect_vec();

    ZKDTDummyCircuitData {
        dummy_input_data,
        dummy_permuted_input_data,
        dummy_decision_node_paths,
        dummy_leaf_node_paths,
        dummy_binary_decomp_diffs,
        dummy_multiplicities_bin_decomp,
        dummy_decision_nodes,
        dummy_leaf_nodes,
    }
}

/// Gets the sign bit (0 for positive, 1 for negative) and abs value
fn get_sign_bit_and_abs_value<F: FieldExt>(value: F) -> (F, F) {
    let upper_bound = F::from(2_u64.pow(16) - 1);
    let sign_bit = if value > upper_bound {
        F::one()
    } else {
        F::zero()
    };
    let abs_value = if value > upper_bound {
        value.neg()
    } else {
        value
    };
    (sign_bit, abs_value)
}

/// Computes the recomposition of the bits within `decomp` and checks
fn check_signed_recomposition<F: FieldExt>(actual_value: F, decomp: BinDecomp16Bit<F>) -> bool {
    let (sign_bit, _) = get_sign_bit_and_abs_value(actual_value);
    let mut total = F::zero();

    // --- Perform recomposition of non-sign bits ---
    for bit_idx in 1..16 {
        let base = F::from(2_u64.pow((16 - (bit_idx + 1)) as u32));
        total += base * decomp.bits[bit_idx];
    }
    total = if sign_bit == F::one() {
        total.neg()
    } else {
        total
    };
    if total != actual_value {
        // dbg!(
        //     "RIP: Total = {:?}, actual_value = {:?}",
        //     total,
        //     actual_value
        // );
        panic!();
        // return false;
    }
    true
}

pub struct BatchedDummyMles<F: FieldExt> {
    pub dummy_input_data_mle: Vec<DenseMle<F, InputAttribute<F>>>,
    pub dummy_permuted_input_data_mle: Vec<DenseMle<F, InputAttribute<F>>>,
    pub dummy_decision_node_paths_mle: Vec<DenseMle<F, DecisionNode<F>>>,
    pub dummy_leaf_node_paths_mle: Vec<DenseMle<F, LeafNode<F>>>,
    pub dummy_binary_decomp_diffs_mle: Vec<DenseMle<F, BinDecomp16Bit<F>>>,
    pub dummy_multiplicities_bin_decomp_mle: DenseMle<F, BinDecomp16Bit<F>>,
    pub dummy_decision_nodes_mle: DenseMle<F, DecisionNode<F>>,
    pub dummy_leaf_nodes_mle: DenseMle<F, LeafNode<F>>,
}

<<<<<<< HEAD
// #[derive(Serialize, Deserialize)]
#[derive(Clone)]
pub struct BatchedCatboostMles<F: FieldExt> {
    pub input_data_mle_vec: Vec<DenseMle<F, InputAttribute<F>>>,
    pub permuted_input_data_mle_vec: Vec<DenseMle<F, InputAttribute<F>>>,
    pub decision_node_paths_mle_vec: Vec<DenseMle<F, DecisionNode<F>>>,
    pub leaf_node_paths_mle_vec: Vec<DenseMle<F, LeafNode<F>>>,
    pub binary_decomp_diffs_mle_vec: Vec<DenseMle<F, BinDecomp16Bit<F>>>,
    pub multiplicities_bin_decomp_mle_decision: DenseMle<F, BinDecomp16Bit<F>>,
    pub multiplicities_bin_decomp_mle_leaf: DenseMle<F, BinDecomp16Bit<F>>,
    pub decision_nodes_mle: DenseMle<F, DecisionNode<F>>,
    pub leaf_nodes_mle: DenseMle<F, LeafNode<F>>,
    pub multiplicities_bin_decomp_mle_input_vec: Vec<DenseMle<F, BinDecomp4Bit<F>>>,
}

/// Writes the results of the [`load_upshot_data_single_tree_batch`] function call
/// to a file for ease of reading (i.e. faster testing, mostly lol)
pub fn write_mles_batch_catboost_single_tree<F: FieldExt>() {
    let loaded_zkdt_circuit_data = load_upshot_data_single_tree_batch::<F>(
        Some(1),
        None,
        Path::new("upshot_data/quantized-upshot-model.json"),
        Path::new("upshot_data/upshot-quantized-samples.npy"),
    );
    let mut f = fs::File::create(CACHED_BATCHED_MLES_FILE).unwrap();
    to_writer(&mut f, &loaded_zkdt_circuit_data).unwrap();
}

/// Reads the cached results from [`load_upshot_data_single_tree_batch`] and returns them.
pub fn read_upshot_data_single_tree_branch_from_file<F: FieldExt>(
) -> (ZKDTCircuitData<F>, (usize, usize)) {
    let file = std::fs::File::open(CACHED_BATCHED_MLES_FILE).unwrap();
    from_reader(&file).unwrap()
}

/// Reads the cached results from `cached_file_path` and returns them
pub fn read_upshot_data_single_tree_branch_from_filepath<F: FieldExt>(
    cached_file_path: &str,
) -> (ZKDTCircuitData<F>, (usize, usize)) {
    let file = std::fs::File::open(cached_file_path).unwrap();
    from_reader(&file).unwrap()
}

/// Loads a result from [`generate_upshot_data_all_batch_sizes`].
pub fn read_upshot_data_single_tree_branch_from_file_with_batch_exp<F: FieldExt>(
    exp_batch_size: usize,
    upshot_data_dir_path: &Path,
) -> (ZKDTCircuitData<F>, (usize, usize)) {
    // --- Sanitychecks ---
    debug_assert!(exp_batch_size >= 1);
    debug_assert!(exp_batch_size <= 12);

    // --- Load ---
    let file = std::fs::File::open(get_cached_batched_mles_filename_with_exp_size(
        exp_batch_size,
        upshot_data_dir_path,
    ))
    .unwrap();
    from_reader(&file).unwrap()
}

/// Generates circuit data in batched form for a single Catboost tree
///
/// ## Arguments
/// * `exp_batch_size` - 2^{`exp_batch_size`} is the actual batch size that we want.
///     Note that this value must be between 1 and 12, inclusive!
pub fn generate_mles_batch_catboost_single_tree<F: FieldExt>(
    exp_batch_size: usize,
    upshot_data_dir_path: &Path,
) -> (BatchedCatboostMles<F>, (usize, usize)) {
    // --- Sanitychecks ---
    debug_assert!(exp_batch_size >= 1);
    debug_assert!(exp_batch_size <= 12);

    // --- Check to see if the cached file exists ---
    let cached_file_path =
        get_cached_batched_mles_filename_with_exp_size(exp_batch_size, upshot_data_dir_path);

    // --- If no cached file exists, run the entire cache thingy ---
    if !file_exists(&cached_file_path) {
        generate_upshot_data_all_batch_sizes::<F>(None, upshot_data_dir_path);
    }

    // --- First generate the dummy data, then convert to MLE form factor ---
    let (zkdt_circuit_data, (tree_height, input_len)) =
        read_upshot_data_single_tree_branch_from_filepath::<F>(&cached_file_path);
    convert_zkdt_circuit_data_into_mles(zkdt_circuit_data, tree_height, input_len)
}

/// Takes the output from presumably something like [`read_upshot_data_single_tree_branch_from_filepath`]
/// and converts it into `BatchedCatboostMles<F>`, i.e. the input to the circuit.
pub fn convert_zkdt_circuit_data_into_mles<F: FieldExt>(
    zkdt_circuit_data: ZKDTCircuitData<F>,
    tree_height: usize,
    input_len: usize,
) -> (BatchedCatboostMles<F>, (usize, usize)) {
    // --- Unpacking ---
    let ZKDTCircuitData {
        input_data,
        permuted_input_data,
        decision_node_paths,
        leaf_node_paths,
        binary_decomp_diffs,
        mut multiplicities_bin_decomp,
        decision_nodes,
        leaf_nodes,
        multiplicities_bin_decomp_input,
    } = zkdt_circuit_data;

    let decision_len = 2_usize.pow(tree_height as u32 - 1);
    let multiplicities_bin_decomp_leaf = multiplicities_bin_decomp.split_off(decision_len);
    let multiplicities_bin_decomp_decision = multiplicities_bin_decomp;

    // --- Generate MLEs for each ---
    let input_data_mle_vec = input_data
        .into_iter()
        .map(|input| {
            DenseMle::new_from_iter(
                input.into_iter().map(InputAttribute::from),
                LayerId::Input(0),
                None,
            )
        })
        .collect_vec();
    let permuted_input_data_mle_vec = permuted_input_data
        .iter()
        .map(|datum| {
            DenseMle::new_from_iter(
                datum.clone().into_iter().map(InputAttribute::from),
                LayerId::Input(0),
                None,
            )
        })
        .collect();
    let decision_node_paths_mle_vec: Vec<DenseMle<F, DecisionNode<F>>> = decision_node_paths
        .iter()
        .map(|path| DenseMle::new_from_iter(path.clone().into_iter(), LayerId::Input(0), None))
        .collect();
    let leaf_node_paths_mle_vec = leaf_node_paths
        .into_iter()
        .map(|path| DenseMle::new_from_iter([path].into_iter(), LayerId::Input(0), None))
        .collect();
    let binary_decomp_diffs_mle_vec = binary_decomp_diffs
        .iter()
        .map(|binary_decomp_diff| {
            DenseMle::new_from_iter(
                binary_decomp_diff
                    .clone()
                    .into_iter()
                    .map(BinDecomp16Bit::from),
                LayerId::Input(0),
                None,
            )
        })
        .collect_vec();
    let multiplicities_bin_decomp_mle_decision = DenseMle::new_from_iter(
        multiplicities_bin_decomp_decision
            .into_iter()
            .map(BinDecomp16Bit::from),
        LayerId::Input(0),
        None,
    );
    let multiplicities_bin_decomp_mle_leaf = DenseMle::new_from_iter(
        multiplicities_bin_decomp_leaf
            .into_iter()
            .map(BinDecomp16Bit::from),
        LayerId::Input(0),
        None,
    );
    let decision_nodes_mle = DenseMle::new_from_iter(
        decision_nodes.into_iter().map(DecisionNode::from),
        LayerId::Input(0),
        None,
    );
    let leaf_nodes_mle = DenseMle::new_from_iter(
        leaf_nodes.into_iter().map(LeafNode::from),
        LayerId::Input(0),
        None,
    );
    let multiplicities_bin_decomp_mle_input = multiplicities_bin_decomp_input
        .iter()
        .map(|datum| {
            DenseMle::new_from_iter(
                datum.clone().into_iter().map(BinDecomp4Bit::from),
                LayerId::Input(0),
                None,
            )
        })
        .collect_vec();

    (
        BatchedCatboostMles {
            input_data_mle_vec,
            permuted_input_data_mle_vec,
            decision_node_paths_mle_vec,
            leaf_node_paths_mle_vec,
            binary_decomp_diffs_mle_vec,
            multiplicities_bin_decomp_mle_decision,
            multiplicities_bin_decomp_mle_leaf,
            decision_nodes_mle,
            leaf_nodes_mle,
            multiplicities_bin_decomp_mle_input_vec: multiplicities_bin_decomp_mle_input,
        },
        (tree_height, input_len),
    )
}

=======
>>>>>>> 110f7e75
pub fn generate_dummy_mles_batch<F: FieldExt>() -> BatchedDummyMles<F> {
    // --- First generate the dummy data ---
    let ZKDTDummyCircuitData {
        // dummy_attr_idx_data,
        dummy_input_data,
        // dummy_permutation_indices,
        dummy_permuted_input_data,
        dummy_decision_node_paths,
        dummy_leaf_node_paths,
        dummy_binary_decomp_diffs,
        dummy_multiplicities_bin_decomp,
        dummy_decision_nodes,
        dummy_leaf_nodes,
    } = generate_dummy_data::<F>();

    // --- Generate MLEs for each ---
    // TODO!(ryancao): Change this into batched form
    // let dummy_attr_idx_data_mle = DenseMle::<_, F>::new(dummy_attr_idx_data[0].clone());
    let dummy_input_data_mle = dummy_input_data
        .into_iter()
        .map(|input| {
            DenseMle::new_from_iter(
                input.into_iter().map(InputAttribute::from),
                LayerId::Input(0),
                None,
            )
        })
        .collect_vec();
    // let dummy_permutation_indices_mle = DenseMle::<_, F>::new(dummy_permutation_indices[0].clone());
    let dummy_permuted_input_data_mle = dummy_permuted_input_data
        .iter()
        .map(|datum| {
            DenseMle::new_from_iter(
                datum.clone().into_iter().map(InputAttribute::from),
                LayerId::Input(0),
                None,
            )
        })
        .collect();
    let dummy_decision_node_paths_mle = dummy_decision_node_paths
        .iter()
        .map(|path| DenseMle::new_from_iter(path.clone().into_iter(), LayerId::Input(0), None))
        .collect();
    let dummy_leaf_node_paths_mle = dummy_leaf_node_paths
        .into_iter()
        .map(|path| DenseMle::new_from_iter([path].into_iter(), LayerId::Input(0), None))
        .collect();
    let dummy_binary_decomp_diffs_mle = dummy_binary_decomp_diffs
        .iter()
        .map(|dummy_binary_decomp_diff| {
            DenseMle::new_from_iter(
                dummy_binary_decomp_diff
                    .clone()
                    .into_iter()
                    .map(BinDecomp16Bit::from),
                LayerId::Input(0),
                None,
            )
        })
        .collect_vec();
    let dummy_multiplicities_bin_decomp_mle = DenseMle::new_from_iter(
        dummy_multiplicities_bin_decomp
            .into_iter()
            .map(BinDecomp16Bit::from),
        LayerId::Input(0),
        None,
    );
    let dummy_decision_nodes_mle = DenseMle::new_from_iter(
        dummy_decision_nodes.into_iter().map(DecisionNode::from),
        LayerId::Input(0),
        None,
    );
    let dummy_leaf_nodes_mle = DenseMle::new_from_iter(
        dummy_leaf_nodes.into_iter().map(LeafNode::from),
        LayerId::Input(0),
        None,
    );

    BatchedDummyMles {
        dummy_input_data_mle,
        dummy_permuted_input_data_mle,
        dummy_decision_node_paths_mle,
        dummy_leaf_node_paths_mle,
        dummy_binary_decomp_diffs_mle,
        dummy_multiplicities_bin_decomp_mle,
        dummy_decision_nodes_mle,
        dummy_leaf_nodes_mle,
    }
}

pub(crate) struct DummyMles<F: FieldExt> {
    pub(crate) dummy_input_data_mle: DenseMle<F, InputAttribute<F>>,
    pub(crate) dummy_permuted_input_data_mle: DenseMle<F, InputAttribute<F>>,
    pub(crate) dummy_decision_node_paths_mle: DenseMle<F, DecisionNode<F>>,
    pub(crate) dummy_leaf_node_paths_mle: DenseMle<F, LeafNode<F>>,
    pub(crate) dummy_binary_decomp_diffs_mle: DenseMle<F, BinDecomp16Bit<F>>,
    pub(crate) dummy_multiplicities_bin_decomp_mle: DenseMle<F, BinDecomp16Bit<F>>,
    pub(crate) dummy_decision_nodes_mle: DenseMle<F, DecisionNode<F>>,
    pub(crate) dummy_leaf_nodes_mle: DenseMle<F, LeafNode<F>>,
}

/// Takes the above dummy data from `generate_dummy_data()` and converts
/// into MLE form factor.
pub(crate) fn generate_dummy_mles<F: FieldExt>() -> DummyMles<F> {
    // --- First generate the dummy data ---
    let ZKDTDummyCircuitData {
        dummy_input_data,
        dummy_permuted_input_data,
        dummy_decision_node_paths,
        dummy_leaf_node_paths,
        dummy_binary_decomp_diffs,
        dummy_multiplicities_bin_decomp,
        dummy_decision_nodes,
        dummy_leaf_nodes,
    } = generate_dummy_data::<F>();

    // --- Generate MLEs for each ---
    // TODO!(ryancao): Change this into batched form
    // let dummy_attr_idx_data_mle = DenseMle::<_, F>::new(dummy_attr_idx_data[0].clone());
    let dummy_input_data_mle = DenseMle::new_from_iter(
        dummy_input_data[0]
            .clone()
            .into_iter()
            .map(InputAttribute::from),
        LayerId::Input(0),
        None,
    ); // let dummy_permutation_indices_mle = DenseMle::<_, F>::new(dummy_permutation_indices[0].clone());
    let dummy_permuted_input_data_mle = DenseMle::new_from_iter(
        dummy_permuted_input_data[0]
            .clone()
            .into_iter()
            .map(InputAttribute::from),
        LayerId::Input(0),
        None,
    );
    let dummy_decision_node_paths_mle = DenseMle::new_from_iter(
        dummy_decision_node_paths[0]
            .clone()
            .into_iter()
            .map(DecisionNode::from),
        LayerId::Input(0),
        None,
    );
    let dummy_leaf_node_paths_mle = DenseMle::new_from_iter(
        vec![dummy_leaf_node_paths[0]]
            .into_iter()
            .map(LeafNode::from),
        LayerId::Input(0),
        None,
    );
    let dummy_binary_decomp_diffs_mle = DenseMle::new_from_iter(
        dummy_binary_decomp_diffs[0]
            .clone()
            .into_iter()
            .map(BinDecomp16Bit::from),
        LayerId::Input(0),
        None,
    );
    let dummy_multiplicities_bin_decomp_mle = DenseMle::new_from_iter(
        dummy_multiplicities_bin_decomp
            .into_iter()
            .map(BinDecomp16Bit::from),
        LayerId::Input(0),
        None,
    );
    let dummy_decision_nodes_mle = DenseMle::new_from_iter(
        dummy_decision_nodes.into_iter().map(DecisionNode::from),
        LayerId::Input(0),
        None,
    );
    let dummy_leaf_nodes_mle = DenseMle::new_from_iter(
        dummy_leaf_nodes.into_iter().map(LeafNode::from),
        LayerId::Input(0),
        None,
    );

    DummyMles {
        // dummy_attr_idx_data_mle,
        dummy_input_data_mle,
        dummy_permuted_input_data_mle,
        dummy_decision_node_paths_mle,
        dummy_leaf_node_paths_mle,
        dummy_binary_decomp_diffs_mle,
        dummy_multiplicities_bin_decomp_mle,
        dummy_decision_nodes_mle,
        dummy_leaf_nodes_mle,
    }
}

// --- Create expressions using... testing modules? ---
#[cfg(test)]
mod tests {
    use super::*;
    use crate::{
        expression::ExpressionStandard,
        layer::{claims::Claim, LayerId},
        mle::{beta::BetaTable, dense::DenseMle, dense::DenseMleRef, MleRef},
        sumcheck::{
            compute_sumcheck_message, get_round_degree,
            tests::{dummy_sumcheck, get_dummy_expression_eval, verify_sumcheck_messages},
            Evals,
        }, zkdt::cache_upshot_catboost_inputs_for_testing::write_mles_batch_catboost_single_tree,
    };
    use ark_std::test_rng;
    use halo2_base::halo2_proofs::halo2curves::bn256::Fr;

    /// Checks that bits within the diff binary decomp and the multiplicity
    /// binary decomp are all either 0 or 1
    #[test]
    fn dummy_bits_are_binary_test() {
        // --- First generate the dummy data ---
        let ZKDTDummyCircuitData {
            dummy_binary_decomp_diffs,
            dummy_multiplicities_bin_decomp,
            ..
        } = generate_dummy_data::<Fr>();

        // --- Checks that all the (diff) bits are either zero or one ---
        dummy_binary_decomp_diffs
            .into_iter()
            .for_each(|per_input_dummy_binary_decomp_diffs| {
                // --- We should have exactly TREE_HEIGHT - 1 diffs/decomps ---
                assert!(per_input_dummy_binary_decomp_diffs.len() == TREE_HEIGHT - 1);

                per_input_dummy_binary_decomp_diffs.into_iter().for_each(
                    |dummy_binary_decomp_diff| {
                        dummy_binary_decomp_diff.bits.into_iter().for_each(|bit| {
                            assert!(bit == Fr::zero() || bit == Fr::one());
                        })
                    },
                );
            });

        // --- Checks the same for the multiplicity binary decompositions ---
        assert!(
            dummy_multiplicities_bin_decomp.len() == (NUM_DECISION_NODES + NUM_LEAF_NODES) as usize
        );
        dummy_multiplicities_bin_decomp
            .into_iter()
            .for_each(|multiplicity_bit_decomp| {
                multiplicity_bit_decomp.bits.into_iter().for_each(|bit| {
                    assert!(bit == Fr::zero() || bit == Fr::one());
                })
            })
    }

    /// Basic "bits are binary" test (for the diffs), but in circuit!
    #[test]
    fn circuit_dummy_bits_are_binary_test_diff() {
        let mut rng = test_rng();
        let layer_claim: Claim<Fr> = Claim::new_raw(
            vec![
                Fr::from(rng.gen::<u64>()),
                Fr::from(rng.gen::<u64>()),
                Fr::from(rng.gen::<u64>()),
                Fr::from(rng.gen::<u64>()),
            ],
            Fr::zero(),
        );
        let mut beta = BetaTable::new(layer_claim.get_point().clone()).unwrap();
        beta.table.index_mle_indices(0);

        let DummyMles {
            dummy_binary_decomp_diffs_mle,
            ..
        } = generate_dummy_mles::<Fr>();

        // --- Grab the bin decomp MLE ---
        let first_bin_decomp_bit_mle: Vec<DenseMleRef<Fr>> =
            dummy_binary_decomp_diffs_mle.mle_bit_refs();
        let first_bin_decomp_bit_expr =
            ExpressionStandard::Mle(first_bin_decomp_bit_mle[0].clone());

        // --- Do b * (1 - b) = b - b^2 ---
        let b_squared = ExpressionStandard::Product(vec![
            first_bin_decomp_bit_mle[0].clone(),
            first_bin_decomp_bit_mle[0].clone(),
        ]);
        // dbg!(&b_squared);
        // dbg!(&first_bin_decomp_bit_mle[0]);
        let mut b_minus_b_squared = first_bin_decomp_bit_expr - b_squared;
        // dbg!(&b_minus_b_squared);

        // --- Evaluating at V(0, 0, 0) --> 0 ---
        let _dummy_claim = (vec![Fr::from(1); 3], Fr::zero());
        let mut b_minus_b_squared_clone = b_minus_b_squared.clone();
        b_minus_b_squared.index_mle_indices(0);
        // b_minus_b_squared.init_beta_tables(dummy_claim.clone());

        // idk if this is actually how we should do this
        let round_degree = get_round_degree(&b_minus_b_squared, 0);
        // dbg!(round_degree);
        let res =
            compute_sumcheck_message(&mut b_minus_b_squared.clone(), 0, round_degree, &mut beta);

        // --- Only first two values need to be zeros ---
        let Evals::<Fr>(vec) = res.unwrap();
        assert_eq!(vec[0], Fr::zero());
        assert_eq!(vec[1], Fr::zero());

        let layer_claims = get_dummy_expression_eval(&b_minus_b_squared_clone, &mut rng);

        let res_messages =
            dummy_sumcheck(&mut b_minus_b_squared_clone, &mut rng, layer_claims.clone());
        let verify_res = verify_sumcheck_messages(
            res_messages,
            b_minus_b_squared_clone,
            layer_claims,
            &mut rng,
        );
        assert!(verify_res.is_ok());
    }

    /// basic "bits are binary" test (for multiplicities), but in circuit!
    #[test]
    fn circuit_dummy_bits_are_binary_test_multiplicities() {
        let mut rng = test_rng();
        let layer_claim: Claim<Fr> =
            Claim::new_raw(vec![Fr::from(rng.gen::<u64>()); 12], Fr::zero());
        let mut beta = BetaTable::new(layer_claim.get_point().clone()).unwrap();
        beta.table.index_mle_indices(0);

        let DummyMles {
            dummy_multiplicities_bin_decomp_mle,
            ..
        } = generate_dummy_mles::<Fr>();

        // --- Grab the bin decomp MLE ---
        let first_bin_decomp_bit_mle: Vec<DenseMleRef<Fr>> =
            dummy_multiplicities_bin_decomp_mle.mle_bit_refs();
        let first_bin_decomp_bit_expr =
            ExpressionStandard::Mle(first_bin_decomp_bit_mle[0].clone());

        // --- Do b * (1 - b) = b - b^2 ---
        let b_squared = ExpressionStandard::Product(vec![
            first_bin_decomp_bit_mle[0].clone(),
            first_bin_decomp_bit_mle[0].clone(),
        ]);
        let mut b_minus_b_squared = first_bin_decomp_bit_expr - b_squared;

        // --- We should get all zeros ---x
        let all_zeros: Vec<Fr> = vec![Fr::zero()]
            .repeat(2_u64.pow(first_bin_decomp_bit_mle[0].num_vars() as u32) as usize);
        let all_zeros_mle = DenseMle::<Fr, _>::new_from_raw(all_zeros, LayerId::Input(0), None);
        let _all_zeros_mle_expr = ExpressionStandard::Mle(all_zeros_mle.mle_ref());

        // --- Evaluating at V(1, 1, 1, 1, 1, 1, 1, 1, 1, 1, 1, 1) --> 0 ---
        let _dummy_claim = (vec![Fr::one(); 3 + 9], Fr::zero());

        // --- Initialize beta tables manually ---
        let mut b_minus_b_squared_clone = b_minus_b_squared.clone();
        b_minus_b_squared.index_mle_indices(0);
        // b_minus_b_squared.init_beta_tables(dummy_claim.clone());

        let first_round_deg = get_round_degree(&b_minus_b_squared, 0);

        // --- The first two elements in the sumcheck message should both be zero ---
        // Afterwards there are no guarantees since we're doing a potentially non-linear interpolation
        let res = compute_sumcheck_message(
            &mut b_minus_b_squared.clone(),
            1,
            first_round_deg,
            &mut beta,
        );
        let Evals::<Fr>(vec) = res.unwrap();
        assert_eq!(vec[0], Fr::zero());
        assert_eq!(vec[1], Fr::zero());

        let layer_claims = get_dummy_expression_eval(&b_minus_b_squared_clone, &mut rng);

        let res_messages =
            dummy_sumcheck(&mut b_minus_b_squared_clone, &mut rng, layer_claims.clone());
        let verify_res = verify_sumcheck_messages(
            res_messages,
            b_minus_b_squared_clone,
            layer_claims,
            &mut rng,
        );
        assert!(verify_res.is_ok());
    }

    /// Binary recomposition test (out of circuit)
    #[test]
    fn dummy_binary_recomp_test() {
        // --- First generate the dummy data ---
        let ZKDTDummyCircuitData {
            dummy_permuted_input_data,
            dummy_decision_node_paths,
            dummy_binary_decomp_diffs,
            ..
        } = generate_dummy_data::<Fr>();

        // --- Grab the attr vals from the permuted inputs ---
        let permuted_attr_vals = dummy_permuted_input_data
            .into_iter()
            .map(|input_attributes| {
                // Dummy inputs should always have length `original_len * tree_height - 1`
                // from duplication
                assert!(input_attributes.len() == DUMMY_INPUT_LEN * (TREE_HEIGHT - 1));

                // Just extract the attribute vals
                input_attributes
                    .into_iter()
                    .map(|input_attribute| input_attribute.attr_val)
                    .collect_vec()
            })
            .collect_vec();

        // --- Grab the thresholds from the path nodes ---
        let decision_node_thresholds = dummy_decision_node_paths
            .into_iter()
            .map(|dummy_decision_node_path| {
                // Paths should always be length TREE_HEIGHT - 1
                assert!(dummy_decision_node_path.len() == TREE_HEIGHT - 1);

                dummy_decision_node_path
                    .into_iter()
                    .map(|dummy_decision_node| dummy_decision_node.threshold)
                    .collect_vec()
            })
            .collect_vec();

        // --- Slice the permuted inputs to match the path node length ---
        let permuted_attr_vals = permuted_attr_vals
            .into_iter()
            .map(|single_input_attr_vals| single_input_attr_vals[..TREE_HEIGHT - 1].to_vec())
            .collect_vec();

        // --- Compute diffs ---
        assert!(decision_node_thresholds.len() == permuted_attr_vals.len());
        let all_diffs = zip(decision_node_thresholds, permuted_attr_vals)
            .map(
                |(input_decision_node_thresholds, input_permuted_attr_vals)| {
                    assert!(input_decision_node_thresholds.len() == input_permuted_attr_vals.len());
                    zip(input_decision_node_thresholds, input_permuted_attr_vals)
                        .map(|(decision_node_threshold, permuted_attr_val)| {
                            permuted_attr_val - decision_node_threshold
                        })
                        .collect_vec()
                },
            )
            .collect_vec();

        // --- Now time to compute binary recompositions ---
        // Just do a zip between the decomps and `all_diffs` above
        zip(dummy_binary_decomp_diffs, all_diffs).for_each(
            |(input_binary_decomp_diffs, input_diffs)| {
                assert!(input_binary_decomp_diffs.len() == input_diffs.len());
                zip(input_binary_decomp_diffs, input_diffs).for_each(
                    |(binary_decomp_diff, diff)| {
                        check_signed_recomposition(diff, binary_decomp_diff);
                    },
                );
            },
        );
    }

    /// Binary recomposition test (showing that the binary recomposition of the
    /// difference recomposes to equal the differences)
    /// The original expression: (1 - b_s)(diff - abs_recomp) + b_s(diff + abs_recomp) = 0
    /// The simplified expression: (diff - abs_recomp) + 2b_s(abs_recomp) = 0
    /// abs_recomp = \sum_{i = 1}^{15} b_i 2^{16 - i - 1}
    #[test]
    fn circuit_dummy_binary_recomp_test() {
        let mut rng = test_rng();
        let layer_claim: Claim<Fr> = Claim::new_raw(
            vec![
                Fr::from(rng.gen::<u64>()),
                Fr::from(rng.gen::<u64>()),
                Fr::from(rng.gen::<u64>()),
                Fr::from(rng.gen::<u64>()),
            ],
            Fr::zero(),
        );
        let mut beta = BetaTable::new(layer_claim.get_point().clone()).unwrap();
        beta.table.index_mle_indices(0);
        let DummyMles {
            dummy_permuted_input_data_mle,
            dummy_decision_node_paths_mle,
            dummy_binary_decomp_diffs_mle,
            ..
        } = generate_dummy_mles::<Fr>();

        // --- Grab the bin decomp MLEs and associated expressions ---
        let bin_decomp_mles: Vec<DenseMleRef<Fr>> = dummy_binary_decomp_diffs_mle.mle_bit_refs();

        // --- Grab the things necessary to compute the diff (the permuted input and thresholds) ---
        let threshold_mle: DenseMleRef<Fr> = dummy_decision_node_paths_mle.threshold();
        let threshold_mle_expr = ExpressionStandard::Mle(threshold_mle.clone());
        let permuted_input_values_mle: DenseMleRef<Fr> =
            dummy_permuted_input_data_mle.attr_val(Some(threshold_mle.num_vars()));
        let permuted_input_values_mle_expr = ExpressionStandard::Mle(permuted_input_values_mle);

        // --- For debugging ---
        // let threshold_mle_expr_eval = evaluate_expr(&mut threshold_mle_expr.clone(), 1, 2);
        // dbg!(threshold_mle_expr_eval);
        // let permuted_input_values_mle_expr_eval = evaluate_expr(&mut permuted_input_values_mle_expr.clone(), 1, 2);
        // dbg!(permuted_input_values_mle_expr_eval);

        // --- Need to just get diff ---
        // dbg!(permuted_input_values_mle.num_vars()); // Should be 3
        // dbg!(threshold_mle.num_vars()); // Should be 3
        let diff_expr = permuted_input_values_mle_expr - threshold_mle_expr;
        // let permuted_input_values_mle_expr_eval = compute_sumcheck_message(&mut permuted_input_values_mle_expr.clone(), 1, 2);
        // let threshold_mle_expr_eval = compute_sumcheck_message(&mut threshold_mle_expr.clone(), 1, 2);
        // dbg!(permuted_input_values_mle_expr_eval);
        // dbg!(threshold_mle_expr_eval);

        // --- We need `abs_recomp` and `b_s * abs_recomp` ---
        let b_s_initial_acc = ExpressionStandard::Constant(Fr::zero());
        let sign_bit_mle = bin_decomp_mles[0].clone();
        let bin_decomp_mles_clone = bin_decomp_mles.clone();

        // --- Time for iterators... sigh ---
        let b_s_times_abs_recomp_expr = bin_decomp_mles.into_iter().enumerate().skip(1).fold(
            b_s_initial_acc,
            |acc_expr, (bit_idx, bin_decomp_mle)| {
                // --- First compute b_s * coeff ---
                let b_s_times_coeff =
                    ExpressionStandard::Product(vec![bin_decomp_mle, sign_bit_mle.clone()]);

                let b_s_times_coeff_ptr = Box::new(b_s_times_coeff);

                // --- Then compute (b_s * coeff) * 2^{bit_idx} ---
                let base = Fr::from(2_u64.pow((16 - (bit_idx + 1)) as u32));
                let b_s_times_coeff_times_base =
                    ExpressionStandard::Scaled(b_s_times_coeff_ptr, base);

                // Debugging
                // let b_i_expr = ExpressionStandard::Mle(bin_decomp_mle.clone());
                // let b_i_expr_eval = evaluate_expr(&mut b_i_expr.clone(), 1, 1);
                // let b_s_times_coeff_times_base_eval = evaluate_expr(&mut b_s_times_coeff_times_base.clone(), 1, 2);
                // dbg!(bit_idx);
                // dbg!(bin_decomp_mle.clone().num_vars());
                // dbg!(b_i_expr_eval);
                // dbg!(b_s_times_coeff_times_base_eval);

                acc_expr + b_s_times_coeff_times_base
            },
        );

        let abs_recomp_initial_acc = ExpressionStandard::Constant(Fr::zero());
        let abs_recomp_expr = bin_decomp_mles_clone.into_iter().enumerate().skip(1).fold(
            abs_recomp_initial_acc,
            |acc_expr, (bit_idx, bin_decomp_mle)| {
                // --- Compute just coeff * 2^{bit_idx} ---
                let base = Fr::from(2_u64.pow((16 - (bit_idx + 1)) as u32));
                let coeff_expr = ExpressionStandard::Mle(bin_decomp_mle);
                let coeff_expr_ptr = Box::new(coeff_expr);
                let coeff_times_base = ExpressionStandard::Scaled(coeff_expr_ptr, base);

                // Debugging
                let _coeff_times_base_eval =
                    compute_sumcheck_message(&mut coeff_times_base.clone(), 1, 2, &mut beta);

                acc_expr + coeff_times_base
            },
        );

        // --- Subtract the two, and (TODO!(ryancao)) ensure they have the same number of variables ---
        let mut final_expr = diff_expr - abs_recomp_expr
            + b_s_times_abs_recomp_expr.clone()
            + b_s_times_abs_recomp_expr;

        // --- Let's just see what the expressions give us... ---
        // Debugging
        // let diff_result = compute_sumcheck_message(&mut diff_expr, 1, 2);
        // let abs_recomp_expr_result = compute_sumcheck_message(&mut abs_recomp_expr, 1, 2);
        // let b_s_times_abs_recomp_expr_result = compute_sumcheck_message(&mut b_s_times_abs_recomp_expr, 1, 2);
        // dbg!(diff_result);
        // dbg!(abs_recomp_expr_result);
        // dbg!(b_s_times_abs_recomp_expr_result);

        // let dummy_claim = (vec![Fr::one(); 3], Fr::zero());

        let _final_expr_clone = final_expr.clone();

        final_expr.index_mle_indices(0);
        // final_expr.init_beta_tables(dummy_claim.clone());

        // --- Only the first two evals should be zeros ---
        let res = compute_sumcheck_message(&mut final_expr, 1, 3, &mut beta);
        let Evals::<Fr>(vec) = res.unwrap();
        assert_eq!(vec[0], Fr::zero());
        assert_eq!(vec[1], Fr::zero());

        // let res_messages = dummy_sumcheck(final_expr_clone, &mut rng, dummy_claim);
        // let verify_res = verify_sumcheck_messages(res_messages);
        // assert!(verify_res.is_ok());
    }

    /// Permutation test showing that the characteristic polynomial of the
    /// initial inputs is equivalent to that of the permuted inputs.
    /// What's the expression we actually need, and what are the terms?
    /// - We need the packed inputs first, (attr_idx + r_1 * attr_id + r_2 * attr_val)
    /// - Then we need the characteristic polynomial terms evaluated at `r_3`: r_3 - (attr_idx + r_1 * attr_id + r_2 * attr_val)
    /// - Then we need to multiply all of them together in a binary product tree
    #[test]
    fn dummy_permutation_test() {
        let DummyMles {
            dummy_input_data_mle,
            ..
        } = generate_dummy_mles::<Fr>();

        let mut rng = test_rng();

        // --- Get packed inputs first ---
        let _r1: Fr = Fr::from(rng.gen::<u64>());
        let _r2: Fr = Fr::from(rng.gen::<u64>());

        // --- Multiply to do packing ---
        let dummy_attribute_id_mleref = dummy_input_data_mle.attr_id(None);
        let _dummy_attribute_id_mleref_expr = ExpressionStandard::Mle(dummy_attribute_id_mleref);
        let dummy_attribute_val_mleref = dummy_input_data_mle.attr_val(None);
        let _dummy_attribute_val_mleref_expr = ExpressionStandard::Mle(dummy_attribute_val_mleref);

        // ---
    }
}<|MERGE_RESOLUTION|>--- conflicted
+++ resolved
@@ -206,7 +206,6 @@
     }
 }
 
-<<<<<<< HEAD
 #[derive(Serialize, Deserialize)]
 pub struct ZKDTCircuitData<F> {
     input_data: Vec<Vec<InputAttribute<F>>>, // Input attributes
@@ -247,8 +246,6 @@
     }
 }
 
-=======
->>>>>>> 110f7e75
 /// Need to generate dummy circuit inputs, starting with the input data
 /// Then get the path data and binary decomp stuff
 /// TODO!(ryancao): add the attribute index field to `InputAttribute<F>`
@@ -516,7 +513,6 @@
     pub dummy_leaf_nodes_mle: DenseMle<F, LeafNode<F>>,
 }
 
-<<<<<<< HEAD
 // #[derive(Serialize, Deserialize)]
 #[derive(Clone)]
 pub struct BatchedCatboostMles<F: FieldExt> {
@@ -724,8 +720,6 @@
     )
 }
 
-=======
->>>>>>> 110f7e75
 pub fn generate_dummy_mles_batch<F: FieldExt>() -> BatchedDummyMles<F> {
     // --- First generate the dummy data ---
     let ZKDTDummyCircuitData {
@@ -932,6 +926,13 @@
     use ark_std::test_rng;
     use halo2_base::halo2_proofs::halo2curves::bn256::Fr;
 
+    /// Literally just calls the [`write_mles_batch_catboost_single_tree`] function
+    /// to write the preprocessed stuff to file so we can load it in later
+    #[test]
+    fn test_write_mles_batch_catboost_single_tree() {
+        write_mles_batch_catboost_single_tree::<Fr>();
+    }
+
     /// Checks that bits within the diff binary decomp and the multiplicity
     /// binary decomp are all either 0 or 1
     #[test]
