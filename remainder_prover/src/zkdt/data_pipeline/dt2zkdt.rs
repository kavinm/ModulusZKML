--- conflicted
+++ resolved
@@ -40,8 +40,8 @@
 //! pipeline.
 //!
 //! ```
-//! let raw_trees_model: RawTreesModel = load_raw_trees_model("src/zkdt/data_pipeline/test_qtrees.json");
-//! let raw_samples: RawSamples = load_raw_samples("src/zkdt/data_pipeline/test_samples_10x6.npy");
+//! let raw_trees_model: RawTreesModel = load_raw_trees_model(Path::new("src/zkdt/data_pipeline/test_qtrees.json"));
+//! let raw_samples: RawSamples = load_raw_samples(Path::new("src/zkdt/data_pipeline/test_samples_10x6.npy"));
 //! ```
 
 extern crate serde;
@@ -108,20 +108,20 @@
     pub scaling: f64,
 }
 
-/// Output of load_raw_samples, for conversion (using a TreesModel) to a Samples instance.
+/// Output of load_raw_samples, for conversion to a Samples instance.
 /// Values are less than or equal to [`SIGNED_DECOMPOSITION_MAX_ARG_ABS`] (for the benefit of
 /// [`build_signed_bit_decomposition`]).
 #[derive(Clone)]
 pub struct RawSamples {
-    values: Vec<Vec<u16>>,
-    sample_length: usize
+    pub values: Vec<Vec<u16>>,
+    pub sample_length: usize
 }
 
 /// Output of [`to_samples`], input to [`circuitize_samples`].
 /// Difference to RawSamples: these are padded to the nearest power of two.
 pub struct Samples {
-    values: Vec<Vec<u16>>,
-    sample_length: usize
+    pub values: Vec<Vec<u16>>,
+    pub sample_length: usize
 }
 
 /// Represents the circuitization of a batch of samples with respect to a TreesModel.
@@ -140,7 +140,6 @@
     pub node_multiplicities: Vec<Vec<BinDecomp16Bit<F>>>,           // indexed by trees, tree nodes
 }
 
-<<<<<<< HEAD
 impl fmt::Display for RawSamples {
     fn fmt(&self, f: &mut fmt::Formatter) -> fmt::Result {
         write!(f, "{:?} samples with {:?} attributes", self.values.len(), self.sample_length)
@@ -155,12 +154,6 @@
             sample_length: self.sample_length,
         }
     }
-=======
-/// Output of [`to_samples`], input to [`circuitize_samples`].
-pub struct Samples {
-    pub values: Vec<Vec<u16>>,
-    pub sample_length: usize
->>>>>>> 110f7e75
 }
 
 /// Prepare the provided RawSamples for processing by the TreesModel by padding the raw sample
@@ -512,18 +505,6 @@
     }
 }
 
-<<<<<<< HEAD
-=======
-/// Output of load_raw_samples, for conversion (using a TreesModel) to a Samples instance.
-/// Values are less than or equal to [`SIGNED_DECOMPOSITION_MAX_ARG_ABS`] (for the benefit of
-/// [`build_signed_bit_decomposition`]).
-#[derive(Clone)]
-pub struct RawSamples {
-    pub values: Vec<Vec<u16>>,
-    pub sample_length: usize
-}
-
->>>>>>> 110f7e75
 /// Generate an array of samples for input into the trees model.  For demonstration purposes.
 pub fn generate_raw_samples(n_samples: usize, n_features: usize) -> RawSamples {
     let mut rng = rand::thread_rng();
@@ -641,11 +622,7 @@
             n_features: sample_length,
         };
         let trees_model: TreesModel = (&raw_trees_model).into();
-<<<<<<< HEAD
-        let samples = to_samples(&raw_samples, &trees_model); // now there are 4 samples
-=======
         let samples = to_samples(&raw_samples);
->>>>>>> 110f7e75
         let csamples = circuitize_samples::<Fr>(&samples, &trees_model);
         // check size of outer dimensions
         let n_trees = raw_trees_model.trees.len();
