//! Conversion from a decision trees model to a circuit ready form.
//!
//! # Circuitizing tree models
//! (c.f. [`CircuitizedTrees`])
//!
//! ```
//! use ark_bn254::Fr;
//!
//! let n_trees = 3;
//! let n_features = 4;
//! let depth = 6;
//! // start with some random (probably not perfect) trees with f64 leaf values
//! let raw_trees_model = generate_raw_trees_model(n_trees, depth, n_features, 0.5);
//! // pad the trees, assign ids and quantize the leaf values
//! let trees_model: TreesModel = (&raw_trees_model).into();
//! // circuitize the trees (converts to DecisionNode<F>, LeafNode<F>)
//! let ctrees: CircuitizedTrees<Fr> = (&trees_model).into();
//! ```
//!
//! # Circuitizing samples
//! (c.f. [`CircuitizedSamples`]). Continuing the above example:
//!
//! ```
//! let n_samples = 10;
//! let raw_samples = generate_raw_samples(n_samples, n_features);
//! let samples: Samples = (&raw_samples).into();
//! let _csamples: CircuitizedSamples<Fr> = (&samples).into();
//! ```
//!
//! # Building auxiliary inputs
//! (c.f. [`CircuitizedAuxiliaries`]). Continuing the above example:
//!
//! ```
//! let _caux = circuitize_auxiliaries::<Fr>(&samples, &trees_model);
//! ```
//!
//! # Generating trees and samples for benchmarking
//!
//! Use the [`generate_raw_trees_model`] and [`generate_raw_samples`] functions (see above for example
//! usage).
//!
//! # Loading existing tree models & their samples
//!
//! E.g. to load tree models and samples resulting from the Python-based Catboost model processing
//! pipeline.
//!
//! ```
//! let raw_trees_model: RawTreesModel = load_raw_trees_model(Path::new("src/zkdt/data_pipeline/test_qtrees.json"));
//! let raw_samples: RawSamples = load_raw_samples(Path::new("src/zkdt/data_pipeline/test_samples_10x6.npy"));
//! ```

extern crate serde;
extern crate serde_json;

use crate::layer::LayerId;
use crate::mle::dense::DenseMle;
use crate::mle::{Mle, MleRef};
use crate::prover::input_layer::combine_input_layers::InputLayerBuilder;
use crate::prover::input_layer::ligero_input_layer::LigeroInputLayer;
use crate::utils::file_exists;
use crate::zkdt::constants::{
    get_cached_batched_mles_filepath_with_exp_size, get_tree_commitment_filepath_for_tree_number,
};
use crate::zkdt::data_pipeline::trees::*;
<<<<<<< HEAD
use crate::zkdt::data_pipeline::trees::*;
use crate::zkdt::data_pipeline::helpers::*;
=======
>>>>>>> 8e68e299
use crate::zkdt::input_data_to_circuit_adapter::ZKDTCircuitData;
use crate::zkdt::structs::{BinDecomp16Bit, BinDecomp8Bit, BinDecomp4Bit, DecisionNode, InputAttribute, LeafNode};

use ark_serialize::Read;
use ark_std::log2;
use ndarray::Array2;
use ndarray_npy::read_npy;
use rand::Rng;
use remainder_ligero::ligero_commit::remainder_ligero_commit_prove;
use remainder_shared_types::transcript::poseidon_transcript::PoseidonTranscript;
use remainder_shared_types::{Fr, FieldExt};
use serde::{Deserialize, Serialize};
use serde_json::to_writer;
use std::fs::{self, File};
use std::path::Path;
use std::fmt;
use rayon::prelude::*;
use tracing::instrument;

use super::helpers::{next_power_of_two, i64_to_field, build_signed_bit_decomposition, build_unsigned_bit_decomposition, extract_decision_nodes, extract_leaf_nodes};

/// The trees model resulting from the Python pipeline.
/// This struct is used for parsing JSON.
#[derive(Debug, Serialize, Deserialize)]
pub struct RawTreesModel {
    trees: Vec<Node<f64>>,
    bias: f64,
    scale: f64,
    n_features: usize,
}

/// Used for deriving CircuitizedTrees and CircuitizedAuxiliaries (given samples).
/// For properties, see TreesModel.from().
pub struct TreesModel {
    trees: Vec<Node<i64>>,
    depth: usize,
    scaling: f64,
}

/// Circuitized trees use flat (i.e. non-recursive) structs for the decision and leaf nodes and
/// represent all integers using the field.
/// Circuitized trees have the same properties as TreesModel, except that they include an
/// extra "dummy" decision node so that the number of decision nodes is a power of two (equal to
/// the number of leaf nodes).
/// The dummy decision node has node id 2^depth - 1.
pub struct CircuitizedTrees<F: FieldExt> {
    pub decision_nodes: Vec<Vec<DecisionNode<F>>>, // indexed by tree, then by node (sorted by node id)
    pub leaf_nodes: Vec<Vec<LeafNode<F>>>, // indexed by tree, then by node (sorted by node id)
    pub depth: usize,
    pub scaling: f64,
}

/// Output of load_raw_samples, for conversion to a Samples instance.
/// Pre: Values do not exceed a 15-bit (not 16 bit!) representation.
#[derive(Clone)]
pub struct RawSamples {
    pub values: Vec<Vec<u16>>,
    pub sample_length: usize
}

/// Difference to RawSamples: each sample is padded length-wise to the next power of two, and
/// the number of samples is also padded to be the next power of two. 
pub struct Samples {
    pub values: Vec<Vec<u16>>,
    pub sample_length: usize
}

/// Represents the circuitization of a batch of samples.
pub type CircuitizedSamples<F: FieldExt> = Vec<Vec<InputAttribute<F>>>;

/// Represents the circuitization of a batch of samples with respect to a TreesModel.
/// * Bit decompositions are little endian.
/// * `differences` is a signed decomposition, with the sign bit at the end.
/// * Each vector in `node_multiplicities` has length `2.pow(trees_model.depth)`; it is indexed by
/// node_id for decision nodes, and by node id + 1 for leaf nodes.
pub struct CircuitizedAuxiliaries<F: FieldExt> {
    pub decision_paths: Vec<Vec<Vec<DecisionNode<F>>>>,             // indexed by trees, samples, steps in path
    pub attributes_on_paths: Vec<Vec<Vec<InputAttribute<F>>>>,      // indexed by trees, samples, steps in path
    pub differences: Vec<Vec<Vec<BinDecomp16Bit<F>>>>,              // indexed by trees, samples, steps in path
    pub path_ends: Vec<Vec<LeafNode<F>>>,                           // indexed by trees, samples
    pub attribute_multiplicities: Vec<Vec<Vec<BinDecomp4Bit<F>>>>,  // indexed by trees, samples, then by attribute index FIXME TO BE REMOVED (@Ben)
    pub attribute_multiplicities_per_sample: Vec<Vec<BinDecomp8Bit<F>>>,  // indexed by samples, then by attribute index (so aggregated over trees)
    pub node_multiplicities: Vec<Vec<BinDecomp16Bit<F>>>,           // indexed by trees, tree nodes
}

impl fmt::Display for RawSamples {
    fn fmt(&self, f: &mut fmt::Formatter) -> fmt::Result {
        write!(f, "{:?} samples with {:?} attributes", self.values.len(), self.sample_length)
    }
}

impl RawSamples {
    pub fn slice(&self, range: std::ops::Range<usize>) -> Self {
        let values = self.values[range].to_vec();
        RawSamples {
            values: values,
            sample_length: self.sample_length,
        }
    }
}

impl From<&RawSamples> for Samples {
    /// Prepare the provided RawSamples for processing by the TreesModel by padding the raw sample
    /// values such that the length of each individual sample is a power of two, and that the number of
    /// samples is also a power of two.
    /// Pre: raw_samples.values.len() > 0.
    fn from(raw_samples: &RawSamples) -> Self {
        let mut samples: Vec<Vec<u16>> = vec![];
        let sample_length = next_power_of_two(raw_samples.values[0].len()).unwrap();
        for raw_sample in &raw_samples.values {
            let mut sample = raw_sample.clone();
            sample.resize(sample_length, 0);
            samples.push(sample);
        }
        let target_sample_count = next_power_of_two(raw_samples.values.len()).unwrap();
        for i in raw_samples.values.len()..target_sample_count {
            samples.push(vec![0_u16; sample_length]);
        }
        Samples {
            values: samples,
            sample_length
        }
    }
}

/// Conversion TreePath -> LeafNode
impl<F: FieldExt> From<&TreePath<i64>> for LeafNode<F> {
    fn from(tree_path: &TreePath<i64>) -> Self {
        LeafNode {
            node_id: F::from(tree_path.leaf_node_id as u64),
            node_val: i64_to_field(tree_path.leaf_value)
        }
    }
}

impl<F: FieldExt> From<&Samples> for CircuitizedSamples<F> {
    fn from(samples: &Samples) -> Self {
        samples.values
            .par_iter()
            .map(build_sample_witness)
            .collect()
    }
}

type DecisionPath<F> = Vec<DecisionNode<F>>;
impl<F: FieldExt, T: Copy> From<&TreePath<T>> for DecisionPath<F> {
    fn from(tree_path: &TreePath<T>) -> Self {
        tree_path.path_steps
            .iter()
            .map(|path_step| DecisionNode::<F> {
                node_id: F::from(path_step.node_id as u64),
                attr_id: F::from(path_step.feature_index as u64),
                threshold: F::from(path_step.threshold as u64)
            })
            .collect()
    }
}

type AttributesOnPath<F> = Vec<InputAttribute<F>>;
// conversion from tree path to attributes on path
impl<F: FieldExt> From<&TreePath<i64>> for AttributesOnPath<F> {
    fn from(tree_path: &TreePath<i64>) -> Self {
        tree_path.path_steps
            .iter()
            .map(|step| InputAttribute::<F> {
                attr_id: F::from(step.feature_index as u64),
                attr_val: F::from(step.feature_value as u64)
            })
            .collect()
    }
}

type DifferencesBits<F> = Vec<BinDecomp16Bit<F>>;
impl<F: FieldExt> From<&TreePath<i64>> for DifferencesBits<F> {
    fn from(tree_path: &TreePath<i64>) -> Self {
        tree_path.path_steps
            .iter()
            .map(|step| {
                let difference = (step.feature_value as i32) - (step.threshold as i32);
                build_differences_bindecomp(difference)
            })
            .collect()
    }
}

fn build_differences_bindecomp<F: FieldExt>(difference: i32) -> BinDecomp16Bit<F> {
    let bits = build_signed_bit_decomposition(difference, 16).unwrap();
    BinDecomp16Bit::<F>::from(bits)
}

fn build_node_multiplicity_bindecomp<F: FieldExt>(multiplicity: usize) -> BinDecomp16Bit<F> {
     let bits = build_unsigned_bit_decomposition(multiplicity as u32, 16).unwrap();
     BinDecomp16Bit::<F>::from(bits)
}

/// FIXME TO BE REMOVED (@Ben)
fn build_4bit_attribute_multiplicity_bindecomp<F: FieldExt>(multiplicity: usize) -> BinDecomp4Bit<F> {
     let bits = build_unsigned_bit_decomposition(multiplicity as u32, 4).unwrap();
     BinDecomp4Bit::<F>::from(bits)
}

fn build_8bit_attribute_multiplicity_bindecomp<F: FieldExt>(multiplicity: usize) -> BinDecomp8Bit<F> {
     let bits = build_unsigned_bit_decomposition(multiplicity as u32, 8).unwrap();
     BinDecomp8Bit::<F>::from(bits)
}

/// Build the witnesses for a single sample.
fn build_sample_witness<F: FieldExt>(sample: &Vec<u16>) -> Vec<InputAttribute<F>> {
     sample
        .iter()
        .enumerate()
        .map(|(index, value)| InputAttribute {
            attr_id: F::from(index as u64),
            attr_val: F::from(*value as u64),
        })
        .collect()
}

/// Circuitize the provided batch of samples using the specified TreesModel instance,
/// returning a CircuitizedAuxiliaries instance.
/// See documentation of [`CircuitizedAuxiliaries`].
/// The following preconditions are required to ensure attribute multiplicities fit in 8 bit bindecomp:
/// Pre: trees_model.trees.len() <= 2^5
/// Pre: trees_model.depth <= 2^3 + 1
pub fn circuitize_auxiliaries<F: FieldExt>(
    samples_in: &Samples,
    trees_model: &TreesModel,
    ) -> CircuitizedAuxiliaries<F> {
    // 
    assert!(trees_model.trees.len() <= 32);
    assert!(trees_model.depth <= 9);
    let paths: Vec<Vec<TreePath<i64>>> = trees_model.trees
        .par_iter()
        .map(|tree| samples_in.values
             .par_iter()
             .map(|sample| tree.get_tree_path(&sample))
             .collect())
        .collect();

    let decision_paths: Vec<Vec<DecisionPath<F>>> = paths
        .par_iter()
        .map(|tree_paths| {
            tree_paths
                .par_iter()
                .map(DecisionPath::<F>::from)
                .collect()
            })
        .collect();

    let attributes_on_paths: Vec<Vec<AttributesOnPath<F>>> = paths
        .par_iter()
        .map(|tree_paths| {
            tree_paths
                .par_iter()
                .map(AttributesOnPath::<F>::from)
                .collect()
        })
        .collect();

    let differences: Vec<Vec<DifferencesBits<F>>> = paths
        .par_iter()
        .map(|tree_paths| {
            tree_paths
                .par_iter()
                .map(DifferencesBits::<F>::from)
                .collect()
        })
        .collect();

    let path_ends: Vec<Vec<LeafNode<F>>> = paths
        .par_iter()
        .map(|tree_paths| {
            tree_paths
                .iter()
                .map(LeafNode::<F>::from)
                .collect()
            })
        .collect();

    // FIXME TO BE REMOVED (@Ben)
    let attribute_multiplicities: Vec<Vec<Vec<BinDecomp4Bit<F>>>> = paths
        .par_iter()
        .map(|tree_paths| {
            tree_paths
                .iter()
                .map(|tree_path| count_attribute_multiplicities(&tree_path.path_steps, samples_in.sample_length))
                .into_iter()
                .map(|multiplicities| multiplicities
                     .into_iter()
                     .map(build_4bit_attribute_multiplicity_bindecomp)
                     .collect())
                .collect()
        })
        .collect();

    // BUILD THE ATTRIBUTE MULTIPLICITIES, AGGD OVER TREES
    // check that each tree has one path per sample ...
    let sample_count: usize = samples_in.values.len();
    assert!(paths.iter().all(|paths_for_tree| paths_for_tree.len() == sample_count));
    // ... so that the nesting can be reversed, to become: samples first, then trees
    let _paths_per_sample: Vec<Vec<TreePath<i64>>> = (0..sample_count)
        .map(|sample_idx| {
            paths
                .iter()
                .filter_map(|paths_for_tree| paths_for_tree.get(sample_idx))
                .cloned()
                .collect()
        }).collect();

    let attribute_multiplicities_per_sample: Vec<Vec<BinDecomp8Bit<F>>> = _paths_per_sample
        .par_iter()
        .map(|paths_of_sample| {
            let mut multiplicities = vec![0_usize; samples_in.sample_length];
            paths_of_sample
                .iter()
                .for_each(|path_of_sample_thru_tree| {
                    path_of_sample_thru_tree.path_steps
                        .iter()
                        .for_each(|step| multiplicities[step.feature_index as usize] += 1);
                });
            multiplicities
        })
        .map(|multiplicities| multiplicities
             .into_iter()
             .map(build_8bit_attribute_multiplicity_bindecomp)
             .collect())
        .collect();

    let node_multiplicities: Vec<Vec<BinDecomp16Bit<F>>> = paths
        .par_iter()
        .map(|tree_paths| {
            count_node_multiplicities(tree_paths, trees_model.depth)
                .into_par_iter()
                .map(build_node_multiplicity_bindecomp)
                .collect()
        })
        .collect();

    CircuitizedAuxiliaries {
        decision_paths,
        attributes_on_paths,
        differences,
        path_ends,
        attribute_multiplicities,
        attribute_multiplicities_per_sample,
        node_multiplicities,
    }
}

/// FIXME TO BE REMOVED (@Ben)
/// Given a vector of instances of [`PathStep`], return a vector counting how often each attribute
/// is used.
pub fn count_attribute_multiplicities(path_steps: &Vec<PathStep>, sample_length: usize) -> Vec<usize> {
    let mut multiplicities = vec![0_usize; sample_length];
    path_steps
        .iter()
        .for_each(|step| multiplicities[step.feature_index as usize] += 1);
    multiplicities
}

/// Given a vector of instances of [`TreePath`] all belonging to the same tree, return a vector
/// counting the number of times each node was visited.
/// **WARNING**: Vector is indexed by node id for internal nodes, and by node_id + 1 for leaf nodes.
pub fn count_node_multiplicities<T: Copy>(tree_paths: &Vec<TreePath<T>>, tree_depth: usize) -> Vec<usize> {
    let mut multiplicities = vec![0_usize; 2_usize.pow(tree_depth as u32)];
    tree_paths
        .iter()
        .for_each(|tree_path| {
            // count visits to internal nodes
            tree_path.path_steps
                .iter()
                .for_each(|step| multiplicities[step.node_id as usize] += 1);
            // count visits to leaf nodes
            multiplicities[tree_path.leaf_node_id as usize + 1] += 1;
        });
    multiplicities
}

impl<F: FieldExt> From<&TreesModel> for CircuitizedTrees<F> {
    /// Extract the DecisionNode and LeafNode instances from the TreesModel instance to
    /// obtain a CircuitizedTrees.
    fn from(trees_model: &TreesModel) -> Self {
        // extract, sort & pad the decision nodes
        let mut decision_nodes = vec![];
        let dummy_node = DecisionNode {
            node_id: F::from(2_u64.pow(trees_model.depth as u32) - 1),
            attr_id: F::from(0_u64),
            threshold: F::from(0_u64),
        };
        for tree in &trees_model.trees {
            let mut tree_decision_nodes = extract_decision_nodes(tree);
            tree_decision_nodes.sort_by_key(|node| node.node_id);
            // add a dummy node to make length a power of two
            tree_decision_nodes.push(dummy_node);
            decision_nodes.push(tree_decision_nodes);
        }
        // extract and sort the leaf nodes
        let mut leaf_nodes = vec![];
        for tree in &trees_model.trees {
            let mut tree_leaf_nodes = extract_leaf_nodes(tree);
            tree_leaf_nodes.sort_by_key(|node| node.node_id);
            leaf_nodes.push(tree_leaf_nodes);
        }

        CircuitizedTrees {
            decision_nodes,
            leaf_nodes,
            depth: trees_model.depth,
            scaling: trees_model.scaling,
        }
    }
}

impl From<&RawTreesModel> for TreesModel {
    /// Given a RawTreesModel object representing a decision tree model operating on u32 samples, prepare the model for circuitization:
    /// 1. scale and bias are folded into the leaf values;
    /// 2. leaf values are symmetrically quantized to i64;
    /// 3. all trees are padded such that they are all perfect and of uniform depth (without modifying
    ///    the predictions of any tree) where the uniform depth is chosen to be 2^l + 1 for minimal l >= 0;
    /// 4. ids are assigned to all nodes (as per assign_id());
    /// The resulting TreesModel incorporates all the tree instances, the (uniform) depth
    /// of the trees, and the scaling factor to approximately undo the quantization (via division)
    /// after aggregating the scores.
    fn from(raw_trees_model: &RawTreesModel) -> Self {
        let mut trees_f64 = raw_trees_model.trees.clone();
        // fold scale into all trees
        for tree in &mut trees_f64 {
            tree.transform_values(&|value| raw_trees_model.scale * value);
        }
        // fold bias into first tree
        trees_f64[0].transform_values(&|value| value + raw_trees_model.bias);

        // quantize the leaf values
        let (qtrees, rescaling) = quantize_leaf_values(&trees_f64);

        // pad the trees for perfection
        let max_depth = qtrees
            .iter()
            .map(|tree: &Node<i64>| tree.depth(std::cmp::max))
            .max()
            .unwrap();
        let target_depth = next_power_of_two(max_depth - 1).unwrap() + 1;
        // insert decision nodes where needed to perfect each tree
        let mut qtrees: Vec<Node<i64>> = qtrees
            .iter()
            .map(|tree: &Node<i64>| tree.perfect_to_depth(target_depth))
            .collect();
        // assign ids to all nodes
        for tree in &mut qtrees {
            tree.assign_id(0);
        }

        TreesModel {
            trees: qtrees,
            depth: target_depth,
            scaling: rescaling,
        }
    }
}

impl fmt::Display for RawTreesModel {
    fn fmt(&self, f: &mut fmt::Formatter) -> fmt::Result {
        let max_depth = self.trees
            .iter()
            .map(|tree: &Node<f64>| tree.depth(std::cmp::max))
            .max()
            .unwrap();
        write!(f, "{:?} trees of maximum depth {:?}", self.trees.len(), max_depth)
    }
}

impl RawTreesModel {
    pub fn slice(&self, range: std::ops::Range<usize>) -> Self {
        let trees = self.trees[range].to_vec();
        RawTreesModel {
            trees: trees,
            bias: self.bias,
            scale: self.scale,
            n_features: self.n_features
        }
    }
}

impl TreesModel {
    pub fn slice(&self, range: std::ops::Range<usize>) -> Self {
        let trees = self.trees[range].to_vec();
        TreesModel {
            trees: trees,
            depth: self.depth,
            scaling: self.scaling,
        }
    }
}

/// Generate a RawTreesModel as specified.  Meaning of arguments as per [`generate_tree`].
/// Scale and bias are chosen randomly.
pub fn generate_raw_trees_model(
    n_trees: usize,
    target_depth: usize,
    n_features: usize,
    premature_leaf_proba: f64,
) -> RawTreesModel {
    let mut rng = rand::thread_rng();
    RawTreesModel {
        trees: (0..n_trees)
            .map(|_| generate_tree(target_depth, n_features, premature_leaf_proba))
            .collect(),
        bias: rng.gen(),
        scale: rng.gen(),
        n_features,
    }
}

/// Generate an array of samples for input into the trees model.  For demonstration purposes.
pub fn generate_raw_samples(n_samples: usize, n_features: usize) -> RawSamples {
    let mut rng = rand::thread_rng();
    let values = (0..n_samples)
        .map(|_| {
            (0..n_features)
                .map(|_| rng.gen_range(0..(2_u32.pow(15) + 1) as u16))
                .collect()
        })
        .collect();
    RawSamples {
        values,
        sample_length: n_features,
    }
}

/// Load a 2d array of samples from a `.npy` file.
pub fn load_raw_samples(filename: &Path) -> RawSamples {
    let input_arr: Array2<u16> = read_npy(filename).unwrap();
    RawSamples {
        values: input_arr.outer_iter().map(|row| row.to_vec()).collect(),
        sample_length: input_arr.shape()[1],
    }
}

/// Load a trees model from a JSON file.
/// WARNING: note the pre-condition.  No checks are performed.
/// Pre: all threshold values fit in a 16 bit signed bit decomposition.
pub fn load_raw_trees_model(filename: &Path) -> RawTreesModel {
    let mut file = File::open(filename)
        .unwrap_or_else(|_| panic!("'{:?}' should be available.", filename.to_path_buf()));

    let initial_buffer_size = file.metadata().map(|m| m.len() as usize + 1).unwrap_or(0);
    let mut bufreader = Vec::with_capacity(initial_buffer_size);
    file.read_to_end(&mut bufreader).unwrap();

    let raw_trees_model: RawTreesModel =
        serde_json::from_slice(&bufreader[..]).unwrap_or_else(|_| {
            panic!(
                "'{:?}' should be valid RawTreesModel JSON.",
                filename.to_path_buf()
            )
        });

    raw_trees_model
}

#[cfg(test)]
mod tests {
    use super::*;
    use remainder_shared_types::Fr;

    /// Returns a small tree for testing:
    ///       x[1]>=1?
    ///        /    \
    ///    x[0]>=2?  1.2
    ///     /    \
    ///  0.1      0.2
    fn build_small_tree() -> Node<f64> {
        let left = Node::new_leaf(None, 0.1);
        let middle = Node::new_leaf(None, 0.2);
        let right = Node::new_leaf(None, 1.2);
        let internal = Node::new_internal(None, 0, 2, left, middle);
        Node::new_internal(None, 1, 1, internal, right)
    }

    /// Returns another small tree for testing:
    ///       x[3]>=1?
    ///        /    \
    ///    x[4]>=2?  1.2
    ///     /    \
    ///  0.1      0.2
    fn build_small_tree_variant() -> Node<f64> {
        let left = Node::new_leaf(None, 0.1);
        let middle = Node::new_leaf(None, 0.2);
        let right = Node::new_leaf(None, 1.2);
        let internal = Node::new_internal(None, 4, 2, left, middle);
        Node::new_internal(None, 3, 1, internal, right)
    }

    #[test]
    fn test_raw_trees_model_loading() {
        let filename = "src/zkdt/data_pipeline/test_qtrees.json";
        let _raw_trees_model = load_raw_trees_model(Path::new(filename));
    }

    #[test]
    fn test_numpy_loading() {
        let filename = "src/zkdt/data_pipeline/test_samples_10x6.npy";
        let raw_samples = load_raw_samples(Path::new(filename));
        assert_eq!(raw_samples.values.len(), 10);
    }

    #[test]
    fn test_to_samples() {
        let sample_length = 5;
        let values = vec![
            vec![0_u16; sample_length],
            vec![2_u16, 0_u16, 0_u16, 0_u16, 0_u16],
            vec![2_u16; sample_length],
        ];
        let raw_samples = RawSamples {
            values,
            sample_length,
        };
        let samples: Samples = (&raw_samples).into();
        // check the number of samples
        assert_eq!(
            samples.sample_length,
            next_power_of_two(raw_samples.sample_length).unwrap()
        );
        // check length of individual samples
        assert_eq!(
            samples.values.len(),
            next_power_of_two(raw_samples.values.len()).unwrap()
        );
        for sample in &samples.values {
            assert_eq!(sample.len(), samples.sample_length);
        }
    }

    #[test]
    fn test_circuitize_samples() {
        let sample_length = 5;
        let values = vec![
            vec![0_u16; sample_length],
            vec![2_u16, 0_u16, 0_u16, 0_u16, 0_u16],
            vec![2_u16; sample_length],
        ];
        let raw_samples = RawSamples {
            values,
            sample_length,
        };
        let samples: Samples = (&raw_samples).into();
        let csamples: CircuitizedSamples<Fr> = (&samples).into();
        assert_eq!(csamples.len(), samples.values.len());
        csamples.iter()
            .for_each(|sample| assert_eq!(sample.len(), samples.sample_length));
    }

    #[test]
    fn test_circuitize_auxiliaries_small() {
        let sample_length = 5;
        let values = vec![
            vec![0_u16; sample_length],
            vec![2_u16, 0_u16, 0_u16, 0_u16, 0_u16],
            vec![2_u16; sample_length],
        ];
        let raw_samples = RawSamples {
            values,
            sample_length,

        };
        let samples: Samples = (&raw_samples).into();
        let csamples: CircuitizedSamples<Fr> = (&samples).into();
        assert_eq!(csamples.len(), samples.values.len());
        csamples.iter()
            .for_each(|sample| assert_eq!(sample.len(), samples.sample_length));
    }

    #[test]
    fn test_circuitize_auxiliaries() {
        let sample_length = 5;
        let values = vec![
            vec![0_u16; sample_length],
            vec![2_u16, 0_u16, 0_u16, 0_u16, 0_u16],
            vec![2_u16; sample_length],
        ];
        let raw_samples = RawSamples {
            values,
            sample_length,
        };
        let tree = build_small_tree();
        let raw_trees_model = RawTreesModel {
            trees: vec![tree, Node::new_leaf(Some(0), 3.0)],
            bias: 1.1,
            scale: 6.6,
            n_features: sample_length,
        };
        let trees_model: TreesModel = (&raw_trees_model).into();
        let samples: Samples = (&raw_samples).into();
        let caux = circuitize_auxiliaries::<Fr>(&samples, &trees_model);
        let n_trees = raw_trees_model.trees.len();

        // check dimensions of attributes on paths
        assert_eq!(caux.attributes_on_paths.len(), n_trees);
        for attributes_on_paths_for_tree in &caux.attributes_on_paths {
            assert_eq!(attributes_on_paths_for_tree.len(), samples.values.len());
            for attributes_on_path in attributes_on_paths_for_tree {
                assert_eq!(attributes_on_path.len(), trees_model.depth - 1);
            }
        }
        // check the contents of the attributes on paths for the non-trivial tree (the 0th)
        let attributes_on_path = &caux.attributes_on_paths[0][0];
        assert_eq!(attributes_on_path[0].attr_id, Fr::from(1));
        // ... sample travels left down the tree
        assert_eq!(attributes_on_path[1].attr_id, Fr::from(0));

        // check the dimension of the decision paths
        assert_eq!(caux.decision_paths.len(), n_trees);
        for decision_paths_for_tree in &caux.decision_paths {
            assert_eq!(decision_paths_for_tree.len(), samples.values.len());
            for decision_path in decision_paths_for_tree {
                assert_eq!(decision_path.len(), trees_model.depth - 1);
            }
        }
        // check decision path contents for one combination
        let decision_path = &caux.decision_paths[0][2];
        assert_eq!(decision_path[0].node_id, Fr::from(0));
        // ... sample travels right down the tree
        assert_eq!(decision_path[1].node_id, Fr::from(2));

        // check the dimension of the path_ends
        assert_eq!(caux.path_ends.len(), n_trees);
        for path_ends_for_tree in &caux.path_ends {
            assert_eq!(path_ends_for_tree.len(), samples.values.len());
        }
        // check the contents
        let path_ends_for_tree = &caux.path_ends[0];
        assert_eq!(path_ends_for_tree[0].node_id, Fr::from(3));
        assert_eq!(path_ends_for_tree[1].node_id, Fr::from(4));

        // check the dimensions of the differences
        assert_eq!(caux.differences.len(), n_trees);
        for differences_for_tree in &caux.differences {
            assert_eq!(differences_for_tree.len(), samples.values.len());
            for differences in differences_for_tree {
                assert_eq!(differences.len(), trees_model.depth - 1);
            }
        }
        // check contents
        let differences = &caux.differences[0][0];
        // should have the bit decomposition of -2
        assert_eq!(differences[1].bits[0], Fr::from(0));
        assert_eq!(differences[1].bits[1], Fr::from(1));
        assert_eq!(differences[1].bits[2], Fr::from(0));
        assert_eq!(differences[1].bits[15], Fr::from(1));

        // check the node_multiplicities
        let node_multiplicities = caux.node_multiplicities;
        let n_nodes = 2_usize.pow(trees_model.depth as u32); // includes dummy node
        assert_eq!(node_multiplicities.len(), n_trees);
        for node_multiplicities_for_tree in &node_multiplicities {
            assert_eq!(node_multiplicities_for_tree.len(), n_nodes);
            // root node id has multiplicity samples.values.len() = 4 (not 3, since post padding!)
            let multiplicity = &node_multiplicities_for_tree[0];
            assert_eq!(multiplicity.bits[0], Fr::from(0));
            assert_eq!(multiplicity.bits[1], Fr::from(0));
            assert_eq!(multiplicity.bits[2], Fr::from(1));
            assert_eq!(multiplicity.bits[3], Fr::from(0));
            // dummy node id has multiplicity 0
            // dummy node multiplicity is situated between internal and leaf nodes
            let multiplicity = &node_multiplicities_for_tree[n_nodes / 2 - 1];
            for bit in multiplicity.bits {
                assert_eq!(bit, Fr::from(0));
            }
        }
        // check all node multiplicities for tree 1
        let node_multiplicities_for_tree = &node_multiplicities[0];
        let expected: Vec<usize> = vec![4, 3, 1, 0, 2, 1, 0, 1];
        node_multiplicities_for_tree
            .iter()
            .zip(expected.iter())
            .for_each(|(bits, expected)| {
                let expected_bits = build_node_multiplicity_bindecomp::<Fr>(*expected);
                assert_eq!(expected_bits.bits, bits.bits);
            });

        // FIXME TO BE REMOVED (@Ben)
        // check attribute multiplicities
        // first, check their dimensions
        assert_eq!(caux.attribute_multiplicities.len(), n_trees);
        for am_for_tree in &caux.attribute_multiplicities {
            assert_eq!(am_for_tree.len(), samples.values.len());
            for am_for_tree_and_sample in am_for_tree {
                assert_eq!(am_for_tree_and_sample.len(), samples.sample_length);
            }
        }
        // check some particular values
        let am = &caux.attribute_multiplicities[0][0];
        let mut expected: Vec<usize> = vec![0; samples.sample_length];
        expected[0] = 1;
        expected[1] = 1;
        am.iter().zip(expected.iter())
            .for_each(|(bits, expected)| {
                let expected_bits = build_4bit_attribute_multiplicity_bindecomp::<Fr>(*expected);
                assert_eq!(expected_bits.bits, bits.bits);
            })
    }

    #[test]
    fn test_attribute_multiplicities_per_sample() {
        let sample_length = 5;
        let values = vec![
            vec![0_u16; sample_length],
            vec![2_u16, 0_u16, 0_u16, 0_u16, 0_u16],
            vec![2_u16; sample_length],
        ];
        let raw_samples = RawSamples {
            values,
            sample_length
        };

        let raw_trees_model = RawTreesModel {
            trees: vec![build_small_tree(), build_small_tree_variant()],
            bias: 1.1,
            scale: 6.6,
            n_features: sample_length,
        };
        let trees_model: TreesModel = (&raw_trees_model).into();
        let samples: Samples = (&raw_samples).into();
        let caux = circuitize_auxiliaries::<Fr>(&samples, &trees_model);
        
        let am = caux.attribute_multiplicities_per_sample;
        // check dimensions
        assert_eq!(am.len(), samples.values.len());
        for am_for_sample in &am {
            assert_eq!(am_for_sample.len(), samples.sample_length);
        }
        // check some values
        assert_eq!(am[0][0], build_8bit_attribute_multiplicity_bindecomp::<Fr>(1));
        assert_eq!(am[0][1], build_8bit_attribute_multiplicity_bindecomp::<Fr>(1));
        assert_eq!(am[0][2], build_8bit_attribute_multiplicity_bindecomp::<Fr>(0));
        assert_eq!(am[0][3], build_8bit_attribute_multiplicity_bindecomp::<Fr>(1));
        assert_eq!(am[0][4], build_8bit_attribute_multiplicity_bindecomp::<Fr>(1));
        assert_eq!(am[0][5], build_8bit_attribute_multiplicity_bindecomp::<Fr>(0));
        assert_eq!(am[2][0], build_8bit_attribute_multiplicity_bindecomp::<Fr>(2));
        assert_eq!(am[2][1], build_8bit_attribute_multiplicity_bindecomp::<Fr>(1));
        assert_eq!(am[2][2], build_8bit_attribute_multiplicity_bindecomp::<Fr>(0));
        assert_eq!(am[2][3], build_8bit_attribute_multiplicity_bindecomp::<Fr>(1));
        assert_eq!(am[2][4], build_8bit_attribute_multiplicity_bindecomp::<Fr>(0));
        assert_eq!(am[2][5], build_8bit_attribute_multiplicity_bindecomp::<Fr>(0));
    }

    #[test]
    fn test_trees_model_from() {
        let tree = build_small_tree();
        let raw_trees_model = RawTreesModel {
            trees: vec![tree, Node::new_leaf(Some(0), 3.0)],
            bias: 1.1,
            scale: 6.6,
            n_features: 11,
        };
        let trees_model: TreesModel = (&raw_trees_model).into();
        assert_eq!(trees_model.trees.len(), 2);
        assert_eq!(trees_model.depth, 3);
        // check trees are as claimed
        for tree in &trees_model.trees {
            assert_eq!(tree.depth(std::cmp::max), 3);
            assert!(tree.is_perfect());
            assert_eq!(tree.get_id().unwrap(), 0);
        }
    }

    #[test]
    fn test_circuitized_trees_from() {
        let tree = build_small_tree();
        let raw_trees_model = RawTreesModel {
            trees: vec![tree, Node::new_leaf(Some(0), 3.0)],
            bias: 1.1,
            scale: 6.6,
            n_features: 11,
        };
        let trees_model: TreesModel = (&raw_trees_model).into();
        let ctrees: CircuitizedTrees<Fr> = (&trees_model).into();
        assert_eq!(ctrees.depth, trees_model.depth);
        // check decision nodes
        for tree_dns in &ctrees.decision_nodes {
            assert_eq!(tree_dns.len(), 4);
            for (node_id, node) in tree_dns.iter().take(tree_dns.len() - 1).enumerate() {
                assert_eq!(node.node_id, Fr::from(node_id as u64));
            }
            assert_eq!(tree_dns[tree_dns.len() - 1].node_id, Fr::from(7_u64));
        }
        // check leaf nodes
        for tree_lns in &ctrees.leaf_nodes {
            assert_eq!(tree_lns.len(), 4);
            for (node_id, node) in tree_lns.iter().enumerate() {
                assert_eq!(node.node_id, Fr::from((4 - 1) + node_id as u64));
            }
        }
        // accumulate score by taking the value of the first leaf node
        let mut acc_score: Fr = Fr::from(0);
        acc_score += ctrees.leaf_nodes[0][0].node_val;
        acc_score += ctrees.leaf_nodes[1][0].node_val;
        // check that the quantized scores accumulated as expected
        let expected_score = raw_trees_model.scale * (0.1 + 3.0) + raw_trees_model.bias;
        let quant_score = (expected_score * ctrees.scaling) as i64;
        let f_quant_score = if quant_score >= 0 {
            Fr::from(quant_score as u64)
        } else {
            -Fr::from(quant_score.unsigned_abs())
        };
        // just check that's it's close
        assert_eq!(f_quant_score, acc_score);
    }

    #[test]
    fn test_generate_raw_trees_model() {
        let target_depth = 3;
        let n_features = 6;
        let n_trees = 11;
        let raw_trees_model = generate_raw_trees_model(n_trees, target_depth, n_features, 0.5);
        assert_eq!(raw_trees_model.n_features, n_features);
        assert_eq!(raw_trees_model.trees.len(), n_trees);
        for tree in &raw_trees_model.trees {
            assert!(tree.depth(std::cmp::max) <= target_depth);
        }
    }

    #[test]
    fn test_generate_raw_samples() {
        let raw_samples = generate_raw_samples(10, 3);
        assert_eq!(raw_samples.values.len(), 10);
        for row in &raw_samples.values {
            assert_eq!(row.len(), 3);
        }
    }

    #[test]
    fn test_documentation() {
        // TODO remove once the doctests are being run
        let n_trees = 3;
        let n_features = 4;
        let depth = 6;
        // start with some random (probably not perfect) trees with f64 leaf values
        let raw_trees_model = generate_raw_trees_model(n_trees, depth, n_features, 0.5);
        // pad the trees, assign ids and quantize the leaf values
        let trees_model: TreesModel = (&raw_trees_model).into();
        // circuitize the trees (converts to DecisionNode<F>, LeafNode<F>)
        let _ctrees: CircuitizedTrees<Fr> = (&trees_model).into();
        // .. continued
        // generate some samples to play with
        let n_samples = 10;
        let raw_samples = generate_raw_samples(n_samples, n_features);
        let samples: Samples = (&raw_samples).into();
        let _csamples: CircuitizedSamples<Fr> = (&samples).into();
        // notice: circuitize_auxiliaries takes trees_model, not ctrees!
        let _caux = circuitize_auxiliaries::<Fr>(&samples, &trees_model);
        // .. continued
        let _raw_trees_model: RawTreesModel =
            load_raw_trees_model(Path::new("src/zkdt/data_pipeline/test_qtrees.json"));
        let _raw_samples: RawSamples =
            load_raw_samples(Path::new("src/zkdt/data_pipeline/test_samples_10x6.npy"));
    }

    #[test]
    fn test_upshot_loading_and_circuitization() {
        // for this to work, those files need to be in place (not stored on the repo):
        // 1. remainder_prover/upshot_data/upshot-quantized-samples.npy
        // 2. remainder_prover/upshot_data/quantized-upshot-model.json
        let raw_trees_model: RawTreesModel =
            load_raw_trees_model(Path::new("upshot_data/quantized-upshot-model.json"));
        let mut raw_samples: RawSamples =
            load_raw_samples(Path::new("upshot_data/upshot-quantized-samples.npy"));
        // use just a small batch
        raw_samples.values = raw_samples.values[0..4].to_vec();

        let mut trees_model: TreesModel = (&raw_trees_model).into();
        // just take two trees
        trees_model = trees_model.slice(0..2);

        let samples: Samples = (&raw_samples).into();

        let _ctrees: CircuitizedTrees<Fr> = (&trees_model).into();
        let _csamples: CircuitizedSamples<Fr> = (&samples).into();
        let _caux = circuitize_auxiliaries::<Fr>(&samples, &trees_model);
    }

    #[test]
    fn test_count_node_multiplicities_null() {
        let tree_depth = 3;
        let tree_paths: Vec<TreePath<i32>> = vec![];
        // test first for no tree paths at all
        let multiplicities = count_node_multiplicities(&tree_paths, tree_depth);
        assert_eq!(multiplicities.len(), 2_usize.pow(tree_depth as u32));
        multiplicities.iter().for_each(|mult| assert_eq!(*mult, 0));
    }

    #[test]
    fn test_count_node_multiplicities_nontrivial() {
        let depth = 3;
        let mut tree = build_small_tree().perfect_to_depth(depth);
        tree.assign_id(0);
        let sample_length = 5;
        let values = vec![
            vec![0_u16; sample_length],
            vec![2_u16, 0_u16, 0_u16, 0_u16, 0_u16],
            vec![2_u16; sample_length],
        ];
        let mut tree_paths: Vec<TreePath<f64>> = vec![];
        for sample in values {
            tree_paths.push(tree.get_tree_path(&sample));
        }
        let multiplicities = count_node_multiplicities(&tree_paths, depth);
        let expected: Vec<usize> = vec![3, 2, 1, 0, 1, 1, 0, 1];
        assert_eq!(multiplicities, expected);
    }

    // FIXME TO BE REMOVED (@Ben)
    #[test]
    fn test_count_attribute_multiplicities() {
        let sample_length: usize = 10;
        let multiplicities = count_attribute_multiplicities(&vec![], sample_length);
        assert_eq!(multiplicities.len(), 10);
        assert_eq!(multiplicities[1], 0);
        let mut path: Vec<PathStep> = vec![];
        for i in 0..2 {
            path.push(PathStep {
                node_id: 1,
                feature_index: 2,
                threshold: 3,
                feature_value: 4
            });
        }
        let multiplicities = count_attribute_multiplicities(&path, sample_length);
        assert_eq!(multiplicities.len(), 10);
        assert_eq!(multiplicities[1], 0);
        assert_eq!(multiplicities[2], 2);
        assert_eq!(multiplicities[3], 0);
        assert_eq!(multiplicities[4], 0);
    }

    #[test]
    fn test_build_sample_witness() {
        let sample: Vec<u16> = vec![3, 1, 4];
        let witness = build_sample_witness::<Fr>(&sample);
        assert_eq!(witness.len(), sample.len());
    }
}<|MERGE_RESOLUTION|>--- conflicted
+++ resolved
@@ -62,11 +62,8 @@
     get_cached_batched_mles_filepath_with_exp_size, get_tree_commitment_filepath_for_tree_number,
 };
 use crate::zkdt::data_pipeline::trees::*;
-<<<<<<< HEAD
 use crate::zkdt::data_pipeline::trees::*;
 use crate::zkdt::data_pipeline::helpers::*;
-=======
->>>>>>> 8e68e299
 use crate::zkdt::input_data_to_circuit_adapter::ZKDTCircuitData;
 use crate::zkdt::structs::{BinDecomp16Bit, BinDecomp8Bit, BinDecomp4Bit, DecisionNode, InputAttribute, LeafNode};
 
@@ -346,7 +343,6 @@
             })
         .collect();
 
-    // FIXME TO BE REMOVED (@Ben)
     let attribute_multiplicities: Vec<Vec<Vec<BinDecomp4Bit<F>>>> = paths
         .par_iter()
         .map(|tree_paths| {
@@ -721,26 +717,6 @@
     }
 
     #[test]
-    fn test_circuitize_auxiliaries_small() {
-        let sample_length = 5;
-        let values = vec![
-            vec![0_u16; sample_length],
-            vec![2_u16, 0_u16, 0_u16, 0_u16, 0_u16],
-            vec![2_u16; sample_length],
-        ];
-        let raw_samples = RawSamples {
-            values,
-            sample_length,
-
-        };
-        let samples: Samples = (&raw_samples).into();
-        let csamples: CircuitizedSamples<Fr> = (&samples).into();
-        assert_eq!(csamples.len(), samples.values.len());
-        csamples.iter()
-            .for_each(|sample| assert_eq!(sample.len(), samples.sample_length));
-    }
-
-    #[test]
     fn test_circuitize_auxiliaries() {
         let sample_length = 5;
         let values = vec![
@@ -750,7 +726,7 @@
         ];
         let raw_samples = RawSamples {
             values,
-            sample_length,
+            sample_length
         };
         let tree = build_small_tree();
         let raw_trees_model = RawTreesModel {
