--- conflicted
+++ resolved
@@ -8,17 +8,11 @@
 use ark_std::log2;
 use itertools::{Itertools, repeat_n};
 
-<<<<<<< HEAD
-use crate::{prover::{GKRCircuit, Layers, input_layer::{InputLayer, combine_input_layers::InputLayerBuilder, ligero_input_layer::LigeroInputLayer, public_input_layer::PublicInputLayer}, Witness}, mle::{dense::DenseMle, MleRef, beta::BetaTable, Mle, MleIndex, mle_enum::MleEnum}, layer::{LayerBuilder, empty_layer::EmptyLayer, batched::{BatchedLayer, combine_zero_mle_ref}, LayerId}, sumcheck::{compute_sumcheck_message, Evals, get_round_degree}};
-use remainder_shared_types::{FieldExt, transcript::{Transcript, poseidon_transcript::PoseidonTranscript}};
-
-use super::{zkdt_layer::{InputPackingBuilder, SplitProductBuilder, EqualityCheck, AttributeConsistencyBuilder, DecisionPackingBuilder, LeafPackingBuilder, ConcatBuilder, RMinusXBuilder, BitExponentiationBuilder, SquaringBuilder, ProductBuilder, BinaryRecompBuilder, NodePathDiffBuilder, BinaryRecompCheckerBuilder, PartialBitsCheckerBuilder}, structs::{InputAttribute, DecisionNode, LeafNode, BinDecomp16Bit}};
-=======
-use crate::{mle::{dense::DenseMle, MleRef, beta::BetaTable, Mle, MleIndex}, layer::{LayerBuilder, empty_layer::EmptyLayer, batched::{BatchedLayer, combine_zero_mle_ref, unbatch_mles}, LayerId, Padding}, sumcheck::{compute_sumcheck_message, Evals, get_round_degree}, zkdt::zkdt_layer::{BitExponentiationBuilderCatBoost, IdentityBuilder}};
+use crate::{mle::{dense::DenseMle, MleRef, beta::BetaTable, Mle, MleIndex}, layer::{LayerBuilder, empty_layer::EmptyLayer, batched::{BatchedLayer, combine_zero_mle_ref, unbatch_mles}, LayerId, Padding}, sumcheck::{compute_sumcheck_message, Evals, get_round_degree}, zkdt::zkdt_layer::{BitExponentiationBuilderCatBoost, IdentityBuilder, AttributeConsistencyBuilderZeroRef}, prover::input_layer::{ligero_input_layer::LigeroInputLayer, combine_input_layers::InputLayerBuilder, public_input_layer::PublicInputLayer, InputLayer}};
 use crate::{prover::{GKRCircuit, Layers, Witness}, mle::{mle_enum::MleEnum}};
 use remainder_shared_types::{FieldExt, transcript::{Transcript, poseidon_transcript::PoseidonTranscript}};
-use super::{zkdt_layer::{InputPackingBuilder, SplitProductBuilder, EqualityCheck, AttributeConsistencyBuilder, DecisionPackingBuilder, LeafPackingBuilder, ConcatBuilder, RMinusXBuilder, BitExponentiationBuilder, SquaringBuilder, ProductBuilder, AttributeConsistencyBuilderZeroRef}, structs::{InputAttribute, DecisionNode, LeafNode, BinDecomp16Bit}};
->>>>>>> c92cb74e
+
+use super::{zkdt_layer::{InputPackingBuilder, SplitProductBuilder, EqualityCheck, AttributeConsistencyBuilder, DecisionPackingBuilder, LeafPackingBuilder, ConcatBuilder, RMinusXBuilder, BitExponentiationBuilder, SquaringBuilder, ProductBuilder, BinaryRecompBuilder, NodePathDiffBuilder, BinaryRecompCheckerBuilder, PartialBitsCheckerBuilder}, structs::{InputAttribute, DecisionNode, LeafNode, BinDecomp16Bit}};
 
 pub struct PermutationCircuit<F: FieldExt> {
     pub dummy_input_data_mle_vec: Vec<DenseMle<F, InputAttribute<F>>>,               // batched
@@ -597,157 +591,9 @@
 
         let difference_mle = layers.add::<_, EmptyLayer<F, Self::Transcript>>(difference_builder);
 
-<<<<<<< HEAD
-struct BinaryRecompCircuit<F: FieldExt> {
-    decision_node_path_mle: DenseMle<F, DecisionNode<F>>,
-    permuted_inputs_mle: DenseMle<F, InputAttribute<F>>,
-    diff_signed_bin_decomp: DenseMle<F, BinDecomp16Bit<F>>,
-}
-impl<F: FieldExt> GKRCircuit<F> for BinaryRecompCircuit<F> {
-    type Transcript = PoseidonTranscript<F>;
-
-    fn synthesize(&mut self) -> Witness<F, Self::Transcript> {
-
-        // --- Inputs to the circuit are just these three MLEs ---
-        let input_mles: Vec<Box<&mut dyn Mle<F>>> = vec![Box::new(&mut self.decision_node_path_mle), Box::new(&mut self.permuted_inputs_mle), Box::new(&mut self.diff_signed_bin_decomp)];
-        let input_layer_builder = InputLayerBuilder::new(input_mles, None, LayerId::Input(0));
-
-        // --- Create `Layers` struct to add layers to ---
-        let mut layers: Layers<F, Self::Transcript> = Layers::new();
-
-        // --- First we create the positive binary recomp ---
-        let pos_bin_recomp_builder = BinaryRecompBuilder::new(self.diff_signed_bin_decomp.clone());
-        let pos_bin_recomp_mle = layers.add_gkr(pos_bin_recomp_builder);
-
-        // --- Next, we create the diff ---
-        // TODO!(ryancao): Combine this and the above layer!!!
-        let diff_builder = NodePathDiffBuilder::new(
-            self.decision_node_path_mle.clone(),
-            self.permuted_inputs_mle.clone()
-        );
-        let raw_diff_mle = layers.add_gkr(diff_builder);
-
-        // --- Finally, we create the checker ---
-        let recomp_checker_builder = BinaryRecompCheckerBuilder::new(
-            raw_diff_mle,
-            self.diff_signed_bin_decomp.clone(),
-            pos_bin_recomp_mle,
-        );
-        let recomp_checker_mle = layers.add_gkr(recomp_checker_builder);
-
-        // --- Create input layers ---
-        let live_committed_input_layer: LigeroInputLayer<F, Self::Transcript> = input_layer_builder.to_input_layer();
-
-        Witness { layers, output_layers: vec![recomp_checker_mle.get_enum()], input_layers: vec![live_committed_input_layer.to_enum()] }
-    }
-
-}
-
-struct PartialBitsCheckerCircuit<F: FieldExt> {
-    permuted_inputs_mle: DenseMle<F, InputAttribute<F>>,
-    num_vars_to_grab: usize,
-}
-impl<F: FieldExt> GKRCircuit<F> for PartialBitsCheckerCircuit<F> {
-    type Transcript = PoseidonTranscript<F>;
-
-    fn synthesize(&mut self) -> Witness<F, Self::Transcript> {
-        let input_mles: Vec<Box<&mut dyn Mle<F>>> = vec![Box::new(&mut self.permuted_inputs_mle)];
-        let input_layer_builder = InputLayerBuilder::new(input_mles, None, LayerId::Input(0));
-
-        let mut layers = Layers::new();
-        let builder = PartialBitsCheckerBuilder::new(self.permuted_inputs_mle.clone(), self.num_vars_to_grab);
-        let result = layers.add_gkr(builder);
-
-        let input_layer: PublicInputLayer<F, Self::Transcript> = input_layer_builder.to_input_layer();
-        Witness { layers, output_layers: vec![result.get_enum()], input_layers: vec![input_layer.to_enum()] }
-    }
-}
-
-#[cfg(test)]
-mod tests {
-    use std::time::Instant;
-    use halo2_base::halo2_proofs::halo2curves::bn256::Fr as H2Fr;
-=======
         // return (layers, vec![Box::new(difference_mle)]);
->>>>>>> c92cb74e
-
-
-<<<<<<< HEAD
-    use crate::{zkdt::{zkdt_helpers::{DummyMles, generate_dummy_mles, NUM_DUMMY_INPUTS, DUMMY_INPUT_LEN, TREE_HEIGHT, generate_dummy_mles_batch, BatchedDummyMles}, zkdt_circuit_parts::PartialBitsCheckerCircuit}, prover::GKRCircuit};
-    use super::{PermutationCircuit, AttributeConsistencyCircuit, BinaryRecompCircuit};
-    use remainder_shared_types::transcript::{Transcript, poseidon_transcript::PoseidonTranscript};
-
-    #[test]
-    fn test_partial_bits_checker() {
-        let DummyMles { 
-            dummy_permuted_input_data_mle,
-            // dummy_decision_node_paths_mle,
-            // dummy_binary_decomp_diffs_mle,
-            ..
-        } = generate_dummy_mles();
-
-        let mut circuit = PartialBitsCheckerCircuit::<Fr> {
-            permuted_inputs_mle: dummy_permuted_input_data_mle,
-            num_vars_to_grab: 1,
-        };
-
-        let mut transcript = PoseidonTranscript::new("Bin Recomp Circuit Transcript");
-        let now = Instant::now();
-        let proof = circuit.prove(&mut transcript);
-        println!("Proof generated!: Took {} seconds", now.elapsed().as_secs_f32());
-
-        match proof {
-            Ok(proof) => {
-                let mut transcript = PoseidonTranscript::new("Bin Recomp Circuit Transcript");
-                let result = circuit.verify(&mut transcript, proof);
-                if let Err(err) = result {
-                    println!("{}", err);
-                    panic!();
-                }
-            },
-            Err(err) => {
-                println!("{}", err);
-                panic!();
-            }
-        }
-    }
-
-    #[test]
-    fn test_bin_recomp_circuit() {
-        let DummyMles { 
-            dummy_permuted_input_data_mle,
-            dummy_decision_node_paths_mle,
-            dummy_binary_decomp_diffs_mle,
-            ..
-        } = generate_dummy_mles();
-
-        let mut circuit = BinaryRecompCircuit::<Fr> {
-            decision_node_path_mle: dummy_decision_node_paths_mle,
-            permuted_inputs_mle: dummy_permuted_input_data_mle,
-            diff_signed_bin_decomp: dummy_binary_decomp_diffs_mle,
-        };
-
-        let mut transcript = PoseidonTranscript::new("Bin Recomp Circuit Transcript");
-        let now = Instant::now();
-        let proof = circuit.prove(&mut transcript);
-        println!("Proof generated!: Took {} seconds", now.elapsed().as_secs_f32());
-
-        match proof {
-            Ok(proof) => {
-                let mut transcript = PoseidonTranscript::new("Bin Recomp Circuit Transcript");
-                let result = circuit.verify(&mut transcript, proof);
-                if let Err(err) = result {
-                    println!("{}", err);
-                    panic!();
-                }
-            },
-            Err(err) => {
-                println!("{}", err);
-                panic!();
-            }
-        }
-    }
-=======
+
+
         let mut layers: Layers<_, Self::Transcript> = Layers::new();
 
         let one_mle: DenseMle<F, F> = DenseMle::one(16, LayerId::Layer(0), None);
@@ -755,7 +601,6 @@
         for _ in 0..4 {
             one_mle_vec.push(one_mle.clone());
         }
->>>>>>> c92cb74e
 
         let mut one_mle_longer = one_mle_vec.clone();
         for _ in 0..4 {
@@ -1283,6 +1128,71 @@
     }
 }
 
+struct BinaryRecompCircuit<F: FieldExt> {
+    decision_node_path_mle: DenseMle<F, DecisionNode<F>>,
+    permuted_inputs_mle: DenseMle<F, InputAttribute<F>>,
+    diff_signed_bin_decomp: DenseMle<F, BinDecomp16Bit<F>>,
+}
+impl<F: FieldExt> GKRCircuit<F> for BinaryRecompCircuit<F> {
+    type Transcript = PoseidonTranscript<F>;
+
+    fn synthesize(&mut self) -> Witness<F, Self::Transcript> {
+
+        // --- Inputs to the circuit are just these three MLEs ---
+        let input_mles: Vec<Box<&mut dyn Mle<F>>> = vec![Box::new(&mut self.decision_node_path_mle), Box::new(&mut self.permuted_inputs_mle), Box::new(&mut self.diff_signed_bin_decomp)];
+        let input_layer_builder = InputLayerBuilder::new(input_mles, None, LayerId::Input(0));
+
+        // --- Create `Layers` struct to add layers to ---
+        let mut layers: Layers<F, Self::Transcript> = Layers::new();
+
+        // --- First we create the positive binary recomp ---
+        let pos_bin_recomp_builder = BinaryRecompBuilder::new(self.diff_signed_bin_decomp.clone());
+        let pos_bin_recomp_mle = layers.add_gkr(pos_bin_recomp_builder);
+
+        // --- Next, we create the diff ---
+        // TODO!(ryancao): Combine this and the above layer!!!
+        let diff_builder = NodePathDiffBuilder::new(
+            self.decision_node_path_mle.clone(),
+            self.permuted_inputs_mle.clone()
+        );
+        let raw_diff_mle = layers.add_gkr(diff_builder);
+
+        // --- Finally, we create the checker ---
+        let recomp_checker_builder = BinaryRecompCheckerBuilder::new(
+            raw_diff_mle,
+            self.diff_signed_bin_decomp.clone(),
+            pos_bin_recomp_mle,
+        );
+        let recomp_checker_mle = layers.add_gkr(recomp_checker_builder);
+
+        // --- Create input layers ---
+        let live_committed_input_layer: LigeroInputLayer<F, Self::Transcript> = input_layer_builder.to_input_layer();
+
+        Witness { layers, output_layers: vec![recomp_checker_mle.get_enum()], input_layers: vec![live_committed_input_layer.to_enum()] }
+    }
+
+}
+
+struct PartialBitsCheckerCircuit<F: FieldExt> {
+    permuted_inputs_mle: DenseMle<F, InputAttribute<F>>,
+    num_vars_to_grab: usize,
+}
+impl<F: FieldExt> GKRCircuit<F> for PartialBitsCheckerCircuit<F> {
+    type Transcript = PoseidonTranscript<F>;
+
+    fn synthesize(&mut self) -> Witness<F, Self::Transcript> {
+        let input_mles: Vec<Box<&mut dyn Mle<F>>> = vec![Box::new(&mut self.permuted_inputs_mle)];
+        let input_layer_builder = InputLayerBuilder::new(input_mles, None, LayerId::Input(0));
+
+        let mut layers = Layers::new();
+        let builder = PartialBitsCheckerBuilder::new(self.permuted_inputs_mle.clone(), self.num_vars_to_grab);
+        let result = layers.add_gkr(builder);
+
+        let input_layer: PublicInputLayer<F, Self::Transcript> = input_layer_builder.to_input_layer();
+        Witness { layers, output_layers: vec![result.get_enum()], input_layers: vec![input_layer.to_enum()] }
+    }
+}
+
 #[cfg(test)]
 mod tests {
     use std::time::Instant;
@@ -1291,10 +1201,80 @@
     use ark_std::{test_rng, UniformRand};
     use rand::Rng;
 
-    use crate::{zkdt::{zkdt_helpers::{DummyMles, generate_dummy_mles, DUMMY_INPUT_LEN, TREE_HEIGHT, generate_dummy_mles_batch, BatchedDummyMles, generate_mles_batch_catboost_single_tree, BatchedCatboostMles}, zkdt_circuit_parts::PermutationCircuitNonBatched}, prover::GKRCircuit};
+    use crate::{zkdt::{zkdt_helpers::{DummyMles, generate_dummy_mles, NUM_DUMMY_INPUTS, DUMMY_INPUT_LEN, TREE_HEIGHT, generate_dummy_mles_batch, BatchedDummyMles, BatchedCatboostMles, generate_mles_batch_catboost_single_tree}, zkdt_circuit_parts::{PartialBitsCheckerCircuit, BinaryRecompCircuit, PermutationCircuitNonBatched}}, prover::GKRCircuit};
+    use remainder_shared_types::transcript::{Transcript, poseidon_transcript::PoseidonTranscript};
 
     use super::{PermutationCircuit, AttributeConsistencyCircuitNonBatched, MultiSetCircuit, TestCircuit, AttributeConsistencyCircuit};
-    use remainder_shared_types::{FieldExt, transcript::{Transcript, poseidon_transcript::PoseidonTranscript}};
+    #[test]
+    fn test_partial_bits_checker() {
+        let DummyMles { 
+            dummy_permuted_input_data_mle,
+            // dummy_decision_node_paths_mle,
+            // dummy_binary_decomp_diffs_mle,
+            ..
+        } = generate_dummy_mles();
+
+        let mut circuit = PartialBitsCheckerCircuit::<Fr> {
+            permuted_inputs_mle: dummy_permuted_input_data_mle,
+            num_vars_to_grab: 1,
+        };
+
+        let mut transcript = PoseidonTranscript::new("Bin Recomp Circuit Transcript");
+        let now = Instant::now();
+        let proof = circuit.prove(&mut transcript);
+        println!("Proof generated!: Took {} seconds", now.elapsed().as_secs_f32());
+
+        match proof {
+            Ok(proof) => {
+                let mut transcript = PoseidonTranscript::new("Bin Recomp Circuit Transcript");
+                let result = circuit.verify(&mut transcript, proof);
+                if let Err(err) = result {
+                    println!("{}", err);
+                    panic!();
+                }
+            },
+            Err(err) => {
+                println!("{}", err);
+                panic!();
+            }
+        }
+    }
+
+    #[test]
+    fn test_bin_recomp_circuit() {
+        let DummyMles { 
+            dummy_permuted_input_data_mle,
+            dummy_decision_node_paths_mle,
+            dummy_binary_decomp_diffs_mle,
+            ..
+        } = generate_dummy_mles();
+
+        let mut circuit = BinaryRecompCircuit::<Fr> {
+            decision_node_path_mle: dummy_decision_node_paths_mle,
+            permuted_inputs_mle: dummy_permuted_input_data_mle,
+            diff_signed_bin_decomp: dummy_binary_decomp_diffs_mle,
+        };
+
+        let mut transcript = PoseidonTranscript::new("Bin Recomp Circuit Transcript");
+        let now = Instant::now();
+        let proof = circuit.prove(&mut transcript);
+        println!("Proof generated!: Took {} seconds", now.elapsed().as_secs_f32());
+
+        match proof {
+            Ok(proof) => {
+                let mut transcript = PoseidonTranscript::new("Bin Recomp Circuit Transcript");
+                let result = circuit.verify(&mut transcript, proof);
+                if let Err(err) = result {
+                    println!("{}", err);
+                    panic!();
+                }
+            },
+            Err(err) => {
+                println!("{}", err);
+                panic!();
+            }
+        }
+    }
 
     #[test]
     fn test_permutation_circuit_catboost_non_batched() {
