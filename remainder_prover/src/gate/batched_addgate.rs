--- conflicted
+++ resolved
@@ -11,11 +11,7 @@
         layer_enum::LayerEnum,
         Layer, LayerBuilder, LayerError, LayerId, VerificationError,
     },
-<<<<<<< HEAD
-    mle::beta::BetaTable,
-=======
     mle::{beta::BetaTable, mle_enum::MleEnum},
->>>>>>> 07d18c80
     prover::{SumcheckProof, ENABLE_OPTIMIZATION},
     sumcheck::*,
 };
@@ -104,11 +100,7 @@
                 self.nonzero_gates.clone(),
                 self.lhs.clone(),
                 self.rhs.clone(),
-<<<<<<< HEAD
-                self.new_bits,
-=======
                 self.num_dataparallel_bits,
->>>>>>> 07d18c80
                 Some(beta_g2),
             );
             self.reduced_gate = Some(reduced_gate);
@@ -224,13 +216,8 @@
         ]
         .concat();
 
-<<<<<<< HEAD
-        let g2_challenges = claim.get_point()[..self.new_bits].to_vec();
-        let g1_challenges = claim.get_point()[self.new_bits..].to_vec();
-=======
         let g2_challenges = claim.get_point()[..self.num_dataparallel_bits].to_vec();
         let g1_challenges = claim.get_point()[self.num_dataparallel_bits..].to_vec();
->>>>>>> 07d18c80
 
         // compute the gate function bound at those variables
         let beta_u = BetaTable::new(first_u_challenges.clone()).unwrap();
@@ -334,10 +321,7 @@
             val,
             Some(self.id().clone()),
             Some(self.lhs.get_layer_id()),
-<<<<<<< HEAD
-=======
             Some(MleEnum::Dense(lhs_reduced.clone())),
->>>>>>> 07d18c80
         );
         claims.push(claim);
 
@@ -356,10 +340,7 @@
             val,
             Some(self.id().clone()),
             Some(self.rhs.get_layer_id()),
-<<<<<<< HEAD
-=======
             Some(MleEnum::Dense(rhs_reduced.clone())),
->>>>>>> 07d18c80
         );
         claims.push(claim);
 
@@ -380,20 +361,13 @@
         &self,
         claim_vecs: &Vec<Vec<F>>,
         claimed_vals: &Vec<F>,
-<<<<<<< HEAD
-=======
         claimed_mles: Vec<MleEnum<F>>,
->>>>>>> 07d18c80
         num_claims: usize,
         num_idx: usize,
     ) -> Result<Vec<F>, ClaimError> {
         // get the number of evaluations
         let num_vars = std::cmp::max(self.lhs.num_vars(), self.rhs.num_vars());
-<<<<<<< HEAD
-        let num_evals = get_num_wlx_evaluations(claim_vecs);
-=======
         let (num_evals, _,) = get_num_wlx_evaluations(claim_vecs);
->>>>>>> 07d18c80
 
         // we already have the first #claims evaluations, get the next num_evals - #claims evaluations
         let next_evals: Vec<F> = (num_claims..num_evals)
