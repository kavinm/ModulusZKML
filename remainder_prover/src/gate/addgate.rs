--- conflicted
+++ resolved
@@ -11,11 +11,7 @@
         layer_enum::LayerEnum,
         Layer, LayerBuilder, LayerError, LayerId, VerificationError,
     },
-<<<<<<< HEAD
-    mle::beta::BetaTable,
-=======
     mle::{beta::BetaTable, mle_enum::MleEnum},
->>>>>>> 07d18c80
     prover::{SumcheckProof, ENABLE_OPTIMIZATION},
     sumcheck::*,
 };
@@ -326,10 +322,7 @@
                 val,
                 Some(self.id().clone()),
                 Some(f_2_u.get_layer_id()),
-<<<<<<< HEAD
-=======
                 Some(MleEnum::Dense(f_2_u.clone())),
->>>>>>> 07d18c80
             );
             claims.push(claim);
         } else {
@@ -353,10 +346,7 @@
                 val,
                 Some(self.id().clone()),
                 Some(f_3_v.get_layer_id()),
-<<<<<<< HEAD
-=======
                 Some(MleEnum::Dense(f_3_v.clone())),
->>>>>>> 07d18c80
             );
             claims.push(claim);
         } else {
@@ -379,20 +369,13 @@
         &self,
         claim_vecs: &Vec<Vec<F>>,
         claimed_vals: &Vec<F>,
-<<<<<<< HEAD
-=======
         claimed_mles: Vec<MleEnum<F>>,
->>>>>>> 07d18c80
         num_claims: usize,
         num_idx: usize,
     ) -> Result<Vec<F>, ClaimError> {
         // get the number of evaluations
         let num_vars = std::cmp::max(self.lhs.num_vars(), self.rhs.num_vars());
-<<<<<<< HEAD
-        let num_evals = get_num_wlx_evaluations(claim_vecs);
-=======
         let (num_evals, _) = get_num_wlx_evaluations(claim_vecs);
->>>>>>> 07d18c80
 
         // we already have the first #claims evaluations, get the next num_evals - #claims evaluations
         let next_evals: Vec<F> = (num_claims..num_evals)
