--- conflicted
+++ resolved
@@ -14,11 +14,7 @@
     },
     mle::{
         beta::{compute_beta_over_two_challenges, BetaTable},
-<<<<<<< HEAD
-        dense::DenseMle,
-=======
         dense::DenseMle, mle_enum::MleEnum,
->>>>>>> 07d18c80
     },
     prover::{SumcheckProof, ENABLE_OPTIMIZATION},
     sumcheck::evaluate_at_a_point,
@@ -337,10 +333,7 @@
             val,
             Some(self.id().clone()),
             Some(self.lhs.get_layer_id()),
-<<<<<<< HEAD
-=======
             Some(MleEnum::Dense(lhs_reduced.clone())),
->>>>>>> 07d18c80
         );
         claims.push(claim);
 
@@ -359,10 +352,7 @@
             val,
             Some(self.id().clone()),
             Some(self.rhs.get_layer_id()),
-<<<<<<< HEAD
-=======
             Some(MleEnum::Dense(rhs_reduced.clone())),
->>>>>>> 07d18c80
         );
         claims.push(claim);
 
@@ -383,20 +373,13 @@
         &self,
         claim_vecs: &Vec<Vec<F>>,
         claimed_vals: &Vec<F>,
-<<<<<<< HEAD
-=======
         claimed_mles: Vec<MleEnum<F>>,
->>>>>>> 07d18c80
         num_claims: usize,
         num_idx: usize,
     ) -> Result<Vec<F>, ClaimError> {
         // get the number of evaluations
         let num_vars = std::cmp::max(self.lhs.num_vars(), self.rhs.num_vars());
-<<<<<<< HEAD
-        let num_evals = get_num_wlx_evaluations(claim_vecs);
-=======
         let (num_evals, _,) = get_num_wlx_evaluations(claim_vecs);
->>>>>>> 07d18c80
 
         // we already have the first #claims evaluations, get the next num_evals - #claims evaluations
         let next_evals: Vec<F> = (num_claims..num_evals)
