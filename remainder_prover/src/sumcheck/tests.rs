--- conflicted
+++ resolved
@@ -2,7 +2,6 @@
 use crate::{
     expression::ExpressionStandard,
     layer::{
-<<<<<<< HEAD
         // claims::tests::claim_aggregation_testing_wrapper,
         claims::Claim,
         claims::ClaimGroup,
@@ -11,10 +10,6 @@
         Layer,
         LayerBuilder,
         LayerId,
-=======
-        claims::tests::claim_aggregation_testing_wrapper, claims::Claim, claims::ClaimGroup,
-        from_mle, GKRLayer, Layer, LayerBuilder, LayerId,
->>>>>>> 07d18c80
     },
     mle::{
         beta::compute_beta_over_two_challenges,
@@ -698,11 +693,7 @@
 
     let claim_group = ClaimGroup::new(vec![first_claim, second_claim]).unwrap();
     let (layer_claims, _) =
-<<<<<<< HEAD
-        claim_aggregation_testing_wrapper(&layer, &claim_group, Fr::from(rng.gen::<u64>()));
-=======
         claim_aggregation_testing_wrapper(&layer, &claim_group);
->>>>>>> 07d18c80
 
     let res_messages = dummy_sumcheck(&mut expression, &mut rng, layer_claims.clone());
     let verifyres = verify_sumcheck_messages(res_messages, expression, layer_claims, &mut rng);
@@ -768,11 +759,7 @@
 
     let claim_group = ClaimGroup::new(vec![first_claim, second_claim]).unwrap();
     let (layer_claims, _) =
-<<<<<<< HEAD
-        claim_aggregation_testing_wrapper(&layer, &claim_group, Fr::from(rng.gen::<u64>()));
-=======
         claim_aggregation_testing_wrapper(&layer, &claim_group);
->>>>>>> 07d18c80
 
     let layer_claim_real = get_dummy_claim(
         mle_out_fake.mle_ref(),
@@ -864,11 +851,7 @@
 
     let claim_group = ClaimGroup::new(vec![first_claim, second_claim]).unwrap();
     let (layer_claims, _) =
-<<<<<<< HEAD
-        claim_aggregation_testing_wrapper(&layer, &claim_group, Fr::from(rng.gen::<u64>()));
-=======
         claim_aggregation_testing_wrapper(&layer, &claim_group);
->>>>>>> 07d18c80
 
     let layer_claims_real = get_dummy_claim(
         output.mle_ref(),
