//! A layer is a combination of multiple MLEs with an expression

pub mod batched;
pub mod claims;
pub mod empty_layer;
pub mod layer_enum;
// mod gkr_layer;

use std::marker::PhantomData;

use itertools::{repeat_n, Itertools};
use ark_std::cfg_into_iter;
use rayon::iter::{IntoParallelIterator, ParallelIterator};
use serde::{de::DeserializeOwned, Deserialize, Serialize};
use thiserror::Error;

use crate::{
    expression::{gather_combine_all_evals, Expression, ExpressionError, ExpressionStandard},
    mle::{
<<<<<<< HEAD
        beta::{compute_beta_over_two_challenges, BetaError, BetaTable},
        MleIndex, MleRef,
=======
        beta::{BetaError, BetaTable, compute_beta_over_two_challenges},
        MleIndex, MleRef, zero,
>>>>>>> c92cb74e
    },
    prover::SumcheckProof,
    sumcheck::{
        compute_sumcheck_message, evaluate_at_a_point, get_round_degree, Evals, InterpError,
    },
};
use remainder_shared_types::{
    transcript::{Transcript, TranscriptError},
    FieldExt,
};

use self::{claims::ClaimError, layer_enum::LayerEnum};

/// Type alias for a claim (A point to evaluate at and an evaluation)
pub type Claim<F> = (Vec<F>, F);

#[derive(Error, Debug, Clone)]
/// Errors to do with working with a Layer
pub enum LayerError {
    #[error("Layer isn't ready to prove")]
    /// Layer isn't ready to prove
    LayerNotReady,
    #[error("Error with underlying expression: {0}")]
    /// Error with underlying expression: {0}
    ExpressionError(ExpressionError),
    #[error("Error with aggregating curr layer")]
    /// Error with aggregating curr layer
    AggregationError,
    #[error("Error with getting Claim: {0}")]
    /// Error with getting Claim
    ClaimError(ClaimError),
    #[error("Error with verifying layer: {0}")]
    /// Error with verifying layer
    VerificationError(VerificationError),
    #[error("Beta Error: {0}")]
    /// Beta Error
    BetaError(BetaError),
    #[error("InterpError: {0}")]
    /// InterpError
    InterpError(InterpError),
    #[error("Transcript Error: {0}")]
    /// Transcript Error
    TranscriptError(TranscriptError),
}

#[derive(Error, Debug, Clone)]
/// Errors to do with verifying a Layer
pub enum VerificationError {
    #[error("The sum of the first evaluations do not equal the claim")]
    /// The sum of the first evaluations do not equal the claim
    SumcheckStartFailed,
    #[error("The sum of the current rounds evaluations do not equal the previous round at a random point")]
    /// The sum of the current rounds evaluations do not equal the previous round at a random point
    SumcheckFailed,
    #[error("The final rounds evaluations at r do not equal the oracle query")]
    /// The final rounds evaluations at r do not equal the oracle query
    FinalSumcheckFailed,
    #[error("The Oracle query does not match the final claim")]
    /// The Oracle query does not match the final claim
    GKRClaimCheckFailed,
    #[error(
        "The Challenges generated during sumcheck don't match the claims in the given expression"
    )]
    ///The Challenges generated during sumcheck don't match the claims in the given expression
    ChallengeCheckFailed,
}

#[derive(Clone, Debug, PartialEq, Eq, Hash, Serialize, Deserialize, Copy)]
///  The location of a layer within the GKR circuit
pub enum LayerId {
    /// An Mle located in the input layer
    Input(usize),
    /// A layer within the GKR protocol, indexed by it's layer id
    Layer(usize),
}

/// A layer is what you perform sumcheck over, it is made up of an expression and MLEs that contribute evaluations to that expression
pub trait Layer<F: FieldExt> {
    /// The transcript that this layer uses
    type Transcript: Transcript<F>;

    /// Creates a sumcheck proof for this Layer
    fn prove_rounds(
        &mut self,
        claim: Claim<F>,
        transcript: &mut Self::Transcript,
    ) -> Result<SumcheckProof<F>, LayerError>;

    ///  Verifies the sumcheck protocol
    fn verify_rounds(
        &mut self,
        claim: Claim<F>,
        sumcheck_rounds: Vec<Vec<F>>,
        transcript: &mut Self::Transcript,
    ) -> Result<(), LayerError>;

    /// Get the claims that this layer makes on other layers
    fn get_claims(&self) -> Result<Vec<(LayerId, Claim<F>)>, LayerError>;

    /// Gets this layers id
    fn id(&self) -> &LayerId;

    ///Get W(l(x)) evaluations
    fn get_wlx_evaluations(
        &self,
        claim_vecs: Vec<Vec<F>>,
        claimed_vals: &mut Vec<F>,
        num_claims: usize,
        num_idx: usize,
    ) -> Result<Vec<F>, ClaimError>;

    /// Create new ConcreteLayer from a LayerBuilder
    fn new<L: LayerBuilder<F>>(builder: L, id: LayerId) -> Self
    where
        Self: Sized;

    fn get_enum(self) -> LayerEnum<F, Self::Transcript>;
}

/// Default Layer abstraction
#[derive(Serialize, Deserialize, Clone)]
pub struct GKRLayer<F, Tr> {
    id: LayerId,
    pub(crate) expression: ExpressionStandard<F>,
    beta: Option<BetaTable<F>>,
    #[serde(skip)]
    _marker: PhantomData<Tr>,
}

impl<F: FieldExt, Tr: Transcript<F>> GKRLayer<F, Tr> {
    /// Ingest a claim, initialize beta tables, and do any other
    /// bookkeeping that needs to be done before the sumcheck starts
    fn start_sumcheck(&mut self, claim: Claim<F>) -> Result<(Vec<F>, usize), LayerError> {
        // --- `max_round` is total number of rounds of sumcheck which need to be performed ---
        // --- `beta` is the beta table itself, initialized with the challenge coordinate held within `claim` ---
        let (max_round, beta) = {
            let (expression, _) = self.mut_expression_and_beta();

            let mut beta = BetaTable::new(claim.clone()).map_err(LayerError::BetaError)?;

            // --- This should always be equivalent to the number of indices within the beta table ---
            let max_round = std::cmp::max(
                expression.index_mle_indices(0),
                beta.table.index_mle_indices(0),
            );
            (max_round, beta)
        };

        // --- Sets the beta table for the current layer we are sumchecking over ---
        self.set_beta(beta);

        // --- Grabs the expression/beta table/variable degree for the first round and executes the sumcheck prover for the first round ---
        let (expression, beta) = self.mut_expression_and_beta();
        let beta = beta.as_ref().unwrap();
        let degree = get_round_degree(expression, 0);
        let first_round_sumcheck_message = compute_sumcheck_message(expression, 0, degree, beta)
            .map_err(LayerError::ExpressionError)?;

        let Evals(out) = first_round_sumcheck_message;

        Ok((out, max_round))
    }

    /// Computes a round of the sumcheck protocol on this Layer
    fn prove_round(&mut self, round_index: usize, challenge: F) -> Result<Vec<F>, LayerError> {
        // --- Grabs the expression/beta table and updates them with the new challenge ---
        let (expression, beta) = self.mut_expression_and_beta();
        let beta = beta.as_mut().ok_or(LayerError::LayerNotReady)?;
        expression.fix_variable(round_index - 1, challenge);
        beta.beta_update(round_index - 1, challenge)
            .map_err(LayerError::BetaError)?;

        // --- Grabs the degree of univariate polynomial we are sending over ---
        let degree = get_round_degree(expression, round_index);

        let prover_sumcheck_message =
            compute_sumcheck_message(expression, round_index, degree, beta)
                .map_err(LayerError::ExpressionError)?;

        Ok(prover_sumcheck_message.0)
    }

    fn mut_expression_and_beta(
        &mut self,
    ) -> (&mut ExpressionStandard<F>, &mut Option<BetaTable<F>>) {
        (&mut self.expression, &mut self.beta)
    }

    fn set_beta(&mut self, beta: BetaTable<F>) {
        self.beta = Some(beta);
    }

    ///Gets the expression that this layer is proving
    pub fn expression(&self) -> &ExpressionStandard<F> {
        &self.expression
    }

    pub(crate) fn new_raw(id: LayerId, expression: ExpressionStandard<F>) -> Self {
        GKRLayer {
            id,
            expression,
            beta: None,
            _marker: PhantomData,
        }
    }
}

impl<F: FieldExt, Tr: Transcript<F>> Layer<F> for GKRLayer<F, Tr> {
    type Transcript = Tr;
    fn new<L: LayerBuilder<F>>(builder: L, id: LayerId) -> Self {
        Self {
            id,
            expression: builder.build_expression(),
            beta: None,
            _marker: PhantomData,
        }
    }

    fn prove_rounds(
        &mut self,
        claim: Claim<F>,
        transcript: &mut Self::Transcript,
    ) -> Result<SumcheckProof<F>, LayerError> {
<<<<<<< HEAD
=======

        let val = claim.1.clone();

>>>>>>> c92cb74e
        // --- Initialize tables and compute prover message for first round of sumcheck ---
        let (first_sumcheck_message, num_sumcheck_rounds) = self.start_sumcheck(claim)?;

        debug_assert_eq!(first_sumcheck_message[0] + first_sumcheck_message[1], val);
        

        // --- Add prover message to the FS transcript ---
        transcript
            .append_field_elements("Initial Sumcheck evaluations", &first_sumcheck_message)
            .unwrap();

        // Grabs all of the sumcheck messages from all of the rounds within this layer.
        //
        // Note that the sumcheck messages are g_1(x), ..., g_n(x) for an expression with
        // n iterated variables, where g_i(x) = \sum_{b_{i + 1}, ..., b_n} g(r_1, ..., r_{i - 1}, r_i, b_{i + 1}, ..., b_n)
        // and we always give the evals g_i(0), g_i(1), ..., g_i(d - 1) where `d` is the degree of the ith variable.
        //
        // Additionally, each of the `r_i`s is sampled from the FS transcript and the prover messages
        // (i.e. all of the g_i's) are added to the transcript each time.
        let all_prover_sumcheck_messages: Vec<Vec<F>> = std::iter::once(Ok(first_sumcheck_message))
            .chain((1..num_sumcheck_rounds).map(|round_index| {
                // --- Verifier samples a random challenge \in \mathbb{F} to send to prover ---
                let challenge = transcript.get_challenge("Sumcheck challenge").unwrap();

                // --- Prover uses that random challenge to compute the next sumcheck message ---
                // --- We then add the prover message to FS transcript ---
                let prover_sumcheck_message = self.prove_round(round_index, challenge)?;
                transcript
                    .append_field_elements("Sumcheck evaluations", &prover_sumcheck_message)
                    .unwrap();
                Ok::<_, LayerError>(prover_sumcheck_message)
            }))
            .collect::<Result<_, _>>()?;

        // --- For the final round, we need to check that g(r_1, ..., r_n) = g_n(r_n) ---
        // --- Thus we sample r_n and bind b_n to it (via `fix_variable` below) ---
        let final_chal = transcript
            .get_challenge("Final Sumcheck challenge")
            .unwrap();

        self.expression
            .fix_variable(num_sumcheck_rounds - 1, final_chal);
        self.beta
            .as_mut()
            .map(|beta| beta.beta_update(num_sumcheck_rounds - 1, final_chal));

        Ok(all_prover_sumcheck_messages.into())
    }

    fn verify_rounds(
        &mut self,
        claim: Claim<F>,
        sumcheck_prover_messages: Vec<Vec<F>>,
        transcript: &mut Self::Transcript,
    ) -> Result<(), LayerError> {
        // --- Keeps track of challenges u_1, ..., u_n to be bound ---
        let mut challenges = vec![];

        // --- First verify that g_1(0) + g_1(1) = \sum_{b_1, ..., b_n} g(b_1, ..., b_n) ---
        // (i.e. the first verification step of sumcheck)
        let mut prev_evals = &sumcheck_prover_messages[0];

        if prev_evals[0] + prev_evals[1] != claim.1 {
            return Err(LayerError::VerificationError(
                VerificationError::SumcheckStartFailed,
            ));
        }

        transcript
            .append_field_elements("Initial Sumcheck evaluations", &sumcheck_prover_messages[0])
            .unwrap();

        // --- For round 1 < i < n, perform the check ---
        // g_{i - 1}(r_i) = g_i(0) + g_i(1)
        for curr_evals in sumcheck_prover_messages.iter().skip(1) {
            let challenge = transcript.get_challenge("Sumcheck challenge").unwrap();

            let prev_at_r =
                evaluate_at_a_point(prev_evals, challenge).map_err(LayerError::InterpError)?;

            if prev_at_r != curr_evals[0] + curr_evals[1] {
                return Err(LayerError::VerificationError(
                    VerificationError::SumcheckFailed,
                ));
            };

            transcript
                .append_field_elements("Sumcheck evaluations", curr_evals)
                .unwrap();

            prev_evals = curr_evals;
            challenges.push(challenge);
        }

        // --- In the final round, we check that g(r_1, ..., r_n) = g_n(r_n) ---
        // Here, we first sample r_n.
        let final_chal = transcript
            .get_challenge("Final Sumcheck challenge")
            .unwrap();
        challenges.push(final_chal);

        // --- This automatically asserts that the expression is fully bound and simply ---
        // --- attempts to combine/collect the expression evaluated at the (already bound) challenge coords ---
        let expr_evaluated_at_challenge_coord = gather_combine_all_evals(&self.expression).unwrap();

        // --- Simply computes \beta((g_1, ..., g_n), (u_1, ..., u_n)) for claim coords (g_1, ..., g_n) and ---
        // --- bound challenges (u_1, ..., u_n) ---
        let beta_fn_evaluated_at_challenge_point =
            compute_beta_over_two_challenges(&claim.0, &challenges);

        // --- The actual value should just be the product of the two ---
        let mle_evaluated_at_challenge_coord =
            expr_evaluated_at_challenge_coord * beta_fn_evaluated_at_challenge_point;

        // --- Computing g_n(r_n) ---
        let g_n_evaluated_at_r_n =
            evaluate_at_a_point(prev_evals, final_chal).map_err(LayerError::InterpError)?;

        // --- Checking the two against one another ---
        if mle_evaluated_at_challenge_coord != g_n_evaluated_at_r_n {
            return Err(LayerError::VerificationError(
                VerificationError::FinalSumcheckFailed,
            ));
        }

        Ok(())
    }

    fn get_claims(&self) -> Result<Vec<(LayerId, Claim<F>)>, LayerError> {
        // First off, parse the expression that is associated with the layer...
        // Next, get to the actual claims that are generated by each expression and grab them
        // Return basically a list of (usize, Claim)
        let layerwise_expr = &self.expression;

        // --- Define how to parse the expression tree ---
        // - Basically we just want to go down it and pass up claims
        // - We can only add a new claim if we see an MLE with all its indices bound

        let mut claims: Vec<Claim<F>> = Vec::new();
        let mut indices: Vec<LayerId> = Vec::new();

        let mut observer_fn = |exp: &ExpressionStandard<F>| {
            match exp {
                ExpressionStandard::Mle(mle_ref) => {
                    // --- First ensure that all the indices are fixed ---
                    let mle_indices = mle_ref.mle_indices();

                    // --- This is super jank ---
                    let mut fixed_mle_indices: Vec<F> = vec![];
                    for mle_idx in mle_indices {
                        fixed_mle_indices.push(mle_idx.val().ok_or(ClaimError::MleRefMleError)?);
                    }

                    // --- Grab the layer ID (i.e. MLE index) which this mle_ref refers to ---
                    let mle_layer_id = mle_ref.get_layer_id();

                    // --- Grab the actual value that the claim is supposed to evaluate to ---
                    if mle_ref.bookkeeping_table().len() != 1 {
                        return Err(ClaimError::MleRefMleError);
                    }
                    let claimed_value = mle_ref.bookkeeping_table()[0];

                    // --- Construct the claim ---
                    let claim: Claim<F> = (fixed_mle_indices, claimed_value);

                    // --- Push it into the list of claims ---
                    // --- Also push the layer_id ---
                    claims.push(claim);
                    indices.push(mle_layer_id);
                }
                ExpressionStandard::Product(mle_refs) => {
                    for mle_ref in mle_refs {
                        // --- First ensure that all the indices are fixed ---
                        let mle_indices = mle_ref.mle_indices();

                        // --- This is super jank ---
                        let mut fixed_mle_indices: Vec<F> = vec![];
                        for mle_idx in mle_indices {
                            fixed_mle_indices
                                .push(mle_idx.val().ok_or(ClaimError::MleRefMleError)?);
                        }

                        // --- Grab the layer ID (i.e. MLE index) which this mle_ref refers to ---
                        let mle_layer_id = mle_ref.get_layer_id();

                        // --- Grab the actual value that the claim is supposed to evaluate to ---
                        if mle_ref.bookkeeping_table().len() != 1 {
                            return Err(ClaimError::MleRefMleError);
                        }
                        let claimed_value = mle_ref.bookkeeping_table()[0];

                        // --- Construct the claim ---
                        let claim: Claim<F> = (fixed_mle_indices, claimed_value);

                        // --- Push it into the list of claims ---
                        // --- Also push the layer_id ---
                        claims.push(claim);
                        indices.push(mle_layer_id);
                    }
                }
                _ => {}
            }
            Ok(())
        };

        // --- Apply the observer function from above onto the expression ---
        layerwise_expr
            .traverse(&mut observer_fn)
            .map_err(LayerError::ClaimError)?;

        Ok(indices.into_iter().zip(claims).collect())
    }

    fn id(&self) -> &LayerId {
        &self.id
    }

    fn get_wlx_evaluations(
        &self,
        claim_vecs: Vec<Vec<F>>,
        claimed_vals: &mut Vec<F>,
        num_claims: usize,
        num_idx: usize,
    ) -> Result<Vec<F>, ClaimError> {
        let mut expr = self.expression.clone();
        //fix variable hella times
        //evaluate expr on the mutated expr

        // get the number of evaluations
        let num_vars = expr.index_mle_indices(0);
        let degree = get_round_degree(&expr, 0);
        // expr.init_beta_tables(prev_layer_claim);
        let num_evals = (num_vars) * (num_claims); //* degree;

        debug_assert!({
            claim_vecs.iter().zip(claimed_vals.iter()).map(|(point, val)| {
                let mut beta = BetaTable::new((point.to_vec(), F::zero())).unwrap();
                beta.table.index_mle_indices(0);
                let eval = compute_sumcheck_message(&mut expr.clone(), 0, degree, &beta).unwrap();
                let Evals(evals) = eval;
                let eval = evals[0] + evals[1];
                if eval == *val {
                    true
                } else {
                    println!("Claim passed into compute_wlx is invalid! point is {:?} claimed val is {:?}, actual eval is {:?}", point, val , eval);
                    false
                }
            }).reduce(|acc, val| acc && val).unwrap()
        });

        // we already have the first #claims evaluations, get the next num_evals - #claims evaluations
        let next_evals: Vec<F> = cfg_into_iter!(num_claims..num_evals)
            .map(|idx| {
                // get the challenge l(idx)
                let new_chal: Vec<F> = cfg_into_iter!(0..num_idx)
                    .map(|claim_idx| {
                        let evals: Vec<F> = cfg_into_iter!(&claim_vecs)
                            .map(|claim| claim[claim_idx])
                            .collect();
                        let res = evaluate_at_a_point(&evals, F::from(idx as u64)).unwrap();
                        res
                    })
                    .collect();

                // use fix_var to compute W(l(index))
                // let mut fix_expr = expr.clone();
                // let eval_w_l = fix_expr.evaluate_expr(new_chal);

                let mut beta = BetaTable::new((new_chal, F::zero())).unwrap();
                beta.table.index_mle_indices(0);
                let eval = compute_sumcheck_message(&expr, 0, degree, &beta).unwrap();
                let Evals(evals) = eval;
                evals[0] + evals[1]

                // this has to be a sum--get the overall evaluation
                // match eval_w_l {
                //     Ok(evaluation) => Ok(evaluation),
                //     Err(_) => Err(ClaimError::ExpressionEvalError)
                // }
            })
            .collect();

        // concat this with the first k evaluations from the claims to get num_evals evaluations
        claimed_vals.extend(&next_evals);
        let wlx_evals = claimed_vals.clone();
        Ok(wlx_evals)
    }

    fn get_enum(self) -> LayerEnum<F, Self::Transcript> {
        LayerEnum::Gkr(self)
    }
}

/// The builder type for a Layer
pub trait LayerBuilder<F: FieldExt> {
    /// The layer that makes claims on this layer in the GKR protocol. The next layer in the GKR protocol
    type Successor;

    /// Build the expression that will be sumchecked
    fn build_expression(&self) -> ExpressionStandard<F>;

    /// Generate the next layer
    fn next_layer(&self, id: LayerId, prefix_bits: Option<Vec<MleIndex<F>>>) -> Self::Successor;

    /// Concatonate two layers together
    fn concat<Other: LayerBuilder<F>>(self, rhs: Other) -> ConcatLayer<F, Self, Other>
    where
        Self: Sized,
    {
        ConcatLayer {
            first: self,
            second: rhs,
            padding: Padding::None,
            _marker: PhantomData,
        }
    }
    

    ///Concatonate two layers together with some padding
    fn concat_with_padding<Other: LayerBuilder<F>>(self, rhs: Other, padding: Padding) -> ConcatLayer<F, Self, Other>
    where
        Self: Sized,
    {
        ConcatLayer {
            first: self,
            second: rhs,
            padding,
            _marker: PhantomData,
        }
    }
}

/// Creates a simple layer from an mle, with closures for defining how the mle turns into an expression and a next layer
pub fn from_mle<
    F: FieldExt,
    M,
    EFn: Fn(&M) -> ExpressionStandard<F>,
    S,
    LFn: Fn(&M, LayerId, Option<Vec<MleIndex<F>>>) -> S,
>(
    mle: M,
    expression_builder: EFn,
    layer_builder: LFn,
) -> SimpleLayer<M, EFn, LFn> {
    SimpleLayer {
        mle,
        expression_builder,
        layer_builder,
    }
}

pub enum Padding {
    Right(usize),
    Left(usize),
    None
}
/// The layerbuilder that represents two layers concatonated together
pub struct ConcatLayer<F: FieldExt, A: LayerBuilder<F>, B: LayerBuilder<F>> {
    first: A,
    second: B,
    padding: Padding,
    _marker: PhantomData<F>,
}

impl<F: FieldExt, A: LayerBuilder<F>, B: LayerBuilder<F>> LayerBuilder<F> for ConcatLayer<F, A, B> {
    type Successor = (A::Successor, B::Successor);

    fn build_expression(&self) -> ExpressionStandard<F> {
        let first = self.first.build_expression();
        let second = self.second.build_expression();

        // return first.concat_expr(second);

        let zero_expression: ExpressionStandard<F> = ExpressionStandard::Constant(F::zero());
        
        let first_padded = if let Padding::Left(padding) = self.padding {
            let mut left = first.clone();
            for _ in 0..padding {
                left = zero_expression.clone().concat_expr(left);
            }
            left
        } else {
            first
        };

        let second_padded = if let Padding::Right(padding) = self.padding {
            let mut right = second.clone();
            for _ in 0..padding {
                right = zero_expression.clone().concat_expr(right);
            }
            right
        } else {
            second
        };

        first_padded.concat_expr(second_padded)
        // ExpressionStandard::Selector(MleIndex::Iterated, Box::new(first_padded), Box::new(second_padded))
    }

    fn next_layer(&self, id: LayerId, prefix_bits: Option<Vec<MleIndex<F>>>) -> Self::Successor {
        let first_padding = if let Padding::Left(padding) = self.padding {
            repeat_n(MleIndex::Fixed(false), padding)
        } else {
            repeat_n(MleIndex::Fixed(false), 0)
        };
        let second_padding = if let Padding::Right(padding) = self.padding {
            repeat_n(MleIndex::Fixed(false), padding)
        } else {
            repeat_n(MleIndex::Fixed(false), 0)
        };
        (
            self.first.next_layer(
                id.clone(),
                Some(
                    prefix_bits
                        .clone()
                        .into_iter()
                        .flatten()
                        // .chain(std::iter::once(MleIndex::Fixed(true)))
                        .chain(first_padding)
                        .chain(std::iter::once(MleIndex::Fixed(true)))
                        .collect(),
                ),
            ),
            self.second.next_layer(
                id,
                Some(
                    prefix_bits
                        .into_iter()
                        .flatten()
                        // .chain(std::iter::once(MleIndex::Fixed(false)))
                        .chain(second_padding)
                        .chain(std::iter::once(MleIndex::Fixed(false)))
                        .collect(),
                ),
            ),
        )
    }
}

/// A simple layer defined ad-hoc with two closures
pub struct SimpleLayer<M, EFn, LFn> {
    mle: M,
    expression_builder: EFn,
    layer_builder: LFn,
}

impl<
        F: FieldExt,
        M,
        EFn: Fn(&M) -> ExpressionStandard<F>,
        S,
        LFn: Fn(&M, LayerId, Option<Vec<MleIndex<F>>>) -> S,
    > LayerBuilder<F> for SimpleLayer<M, EFn, LFn>
{
    type Successor = S;

    fn build_expression(&self) -> ExpressionStandard<F> {
        (self.expression_builder)(&self.mle)
    }

    fn next_layer(&self, id: LayerId, prefix_bits: Option<Vec<MleIndex<F>>>) -> Self::Successor {
        (self.layer_builder)(&self.mle, id, prefix_bits)
    }
}

#[cfg(test)]
mod tests {

    // #[test]
    // fn build_simple_layer() {
    //     let mut rng = test_rng();
    //     let mle1 =
    //         DenseMle::<Fr, Fr>::new(vec![Fr::from(2), Fr::from(3), Fr::from(6), Fr::from(7)]);
    //     let mle2 =
    //         DenseMle::<Fr, Fr>::new(vec![Fr::from(3), Fr::from(1), Fr::from(9), Fr::from(2)]);

    //     let builder = from_mle(
    //         (mle1, mle2),
    //         |(mle1, mle2)| {
    //             ExpressionStandard::Mle(mle1.mle_ref()) + ExpressionStandard::Mle(mle2.mle_ref())
    //         },
    //         |(mle1, mle2), _, _: Option<Vec<MleIndex<Fr>>>| {
    //             mle1.clone()
    //                 .into_iter()
    //                 .zip(mle2.clone().into_iter())
    //                 .map(|(first, second)| first + second)
    //                 .collect::<DenseMle<_, _>>()
    //         },
    //     );

    //     let next: DenseMle<Fr, Fr> = builder.next_layer(LayerId::Layer(0), None);

    //     let mut layer = GKRLayer::<_, PoseidonTranscript<Fr>>::new(builder, LayerId::Layer(0));

    //     let sum = dummy_sumcheck(&mut layer.expression, &mut rng, todo!());
    //     verify_sumcheck_messages(sum, layer.expression, todo!(), &mut OsRng).unwrap();
    // }
}<|MERGE_RESOLUTION|>--- conflicted
+++ resolved
@@ -17,13 +17,8 @@
 use crate::{
     expression::{gather_combine_all_evals, Expression, ExpressionError, ExpressionStandard},
     mle::{
-<<<<<<< HEAD
         beta::{compute_beta_over_two_challenges, BetaError, BetaTable},
-        MleIndex, MleRef,
-=======
-        beta::{BetaError, BetaTable, compute_beta_over_two_challenges},
         MleIndex, MleRef, zero,
->>>>>>> c92cb74e
     },
     prover::SumcheckProof,
     sumcheck::{
@@ -247,12 +242,9 @@
         claim: Claim<F>,
         transcript: &mut Self::Transcript,
     ) -> Result<SumcheckProof<F>, LayerError> {
-<<<<<<< HEAD
-=======
 
         let val = claim.1.clone();
 
->>>>>>> c92cb74e
         // --- Initialize tables and compute prover message for first round of sumcheck ---
         let (first_sumcheck_message, num_sumcheck_rounds) = self.start_sumcheck(claim)?;
 
@@ -487,21 +479,21 @@
         // expr.init_beta_tables(prev_layer_claim);
         let num_evals = (num_vars) * (num_claims); //* degree;
 
-        debug_assert!({
-            claim_vecs.iter().zip(claimed_vals.iter()).map(|(point, val)| {
-                let mut beta = BetaTable::new((point.to_vec(), F::zero())).unwrap();
-                beta.table.index_mle_indices(0);
-                let eval = compute_sumcheck_message(&mut expr.clone(), 0, degree, &beta).unwrap();
-                let Evals(evals) = eval;
-                let eval = evals[0] + evals[1];
-                if eval == *val {
-                    true
-                } else {
-                    println!("Claim passed into compute_wlx is invalid! point is {:?} claimed val is {:?}, actual eval is {:?}", point, val , eval);
-                    false
-                }
-            }).reduce(|acc, val| acc && val).unwrap()
-        });
+        // debug_assert!({
+        //     claim_vecs.iter().zip(claimed_vals.iter()).map(|(point, val)| {
+        //         let mut beta = BetaTable::new((point.to_vec(), F::zero())).unwrap();
+        //         beta.table.index_mle_indices(0);
+        //         let eval = compute_sumcheck_message(&mut expr.clone(), 0, degree, &beta).unwrap();
+        //         let Evals(evals) = eval;
+        //         let eval = evals[0] + evals[1];
+        //         if eval == *val {
+        //             true
+        //         } else {
+        //             println!("Claim passed into compute_wlx is invalid! point is {:?} claimed val is {:?}, actual eval is {:?}", point, val , eval);
+        //             false
+        //         }
+        //     }).reduce(|acc, val| acc && val).unwrap()
+        // });
 
         // we already have the first #claims evaluations, get the next num_evals - #claims evaluations
         let next_evals: Vec<F> = cfg_into_iter!(num_claims..num_evals)
