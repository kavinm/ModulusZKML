--- conflicted
+++ resolved
@@ -299,12 +299,6 @@
         // (i.e. the first verification step of sumcheck)
         let mut prev_evals = &sumcheck_prover_messages[0];
 
-<<<<<<< HEAD
-        dbg!(&claim);
-        dbg!(&prev_evals);
-
-=======
->>>>>>> c92cb74e
         if prev_evals[0] + prev_evals[1] != claim.1 {
             return Err(LayerError::VerificationError(
                 VerificationError::SumcheckStartFailed,
