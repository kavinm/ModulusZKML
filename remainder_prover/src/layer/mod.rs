--- conflicted
+++ resolved
@@ -19,21 +19,12 @@
     expression::{gather_combine_all_evals, Expression, ExpressionError, ExpressionStandard},
     mle::{
         beta::{compute_beta_over_two_challenges, BetaError, BetaTable},
-<<<<<<< HEAD
-        zero, MleIndex, MleRef,
-=======
         MleIndex, MleRef, dense::DenseMleRef, mle_enum::MleEnum,
->>>>>>> 12816dda
     },
     prover::{SumcheckProof, ENABLE_OPTIMIZATION},
     sumcheck::{
         compute_sumcheck_message, evaluate_at_a_point, get_round_degree, Evals, InterpError,
-<<<<<<< HEAD
-    },
-    zkdt::helpers::get_field_val_as_usize_vec,
-=======
     }, 
->>>>>>> 12816dda
 };
 use remainder_shared_types::{
     transcript::{Transcript, TranscriptError},
@@ -41,13 +32,8 @@
 };
 
 use self::{
-<<<<<<< HEAD
-    claims::{get_num_wlx_evaluations, Claim, ClaimError},
-    layer_enum::LayerEnum,
-=======
     claims::{Claim, ClaimError},
     layer_enum::LayerEnum, combine_mle_refs::combine_mle_refs_with_aggregate,
->>>>>>> 12816dda
 };
 
 use core::cmp::Ordering;
