//! A layer is a combination of multiple MLEs with an expression

pub mod batched;
pub mod claims;
pub mod empty_layer;
pub mod layer_enum;
// mod gkr_layer;

use std::marker::PhantomData;

use itertools::{repeat_n, Itertools};
use ark_std::cfg_into_iter;
<<<<<<< HEAD
use itertools::repeat_n;
use serde::{Serialize, Deserialize, de::DeserializeOwned};
use thiserror::Error;
=======
>>>>>>> 795b35a1
use rayon::iter::{IntoParallelIterator, ParallelIterator};
use serde::{de::DeserializeOwned, Deserialize, Serialize};
use thiserror::Error;

use crate::{
    expression::{gather_combine_all_evals, Expression, ExpressionError, ExpressionStandard},
    mle::{
        beta::{compute_beta_over_two_challenges, BetaError, BetaTable},
        MleIndex, MleRef, zero,
    },
    prover::SumcheckProof,
    sumcheck::{
        compute_sumcheck_message, evaluate_at_a_point, get_round_degree, Evals, InterpError,
    }, zkdt::helpers::get_field_val_as_usize_vec,
};
use remainder_shared_types::{
    transcript::{Transcript, TranscriptError},
    FieldExt,
};

use self::{claims::ClaimError, layer_enum::LayerEnum};

/// Type alias for a claim (A point to evaluate at and an evaluation)
pub type Claim<F> = (Vec<F>, F);

#[derive(Error, Debug, Clone)]
/// Errors to do with working with a Layer
pub enum LayerError {
    #[error("Layer isn't ready to prove")]
    /// Layer isn't ready to prove
    LayerNotReady,
    #[error("Error with underlying expression: {0}")]
    /// Error with underlying expression: {0}
    ExpressionError(ExpressionError),
    #[error("Error with aggregating curr layer")]
    /// Error with aggregating curr layer
    AggregationError,
    #[error("Error with getting Claim: {0}")]
    /// Error with getting Claim
    ClaimError(ClaimError),
    #[error("Error with verifying layer: {0}")]
    /// Error with verifying layer
    VerificationError(VerificationError),
    #[error("Beta Error: {0}")]
    /// Beta Error
    BetaError(BetaError),
    #[error("InterpError: {0}")]
    /// InterpError
    InterpError(InterpError),
    #[error("Transcript Error: {0}")]
    /// Transcript Error
    TranscriptError(TranscriptError),
}

#[derive(Error, Debug, Clone)]
/// Errors to do with verifying a Layer
pub enum VerificationError {
    #[error("The sum of the first evaluations do not equal the claim")]
    /// The sum of the first evaluations do not equal the claim
    SumcheckStartFailed,
    #[error("The sum of the current rounds evaluations do not equal the previous round at a random point")]
    /// The sum of the current rounds evaluations do not equal the previous round at a random point
    SumcheckFailed,
    #[error("The final rounds evaluations at r do not equal the oracle query")]
    /// The final rounds evaluations at r do not equal the oracle query
    FinalSumcheckFailed,
    #[error("The Oracle query does not match the final claim")]
    /// The Oracle query does not match the final claim
    GKRClaimCheckFailed,
    #[error(
        "The Challenges generated during sumcheck don't match the claims in the given expression"
    )]
    ///The Challenges generated during sumcheck don't match the claims in the given expression
    ChallengeCheckFailed,
}

#[derive(Clone, Debug, PartialEq, Eq, Hash, Serialize, Deserialize, Copy)]
///  The location of a layer within the GKR circuit
pub enum LayerId {
    /// An Mle located in the input layer
    Input(usize),
    /// A layer within the GKR protocol, indexed by it's layer id
    Layer(usize),
}

/// A layer is what you perform sumcheck over, it is made up of an expression and MLEs that contribute evaluations to that expression
pub trait Layer<F: FieldExt> {
    /// The transcript that this layer uses
    type Transcript: Transcript<F>;

    /// Creates a sumcheck proof for this Layer
    fn prove_rounds(
        &mut self,
        claim: Claim<F>,
        transcript: &mut Self::Transcript,
    ) -> Result<SumcheckProof<F>, LayerError>;

    ///  Verifies the sumcheck protocol
    fn verify_rounds(
        &mut self,
        claim: Claim<F>,
        sumcheck_rounds: Vec<Vec<F>>,
        transcript: &mut Self::Transcript,
    ) -> Result<(), LayerError>;

    /// Get the claims that this layer makes on other layers
    fn get_claims(&self) -> Result<Vec<(LayerId, Claim<F>)>, LayerError>;

    /// Gets this layers id
    fn id(&self) -> &LayerId;

    ///Get W(l(x)) evaluations
    fn get_wlx_evaluations(
        &self,
        claim_vecs: Vec<Vec<F>>,
        claimed_vals: &mut Vec<F>,
        num_claims: usize,
        num_idx: usize,
    ) -> Result<Vec<F>, ClaimError>;

    /// Create new ConcreteLayer from a LayerBuilder
    fn new<L: LayerBuilder<F>>(builder: L, id: LayerId) -> Self
    where
        Self: Sized;

    fn get_enum(self) -> LayerEnum<F, Self::Transcript>;
}

/// Default Layer abstraction
#[derive(Serialize, Deserialize, Clone)]
pub struct GKRLayer<F, Tr> {
    id: LayerId,
    pub(crate) expression: ExpressionStandard<F>,
    beta: Option<BetaTable<F>>,
    #[serde(skip)]
    _marker: PhantomData<Tr>,
}

impl<F: FieldExt, Tr: Transcript<F>> GKRLayer<F, Tr> {
    /// Ingest a claim, initialize beta tables, and do any other
    /// bookkeeping that needs to be done before the sumcheck starts
    fn start_sumcheck(&mut self, claim: Claim<F>) -> Result<(Vec<F>, usize), LayerError> {
        // --- `max_round` is total number of rounds of sumcheck which need to be performed ---
        // --- `beta` is the beta table itself, initialized with the challenge coordinate held within `claim` ---
        let (max_round, beta) = {
            let (expression, _) = self.mut_expression_and_beta();
<<<<<<< HEAD
            let mut beta = BetaTable::new(claim).map_err(LayerError::BetaError)?;
=======

            let mut beta = BetaTable::new(claim.clone()).map_err(LayerError::BetaError)?;

            let expression_num_indices = expression.index_mle_indices(0);
            let beta_table_num_indices = beta.table.index_mle_indices(0);
            // dbg!(&expression_num_indices);
            // dbg!(&beta_table_num_indices);
            // dbg!(&expression);
>>>>>>> 795b35a1

            // --- This should always be equivalent to the number of indices within the beta table ---
            let max_round = std::cmp::max(
                expression_num_indices, beta_table_num_indices
            );
            (max_round, beta)
        };

        // --- Sets the beta table for the current layer we are sumchecking over ---
        self.set_beta(beta);

        // --- Grabs the expression/beta table/variable degree for the first round and executes the sumcheck prover for the first round ---
        let (expression, beta) = self.mut_expression_and_beta();
        let beta = beta.as_ref().unwrap();
        let degree = get_round_degree(expression, 0);
        let first_round_sumcheck_message = compute_sumcheck_message(expression, 0, degree, beta)
            .map_err(LayerError::ExpressionError)?;

        let Evals(out) = first_round_sumcheck_message;

        Ok((out, max_round))
    }

    /// Computes a round of the sumcheck protocol on this Layer
    fn prove_round(&mut self, round_index: usize, challenge: F) -> Result<Vec<F>, LayerError> {
        // --- Grabs the expression/beta table and updates them with the new challenge ---
        let (expression, beta) = self.mut_expression_and_beta();
        let beta = beta.as_mut().ok_or(LayerError::LayerNotReady)?;
        expression.fix_variable(round_index - 1, challenge);
        beta.beta_update(round_index - 1, challenge)
            .map_err(LayerError::BetaError)?;

        // --- Grabs the degree of univariate polynomial we are sending over ---
        let degree = get_round_degree(expression, round_index);

        let prover_sumcheck_message =
            compute_sumcheck_message(expression, round_index, degree, beta)
                .map_err(LayerError::ExpressionError)?;

        Ok(prover_sumcheck_message.0)
    }

    fn mut_expression_and_beta(
        &mut self,
    ) -> (&mut ExpressionStandard<F>, &mut Option<BetaTable<F>>) {
        (&mut self.expression, &mut self.beta)
    }

    fn set_beta(&mut self, beta: BetaTable<F>) {
        self.beta = Some(beta);
    }

    ///Gets the expression that this layer is proving
    pub fn expression(&self) -> &ExpressionStandard<F> {
        &self.expression
    }

    pub(crate) fn new_raw(id: LayerId, expression: ExpressionStandard<F>) -> Self {
        GKRLayer {
            id,
            expression,
            beta: None,
            _marker: PhantomData,
        }
    }
}

impl<F: FieldExt, Tr: Transcript<F>> Layer<F> for GKRLayer<F, Tr> {
    type Transcript = Tr;
    fn new<L: LayerBuilder<F>>(builder: L, id: LayerId) -> Self {
        Self {
            id,
            expression: builder.build_expression(),
            beta: None,
            _marker: PhantomData,
        }
    }

    fn prove_rounds(
        &mut self,
        claim: Claim<F>,
        transcript: &mut Self::Transcript,
    ) -> Result<SumcheckProof<F>, LayerError> {

        let val = claim.1.clone();

        // --- Initialize tables and compute prover message for first round of sumcheck ---
        let (first_sumcheck_message, num_sumcheck_rounds) = self.start_sumcheck(claim)?;

        debug_assert_eq!(first_sumcheck_message[0] + first_sumcheck_message[1], val);
        

        // --- Add prover message to the FS transcript ---
        transcript
            .append_field_elements("Initial Sumcheck evaluations", &first_sumcheck_message)
            .unwrap();

        // Grabs all of the sumcheck messages from all of the rounds within this layer.
        //
        // Note that the sumcheck messages are g_1(x), ..., g_n(x) for an expression with
        // n iterated variables, where g_i(x) = \sum_{b_{i + 1}, ..., b_n} g(r_1, ..., r_{i - 1}, r_i, b_{i + 1}, ..., b_n)
        // and we always give the evals g_i(0), g_i(1), ..., g_i(d - 1) where `d` is the degree of the ith variable.
        //
        // Additionally, each of the `r_i`s is sampled from the FS transcript and the prover messages
        // (i.e. all of the g_i's) are added to the transcript each time.
        let all_prover_sumcheck_messages: Vec<Vec<F>> = std::iter::once(Ok(first_sumcheck_message))
            .chain((1..num_sumcheck_rounds).map(|round_index| {
                // --- Verifier samples a random challenge \in \mathbb{F} to send to prover ---
                let challenge = transcript.get_challenge("Sumcheck challenge").unwrap();

                // --- Prover uses that random challenge to compute the next sumcheck message ---
                // --- We then add the prover message to FS transcript ---
                let prover_sumcheck_message = self.prove_round(round_index, challenge)?;
                transcript
                    .append_field_elements("Sumcheck evaluations", &prover_sumcheck_message)
                    .unwrap();
                Ok::<_, LayerError>(prover_sumcheck_message)
            }))
            .collect::<Result<_, _>>()?;

        // --- For the final round, we need to check that g(r_1, ..., r_n) = g_n(r_n) ---
        // --- Thus we sample r_n and bind b_n to it (via `fix_variable` below) ---
        let final_chal = transcript
            .get_challenge("Final Sumcheck challenge")
            .unwrap();

        self.expression
            .fix_variable(num_sumcheck_rounds - 1, final_chal);
        self.beta
            .as_mut()
            .map(|beta| beta.beta_update(num_sumcheck_rounds - 1, final_chal));

        Ok(all_prover_sumcheck_messages.into())
    }

    fn verify_rounds(
        &mut self,
        claim: Claim<F>,
        sumcheck_prover_messages: Vec<Vec<F>>,
        transcript: &mut Self::Transcript,
    ) -> Result<(), LayerError> {
        // --- Keeps track of challenges u_1, ..., u_n to be bound ---
        let mut challenges = vec![];

        // --- First verify that g_1(0) + g_1(1) = \sum_{b_1, ..., b_n} g(b_1, ..., b_n) ---
        // (i.e. the first verification step of sumcheck)
        let mut prev_evals = &sumcheck_prover_messages[0];
<<<<<<< HEAD
        
=======

>>>>>>> 795b35a1
        if prev_evals[0] + prev_evals[1] != claim.1 {
            dbg!(&claim.1);
            dbg!(&claim);
            dbg!(prev_evals[0] + prev_evals[1]);
            return Err(LayerError::VerificationError(
                VerificationError::SumcheckStartFailed,
            ));
        }

        transcript
            .append_field_elements("Initial Sumcheck evaluations", &sumcheck_prover_messages[0])
            .unwrap();

        // --- For round 1 < i < n, perform the check ---
        // g_{i - 1}(r_i) = g_i(0) + g_i(1)
        for curr_evals in sumcheck_prover_messages.iter().skip(1) {
            let challenge = transcript.get_challenge("Sumcheck challenge").unwrap();

            let prev_at_r =
                evaluate_at_a_point(prev_evals, challenge).map_err(LayerError::InterpError)?;

            if prev_at_r != curr_evals[0] + curr_evals[1] {
                return Err(LayerError::VerificationError(
                    VerificationError::SumcheckFailed,
                ));
            };

            transcript
                .append_field_elements("Sumcheck evaluations", curr_evals)
                .unwrap();

            prev_evals = curr_evals;
            challenges.push(challenge);
        }

        // --- In the final round, we check that g(r_1, ..., r_n) = g_n(r_n) ---
        // Here, we first sample r_n.
        let final_chal = transcript
            .get_challenge("Final Sumcheck challenge")
            .unwrap();
        challenges.push(final_chal);

        // --- This automatically asserts that the expression is fully bound and simply ---
        // --- attempts to combine/collect the expression evaluated at the (already bound) challenge coords ---
        let expr_evaluated_at_challenge_coord = gather_combine_all_evals(&self.expression).unwrap();

        // --- Simply computes \beta((g_1, ..., g_n), (u_1, ..., u_n)) for claim coords (g_1, ..., g_n) and ---
        // --- bound challenges (u_1, ..., u_n) ---
        let beta_fn_evaluated_at_challenge_point =
            compute_beta_over_two_challenges(&claim.0, &challenges);

        // --- The actual value should just be the product of the two ---
        let mle_evaluated_at_challenge_coord =
            expr_evaluated_at_challenge_coord * beta_fn_evaluated_at_challenge_point;

        // --- Computing g_n(r_n) ---
        let g_n_evaluated_at_r_n =
            evaluate_at_a_point(prev_evals, final_chal).map_err(LayerError::InterpError)?;

        // --- Checking the two against one another ---
        if mle_evaluated_at_challenge_coord != g_n_evaluated_at_r_n {
            return Err(LayerError::VerificationError(
                VerificationError::FinalSumcheckFailed,
            ));
        }

        Ok(())
    }

    fn get_claims(&self) -> Result<Vec<(LayerId, Claim<F>)>, LayerError> {
        // First off, parse the expression that is associated with the layer...
        // Next, get to the actual claims that are generated by each expression and grab them
        // Return basically a list of (usize, Claim)
        let layerwise_expr = &self.expression;

        // --- Define how to parse the expression tree ---
        // - Basically we just want to go down it and pass up claims
        // - We can only add a new claim if we see an MLE with all its indices bound

        let mut claims: Vec<Claim<F>> = Vec::new();
        let mut indices: Vec<LayerId> = Vec::new();

        let mut observer_fn = |exp: &ExpressionStandard<F>| {
            match exp {
                ExpressionStandard::Mle(mle_ref) => {
                    // --- First ensure that all the indices are fixed ---
                    let mle_indices = mle_ref.mle_indices();

                    // --- This is super jank ---
                    let mut fixed_mle_indices: Vec<F> = vec![];
                    for mle_idx in mle_indices {
                        fixed_mle_indices.push(mle_idx.val().ok_or(ClaimError::MleRefMleError)?);
                    }

                    // --- Grab the layer ID (i.e. MLE index) which this mle_ref refers to ---
                    let mle_layer_id = mle_ref.get_layer_id();

                    // --- Grab the actual value that the claim is supposed to evaluate to ---
                    if mle_ref.bookkeeping_table().len() != 1 {
                        return Err(ClaimError::MleRefMleError);
                    }
                    let claimed_value = mle_ref.bookkeeping_table()[0];

                    // --- Construct the claim ---
                    let claim: Claim<F> = (fixed_mle_indices, claimed_value);

                    // --- Push it into the list of claims ---
                    // --- Also push the layer_id ---
                    claims.push(claim);
                    indices.push(mle_layer_id);
                }
                ExpressionStandard::Product(mle_refs) => {
                    for mle_ref in mle_refs {
                        // --- First ensure that all the indices are fixed ---
                        let mle_indices = mle_ref.mle_indices();

                        // --- This is super jank ---
                        let mut fixed_mle_indices: Vec<F> = vec![];
                        for mle_idx in mle_indices {
                            fixed_mle_indices
                                .push(mle_idx.val().ok_or(ClaimError::MleRefMleError)?);
                        }

                        // --- Grab the layer ID (i.e. MLE index) which this mle_ref refers to ---
                        let mle_layer_id = mle_ref.get_layer_id();

                        // --- Grab the actual value that the claim is supposed to evaluate to ---
                        if mle_ref.bookkeeping_table().len() != 1 {
                            return Err(ClaimError::MleRefMleError);
                        }
                        let claimed_value = mle_ref.bookkeeping_table()[0];

                        // --- Construct the claim ---
                        let claim: Claim<F> = (fixed_mle_indices, claimed_value);

                        // --- Push it into the list of claims ---
                        // --- Also push the layer_id ---
                        claims.push(claim);
                        indices.push(mle_layer_id);
                    }
                }
                _ => {}
            }
            Ok(())
        };

        // --- Apply the observer function from above onto the expression ---
        layerwise_expr
            .traverse(&mut observer_fn)
            .map_err(LayerError::ClaimError)?;

        Ok(indices.into_iter().zip(claims).collect())
    }

    fn id(&self) -> &LayerId {
        &self.id
    }

    fn get_wlx_evaluations(
        &self,
        claim_vecs: Vec<Vec<F>>,
        claimed_vals: &mut Vec<F>,
        num_claims: usize,
<<<<<<< HEAD
        num_idx: usize) -> Result<Vec<F>, ClaimError> {
            let mut expr = self.expression.clone();
            //fix variable hella times
            //evaluate expr on the mutated expr

            // get the number of evaluations
            let num_vars = expr.index_mle_indices(0);
            let degree = get_round_degree(&expr, 0);
            // expr.init_beta_tables(prev_layer_claim);
            let num_evals = (num_vars) * (num_claims); //* degree;

            // we already have the first #claims evaluations, get the next num_evals - #claims evaluations
            let next_evals: Vec<F> = cfg_into_iter!(num_claims..num_evals)
                .map(|idx| {
                    // get the challenge l(idx)
                    let new_chal: Vec<F> = cfg_into_iter!(0..num_idx)
                        .map(|claim_idx| {
                            let evals: Vec<F> = cfg_into_iter!(&claim_vecs)
                                .map(|claim| claim[claim_idx])
                                .collect();
                            let res = evaluate_at_a_point(&evals, F::from(idx as u64)).unwrap();
                            res
                        })
                        .collect();

                    // use fix_var to compute W(l(index))
                    // let mut fix_expr = expr.clone();
                    // let eval_w_l = fix_expr.evaluate_expr(new_chal);

                    let mut beta = BetaTable::new((new_chal, F::zero())).unwrap();
                    beta.table.index_mle_indices(0);
                    let eval = compute_sumcheck_message(&expr, 0, degree, &beta).unwrap();
                    let Evals(evals) = eval;
                    evals[0] + evals[1]

                    // this has to be a sum--get the overall evaluation
                    // match eval_w_l {
                    //     Ok(evaluation) => Ok(evaluation),
                    //     Err(_) => Err(ClaimError::ExpressionEvalError)
                    // }
                })
                .collect();

            // concat this with the first k evaluations from the claims to get num_evals evaluations
            claimed_vals.extend(&next_evals);
            let wlx_evals = claimed_vals.clone();
            //let wlx_evals = next_evals.clone();
            Ok(wlx_evals)
=======
        num_idx: usize,
    ) -> Result<Vec<F>, ClaimError> {
        let mut expr = self.expression.clone();
        //fix variable hella times
        //evaluate expr on the mutated expr

        // get the number of evaluations
        let num_vars = expr.index_mle_indices(0);
        let degree = get_round_degree(&expr, 0);
        // expr.init_beta_tables(prev_layer_claim);
        let num_evals = (num_vars) * (num_claims); //* degree;

        // debug_assert!({
        //     claim_vecs.iter().zip(claimed_vals.iter()).map(|(point, val)| {
        //         let mut beta = BetaTable::new((point.to_vec(), F::zero())).unwrap();
        //         beta.table.index_mle_indices(0);
        //         let eval = compute_sumcheck_message(&mut expr.clone(), 0, degree, &beta).unwrap();
        //         let Evals(evals) = eval;
        //         let eval = evals[0] + evals[1];
        //         if eval == *val {
        //             true
        //         } else {
        //             println!("Claim passed into compute_wlx is invalid! point is {:?} claimed val is {:?}, actual eval is {:?}", point, val , eval);
        //             false
        //         }
        //     }).reduce(|acc, val| acc && val).unwrap()
        // });

        // we already have the first #claims evaluations, get the next num_evals - #claims evaluations
        let next_evals: Vec<F> = cfg_into_iter!(num_claims..num_evals)
            .map(|idx| {
                // get the challenge l(idx)
                let new_chal: Vec<F> = cfg_into_iter!(0..num_idx)
                    .map(|claim_idx| {
                        let evals: Vec<F> = cfg_into_iter!(&claim_vecs)
                            .map(|claim| claim[claim_idx])
                            .collect();
                        let res = evaluate_at_a_point(&evals, F::from(idx as u64)).unwrap();
                        res
                    })
                    .collect();

                // use fix_var to compute W(l(index))
                // let mut fix_expr = expr.clone();
                // let eval_w_l = fix_expr.evaluate_expr(new_chal);

                let mut beta = BetaTable::new((new_chal, F::zero())).unwrap();
                beta.table.index_mle_indices(0);
                let eval = compute_sumcheck_message(&expr, 0, degree, &beta).unwrap();
                let Evals(evals) = eval;
                evals[0] + evals[1]

                // this has to be a sum--get the overall evaluation
                // match eval_w_l {
                //     Ok(evaluation) => Ok(evaluation),
                //     Err(_) => Err(ClaimError::ExpressionEvalError)
                // }
            })
            .collect();

        // concat this with the first k evaluations from the claims to get num_evals evaluations
        claimed_vals.extend(&next_evals);
        let wlx_evals = claimed_vals.clone();
        Ok(wlx_evals)
>>>>>>> 795b35a1
    }

    fn get_enum(self) -> LayerEnum<F, Self::Transcript> {
        LayerEnum::Gkr(self)
    }
}

/// The builder type for a Layer
pub trait LayerBuilder<F: FieldExt> {
    /// The layer that makes claims on this layer in the GKR protocol. The next layer in the GKR protocol
    type Successor;

    /// Build the expression that will be sumchecked
    fn build_expression(&self) -> ExpressionStandard<F>;

    /// Generate the next layer
    fn next_layer(&self, id: LayerId, prefix_bits: Option<Vec<MleIndex<F>>>) -> Self::Successor;

    /// Concatonate two layers together
    fn concat<Other: LayerBuilder<F>>(self, rhs: Other) -> ConcatLayer<F, Self, Other>
    where
        Self: Sized,
    {
        ConcatLayer {
            first: self,
            second: rhs,
            padding: Padding::None,
            _marker: PhantomData,
        }
    }
<<<<<<< HEAD
=======
    
>>>>>>> 795b35a1

    ///Concatonate two layers together with some padding
    fn concat_with_padding<Other: LayerBuilder<F>>(self, rhs: Other, padding: Padding) -> ConcatLayer<F, Self, Other>
    where
        Self: Sized,
    {
        ConcatLayer {
            first: self,
            second: rhs,
            padding,
            _marker: PhantomData,
        }
    }
}

/// Creates a simple layer from an mle, with closures for defining how the mle turns into an expression and a next layer
pub fn from_mle<
    F: FieldExt,
    M,
    EFn: Fn(&M) -> ExpressionStandard<F>,
    S,
    LFn: Fn(&M, LayerId, Option<Vec<MleIndex<F>>>) -> S,
>(
    mle: M,
    expression_builder: EFn,
    layer_builder: LFn,
) -> SimpleLayer<M, EFn, LFn> {
    SimpleLayer {
        mle,
        expression_builder,
        layer_builder,
    }
}

pub enum Padding {
    Right(usize),
    Left(usize),
    None
}
<<<<<<< HEAD

=======
>>>>>>> 795b35a1
/// The layerbuilder that represents two layers concatonated together
pub struct ConcatLayer<F: FieldExt, A: LayerBuilder<F>, B: LayerBuilder<F>> {
    first: A,
    second: B,
    padding: Padding,
    _marker: PhantomData<F>,
}

impl<F: FieldExt, A: LayerBuilder<F>, B: LayerBuilder<F>> LayerBuilder<F> for ConcatLayer<F, A, B> {
    type Successor = (A::Successor, B::Successor);

    fn build_expression(&self) -> ExpressionStandard<F> {
        let first = self.first.build_expression();
        let second = self.second.build_expression();

        // return first.concat_expr(second);

        let zero_expression: ExpressionStandard<F> = ExpressionStandard::Constant(F::zero());
        
        let first_padded = if let Padding::Left(padding) = self.padding {
            let mut left = first.clone();
            for _ in 0..padding {
                left = zero_expression.clone().concat_expr(left);
            }
            left
        } else {
            first
        };

        let second_padded = if let Padding::Right(padding) = self.padding {
            let mut right = second.clone();
            for _ in 0..padding {
                right = zero_expression.clone().concat_expr(right);
            }
            right
        } else {
            second
        };

        first_padded.concat_expr(second_padded)
        // ExpressionStandard::Selector(MleIndex::Iterated, Box::new(first_padded), Box::new(second_padded))
    }

    fn next_layer(&self, id: LayerId, prefix_bits: Option<Vec<MleIndex<F>>>) -> Self::Successor {
        let first_padding = if let Padding::Left(padding) = self.padding {
            repeat_n(MleIndex::Fixed(false), padding)
        } else {
            repeat_n(MleIndex::Fixed(false), 0)
        };
        let second_padding = if let Padding::Right(padding) = self.padding {
            repeat_n(MleIndex::Fixed(false), padding)
        } else {
            repeat_n(MleIndex::Fixed(false), 0)
        };
        (
            self.first.next_layer(
                id.clone(),
                Some(
                    prefix_bits
                        .clone()
                        .into_iter()
                        .flatten()
<<<<<<< HEAD
=======
                        // .chain(std::iter::once(MleIndex::Fixed(true)))
>>>>>>> 795b35a1
                        .chain(first_padding)
                        .chain(std::iter::once(MleIndex::Fixed(true)))
                        .collect(),
                ),
            ),
            self.second.next_layer(
                id,
                Some(
                    prefix_bits
                        .into_iter()
                        .flatten()
<<<<<<< HEAD
=======
                        // .chain(std::iter::once(MleIndex::Fixed(false)))
>>>>>>> 795b35a1
                        .chain(second_padding)
                        .chain(std::iter::once(MleIndex::Fixed(false)))
                        .collect(),
                ),
            ),
        )
    }
}

/// A simple layer defined ad-hoc with two closures
pub struct SimpleLayer<M, EFn, LFn> {
    mle: M,
    expression_builder: EFn,
    layer_builder: LFn,
}

impl<
        F: FieldExt,
        M,
        EFn: Fn(&M) -> ExpressionStandard<F>,
        S,
        LFn: Fn(&M, LayerId, Option<Vec<MleIndex<F>>>) -> S,
    > LayerBuilder<F> for SimpleLayer<M, EFn, LFn>
{
    type Successor = S;

    fn build_expression(&self) -> ExpressionStandard<F> {
        (self.expression_builder)(&self.mle)
    }

    fn next_layer(&self, id: LayerId, prefix_bits: Option<Vec<MleIndex<F>>>) -> Self::Successor {
        (self.layer_builder)(&self.mle, id, prefix_bits)
    }
}

#[cfg(test)]
mod tests {

    // #[test]
    // fn build_simple_layer() {
    //     let mut rng = test_rng();
    //     let mle1 =
    //         DenseMle::<Fr, Fr>::new(vec![Fr::from(2), Fr::from(3), Fr::from(6), Fr::from(7)]);
    //     let mle2 =
    //         DenseMle::<Fr, Fr>::new(vec![Fr::from(3), Fr::from(1), Fr::from(9), Fr::from(2)]);

    //     let builder = from_mle(
    //         (mle1, mle2),
    //         |(mle1, mle2)| {
    //             ExpressionStandard::Mle(mle1.mle_ref()) + ExpressionStandard::Mle(mle2.mle_ref())
    //         },
    //         |(mle1, mle2), _, _: Option<Vec<MleIndex<Fr>>>| {
    //             mle1.clone()
    //                 .into_iter()
    //                 .zip(mle2.clone().into_iter())
    //                 .map(|(first, second)| first + second)
    //                 .collect::<DenseMle<_, _>>()
    //         },
    //     );

    //     let next: DenseMle<Fr, Fr> = builder.next_layer(LayerId::Layer(0), None);

    //     let mut layer = GKRLayer::<_, PoseidonTranscript<Fr>>::new(builder, LayerId::Layer(0));

    //     let sum = dummy_sumcheck(&mut layer.expression, &mut rng, todo!());
    //     verify_sumcheck_messages(sum, layer.expression, todo!(), &mut OsRng).unwrap();
    // }
}<|MERGE_RESOLUTION|>--- conflicted
+++ resolved
@@ -10,12 +10,8 @@
 
 use itertools::{repeat_n, Itertools};
 use ark_std::cfg_into_iter;
-<<<<<<< HEAD
-use itertools::repeat_n;
 use serde::{Serialize, Deserialize, de::DeserializeOwned};
 use thiserror::Error;
-=======
->>>>>>> 795b35a1
 use rayon::iter::{IntoParallelIterator, ParallelIterator};
 use serde::{de::DeserializeOwned, Deserialize, Serialize};
 use thiserror::Error;
@@ -29,12 +25,15 @@
     prover::SumcheckProof,
     sumcheck::{
         compute_sumcheck_message, evaluate_at_a_point, get_round_degree, Evals, InterpError,
+    
     }, zkdt::helpers::get_field_val_as_usize_vec,
 };
 use remainder_shared_types::{
     transcript::{Transcript, TranscriptError},
     FieldExt,
 };
+
+
 
 use self::{claims::ClaimError, layer_enum::LayerEnum};
 
@@ -162,9 +161,6 @@
         // --- `beta` is the beta table itself, initialized with the challenge coordinate held within `claim` ---
         let (max_round, beta) = {
             let (expression, _) = self.mut_expression_and_beta();
-<<<<<<< HEAD
-            let mut beta = BetaTable::new(claim).map_err(LayerError::BetaError)?;
-=======
 
             let mut beta = BetaTable::new(claim.clone()).map_err(LayerError::BetaError)?;
 
@@ -173,7 +169,6 @@
             // dbg!(&expression_num_indices);
             // dbg!(&beta_table_num_indices);
             // dbg!(&expression);
->>>>>>> 795b35a1
 
             // --- This should always be equivalent to the number of indices within the beta table ---
             let max_round = std::cmp::max(
@@ -321,15 +316,8 @@
         // --- First verify that g_1(0) + g_1(1) = \sum_{b_1, ..., b_n} g(b_1, ..., b_n) ---
         // (i.e. the first verification step of sumcheck)
         let mut prev_evals = &sumcheck_prover_messages[0];
-<<<<<<< HEAD
-        
-=======
-
->>>>>>> 795b35a1
+
         if prev_evals[0] + prev_evals[1] != claim.1 {
-            dbg!(&claim.1);
-            dbg!(&claim);
-            dbg!(prev_evals[0] + prev_evals[1]);
             return Err(LayerError::VerificationError(
                 VerificationError::SumcheckStartFailed,
             ));
@@ -489,56 +477,6 @@
         claim_vecs: Vec<Vec<F>>,
         claimed_vals: &mut Vec<F>,
         num_claims: usize,
-<<<<<<< HEAD
-        num_idx: usize) -> Result<Vec<F>, ClaimError> {
-            let mut expr = self.expression.clone();
-            //fix variable hella times
-            //evaluate expr on the mutated expr
-
-            // get the number of evaluations
-            let num_vars = expr.index_mle_indices(0);
-            let degree = get_round_degree(&expr, 0);
-            // expr.init_beta_tables(prev_layer_claim);
-            let num_evals = (num_vars) * (num_claims); //* degree;
-
-            // we already have the first #claims evaluations, get the next num_evals - #claims evaluations
-            let next_evals: Vec<F> = cfg_into_iter!(num_claims..num_evals)
-                .map(|idx| {
-                    // get the challenge l(idx)
-                    let new_chal: Vec<F> = cfg_into_iter!(0..num_idx)
-                        .map(|claim_idx| {
-                            let evals: Vec<F> = cfg_into_iter!(&claim_vecs)
-                                .map(|claim| claim[claim_idx])
-                                .collect();
-                            let res = evaluate_at_a_point(&evals, F::from(idx as u64)).unwrap();
-                            res
-                        })
-                        .collect();
-
-                    // use fix_var to compute W(l(index))
-                    // let mut fix_expr = expr.clone();
-                    // let eval_w_l = fix_expr.evaluate_expr(new_chal);
-
-                    let mut beta = BetaTable::new((new_chal, F::zero())).unwrap();
-                    beta.table.index_mle_indices(0);
-                    let eval = compute_sumcheck_message(&expr, 0, degree, &beta).unwrap();
-                    let Evals(evals) = eval;
-                    evals[0] + evals[1]
-
-                    // this has to be a sum--get the overall evaluation
-                    // match eval_w_l {
-                    //     Ok(evaluation) => Ok(evaluation),
-                    //     Err(_) => Err(ClaimError::ExpressionEvalError)
-                    // }
-                })
-                .collect();
-
-            // concat this with the first k evaluations from the claims to get num_evals evaluations
-            claimed_vals.extend(&next_evals);
-            let wlx_evals = claimed_vals.clone();
-            //let wlx_evals = next_evals.clone();
-            Ok(wlx_evals)
-=======
         num_idx: usize,
     ) -> Result<Vec<F>, ClaimError> {
         let mut expr = self.expression.clone();
@@ -603,7 +541,6 @@
         claimed_vals.extend(&next_evals);
         let wlx_evals = claimed_vals.clone();
         Ok(wlx_evals)
->>>>>>> 795b35a1
     }
 
     fn get_enum(self) -> LayerEnum<F, Self::Transcript> {
@@ -634,10 +571,7 @@
             _marker: PhantomData,
         }
     }
-<<<<<<< HEAD
-=======
     
->>>>>>> 795b35a1
 
     ///Concatonate two layers together with some padding
     fn concat_with_padding<Other: LayerBuilder<F>>(self, rhs: Other, padding: Padding) -> ConcatLayer<F, Self, Other>
@@ -672,15 +606,14 @@
     }
 }
 
+
+
 pub enum Padding {
     Right(usize),
     Left(usize),
     None
 }
-<<<<<<< HEAD
-
-=======
->>>>>>> 795b35a1
+
 /// The layerbuilder that represents two layers concatonated together
 pub struct ConcatLayer<F: FieldExt, A: LayerBuilder<F>, B: LayerBuilder<F>> {
     first: A,
@@ -743,10 +676,6 @@
                         .clone()
                         .into_iter()
                         .flatten()
-<<<<<<< HEAD
-=======
-                        // .chain(std::iter::once(MleIndex::Fixed(true)))
->>>>>>> 795b35a1
                         .chain(first_padding)
                         .chain(std::iter::once(MleIndex::Fixed(true)))
                         .collect(),
@@ -758,10 +687,6 @@
                     prefix_bits
                         .into_iter()
                         .flatten()
-<<<<<<< HEAD
-=======
-                        // .chain(std::iter::once(MleIndex::Fixed(false)))
->>>>>>> 795b35a1
                         .chain(second_padding)
                         .chain(std::iter::once(MleIndex::Fixed(false)))
                         .collect(),
