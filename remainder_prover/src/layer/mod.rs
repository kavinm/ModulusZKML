--- conflicted
+++ resolved
@@ -8,15 +8,8 @@
 
 use std::marker::PhantomData;
 
-<<<<<<< HEAD
 use ark_std::cfg_into_iter;
 use itertools::repeat_n;
-=======
-use itertools::{repeat_n};
-use ark_std::cfg_into_iter;
-use serde::{Serialize, Deserialize};
-use thiserror::Error;
->>>>>>> 04d6cc84
 use rayon::iter::{IntoParallelIterator, ParallelIterator};
 use serde::{Deserialize, Serialize};
 use thiserror::Error;
@@ -25,22 +18,12 @@
     expression::{gather_combine_all_evals, Expression, ExpressionError, ExpressionStandard},
     mle::{
         beta::{compute_beta_over_two_challenges, BetaError, BetaTable},
-<<<<<<< HEAD
-        zero, MleIndex, MleRef,
-=======
         MleIndex, MleRef,
->>>>>>> 04d6cc84
     },
     prover::SumcheckProof,
     sumcheck::{
         compute_sumcheck_message, evaluate_at_a_point, get_round_degree, Evals, InterpError,
-<<<<<<< HEAD
     },
-    zkdt::helpers::get_field_val_as_usize_vec,
-=======
-    
-    },
->>>>>>> 04d6cc84
 };
 use remainder_shared_types::{
     transcript::{Transcript, TranscriptError},
@@ -194,12 +177,8 @@
         let (max_round, beta) = {
             let (expression, _) = self.mut_expression_and_beta();
 
-<<<<<<< HEAD
             let mut beta =
                 BetaTable::new(claim.get_point().clone()).map_err(LayerError::BetaError)?;
-=======
-            let mut beta = BetaTable::new(claim).map_err(LayerError::BetaError)?;
->>>>>>> 04d6cc84
 
             let expression_num_indices = expression.index_mle_indices(0);
             let beta_table_num_indices = beta.table.index_mle_indices(0);
@@ -288,12 +267,7 @@
         claim: Claim<F>,
         transcript: &mut Self::Transcript,
     ) -> Result<SumcheckProof<F>, LayerError> {
-<<<<<<< HEAD
         let val = claim.get_result().clone();
-=======
-
-        let val = claim.1;
->>>>>>> 04d6cc84
 
         // --- Initialize tables and compute prover message for first round of sumcheck ---
         let (first_sumcheck_message, num_sumcheck_rounds) = self.start_sumcheck(claim)?;
@@ -613,11 +587,6 @@
                         let evals: Vec<F> = cfg_into_iter!(&claim_vecs)
                             .map(|claim| claim[claim_idx])
                             .collect();
-<<<<<<< HEAD
-
-=======
-                        
->>>>>>> 04d6cc84
                         evaluate_at_a_point(&evals, F::from(idx as u64)).unwrap()
                     })
                     .collect();
@@ -819,10 +788,6 @@
     type Successor = S;
 
     fn build_expression(&self) -> ExpressionStandard<F> {
-<<<<<<< HEAD
-=======
-        
->>>>>>> 04d6cc84
         // dbg!(&hi);
         (self.expression_builder)(&self.mle)
     }
