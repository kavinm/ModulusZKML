--- conflicted
+++ resolved
@@ -785,12 +785,7 @@
 
     use super::*;
     use ark_std::test_rng;
-<<<<<<< HEAD
     use remainder_shared_types::Fr;
-=======
-    // use remainder_shared_types::Fr;
-    use halo2_base::halo2_proofs::halo2curves::bn256::Fr;
->>>>>>> a8db722b
 
     #[test]
     fn test_get_claim() {
