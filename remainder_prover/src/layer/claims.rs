//!Utilities involving the claims a layer makes

use ark_crypto_primitives::crh::sha256::digest::typenum::Or;
use itertools::Either;
use remainder_shared_types::transcript::{self};
use remainder_shared_types::FieldExt;
use tracing::instrument;

use crate::layer::combine_mle_refs::get_og_mle_refs;
use crate::mle::zero::ZeroMleRef;
use crate::mle::{MleRef, MleIndex};
use crate::mle::mle_enum::MleEnum;
use crate::mle::dense::{DenseMleRef, DenseMle};
use crate::prover::input_layer::enum_input_layer::InputLayerEnum;
use crate::prover::input_layer::InputLayer;
use crate::prover::{GKRError, ENABLE_OPTIMIZATION};
use crate::sumcheck::*;

use ark_std::{cfg_into_iter, cfg_iter};

use rayon::prelude::{IntoParallelIterator, IntoParallelRefIterator, ParallelIterator};
use thiserror::Error;

use super::Layer;
use super::combine_mle_refs::CombineMleRefError;
use crate::layer::LayerId;

use serde::{Deserialize, Serialize};

use core::cmp::Ordering;
use std::cmp::max;

use halo2_base::halo2_proofs::halo2curves::bn256::Fr;

use log::{debug, info, warn};

use itertools::Itertools;

use ark_std::{end_timer, start_timer};

pub const ENABLE_REDUCED_WLX_EVALS: bool = true;
pub const ENABLE_CLAIM_GROUPING: bool = true;
pub const ENABLE_CLAIM_DEDUPLICATION: bool = true;
/// Controls raw mle eval vs expression eval
pub const ENABLE_RAW_MLE: bool = true;
/// Controls pre-fixing variables for shared columns, should only be true if above is true
pub const ENABLE_PRE_FIX: bool = true;

#[derive(Error, Debug, Clone)]
///Errors to do with aggregating and collecting claims
pub enum ClaimError {
    #[error("The Layer has not finished the sumcheck protocol")]
    ///The Layer has not finished the sumcheck protocol
    SumCheckNotComplete,
    #[error("MLE indices must all be fixed")]
    ///MLE indices must all be fixed
    ClaimMleIndexError,
    #[error("Layer ID not assigned")]
    ///Layer ID not assigned
    LayerMleError,
    #[error("MLE within MleRef has multiple values within it")]
    ///MLE within MleRef has multiple values within it
    MleRefMleError,
    #[error("Error aggregating claims")]
    ///Error aggregating claims
    ClaimAggroError,
    #[error("Should be evaluating to a sum")]
    ///Should be evaluating to a sum
    ExpressionEvalError,
    #[error("All claims in a group should agree on the number of variables")]
    NumVarsMismatch,
    #[error("All claims in a group should agree the destination layer field")]
    LayerIdMismatch,
    #[error("Error while combining mle refs in order to evaluate challenge point")]
    MleRefCombineError(CombineMleRefError),
}

/// A claim contains a `point` \in F^n along with the `result` \in F that an
/// associated layer MLE is expected to evaluate to. In other words, if `W : F^n
/// -> F` is the MLE, then the claim asserts: `W(point) == result`. It can
/// optionally maintain additional source/destination layer information through
/// `from_layer_id` and `to_layer_id`. This information can be used to speed up
/// claim aggregation.
#[derive(Clone, Debug, Serialize, Deserialize)]
pub struct Claim<F> {
    /// The point in F^n where the layer MLE is to be evaluated on.
    point: Vec<F>,
    /// The expected result of evaluating this layer's MLE on `point`.
    result: F,
    /// The layer ID of the layer that produced this claim (if present); origin
    /// layer.
    pub from_layer_id: Option<LayerId>,
    /// The layer ID of the layer containing the MLE this claim refers to (if
    /// present); destination layer.
    pub to_layer_id: Option<LayerId>,
    /// the mle ref associated with the claim
    pub mle_ref: Option<MleEnum<F>>,
}

impl<F: Clone> Claim<F> {
    /// Generate new raw claim without any origin/destination information.
    pub fn new_raw(point: Vec<F>, result: F) -> Self {
        Self {
            point,
            result,
            from_layer_id: None,
            to_layer_id: None,
            mle_ref: None,
        }
    }

    /// Generate new claim, potentially with origin/destination information.
    pub fn new(
        point: Vec<F>,
        result: F,
        from_layer_id: Option<LayerId>,
        to_layer_id: Option<LayerId>,
        mle_ref: Option<MleEnum<F>>,
    ) -> Self {
        Self {
            point,
            result,
            from_layer_id,
            to_layer_id,
            mle_ref,
        }
    }

    /// Returns the length of the `point` vector.
    pub fn get_num_vars(&self) -> usize {
        self.point.len()
    }

    /// Returns the point vector in F^n.
    pub fn get_point(&self) -> &Vec<F> {
        &self.point
    }

    /// Returns the expected result.
    pub fn get_result(&self) -> F {
        self.result.clone()
    }

    /// Returns the source Layer ID.
    pub fn get_from_layer_id(&self) -> Option<LayerId> {
        self.from_layer_id
    }

    /// Returns the destination Layer ID.
    pub fn get_to_layer_id(&self) -> Option<LayerId> {
        self.to_layer_id
    }
}

/// A collection of claims for the same layer with an API for accessing the
/// matrix of claim points in a multitude of ways (row-wise or column-wise).
/// This struct is useful for claim aggregation.
/// Invariant: All claims have to agree on `to_layer_id` and on the number of
/// variables.
#[derive(Clone, Debug)]
pub struct ClaimGroup<F> {
    /// A vector of claims in F^n.
    pub claims: Vec<Claim<F>>,
    /// TODO(Makis): The following fields are all redundant. We should remove
    /// them on the next refactoring and consider using iterators instead!
    /// -------------- REFACTOR NEEDED ---------------------
    /// The common layer ID of all claims stored in this group.
    layer_id: Option<LayerId>,
    /// A 2D matrix with the claim's points as its rows.
    claim_points_matrix: Vec<Vec<F>>,
    /// The points in `claims` is effectively a matrix of elements in F. We also
    /// store the transpose of this matrix for convenient access.
    claim_points_transpose: Vec<Vec<F>>,
    /// A vector of `self.get_num_claims()` elements. For each claim i,
    /// `result_vector[i]` stores the expected result of the i-th claim.
    result_vector: Vec<F>,
}

impl<F: Copy + Clone + std::fmt::Debug> ClaimGroup<F> {
    /// Builds a ClaimGroup<F> struct from a vector of claims. Also populates
    /// all the redundant fields for easy access to rows/columns.
    /// If the claims do not all agree on the number of variables, a
    /// `ClaimError::NumVarsMismatch` is returned.
    /// If the claims do not all agree on the `to_layer_id`, a
    /// `ClaimError::LayerIdMismatch` is returned.
    pub fn new(claims: Vec<Claim<F>>) -> Result<Self, ClaimError> {
        let num_claims = claims.len();
        if num_claims == 0 {
            return Ok(Self {
                claims: vec![],
                layer_id: None,
                claim_points_matrix: vec![],
                claim_points_transpose: vec![],
                result_vector: vec![],
            });
        }
        let num_vars = claims[0].get_num_vars();

        // Check all claims match on the number of variables.
        if !claims
            .clone()
            .into_iter()
            .all(|claim| claim.get_num_vars() == num_vars)
        {
            return Err(ClaimError::NumVarsMismatch);
        }

        // Check all claims match on the `to_layer_id` field.
        let layer_id = claims[0].get_to_layer_id();
        if !claims
            .clone()
            .into_iter()
            .all(|claim| claim.get_to_layer_id() == layer_id)
        {
            return Err(ClaimError::LayerIdMismatch);
        }

        // Populate the points_matrix
        let points_matrix: Vec<_> = claims
            .clone()
            .into_iter()
            .map(|claim| -> Vec<F> { claim.get_point().clone() })
            .collect();

        // Compute the claim points transpose.
        let claim_points_transpose: Vec<Vec<F>> = (0..num_vars)
            .map(|j| (0..num_claims).map(|i| claims[i].get_point()[j]).collect())
            .collect();

        // Compute the result vector.
        let result_vector: Vec<F> = (0..num_claims).map(|i| claims[i].get_result()).collect();

        Ok(Self {
            claims,
            layer_id,
            claim_points_matrix: points_matrix,
            claim_points_transpose,
            result_vector,
        })
    }

    /// Returns the number of claims stored in this group.
    pub fn get_num_claims(&self) -> usize {
        self.claims.len()
    }

    /// Returns true if the group contains no claims.
    pub fn is_empty(&self) -> bool {
        self.claims.is_empty()
    }

    /// Returns the number of indices of the claims stored.
    /// Panics if no claims present.
    pub fn get_num_vars(&self) -> usize {
        self.claims[0].get_num_vars()
    }

    /// Returns the common destination layer ID of all the claims stored in this
    /// group.
    pub fn get_layer_id(&self) -> Option<LayerId> {
        self.layer_id
    }

    /// Returns the i-th result.
    /// # Panics
    /// If i is not in the range 0 <= i < `self.get_num_claims()`.
    pub fn get_result(&self, i: usize) -> F {
        self.claims[i].get_result()
    }

    /// Returns reference to the i-th point vector.
    /// # Panics
    /// When i is not in the range 0 <= i < `self.get_num_claims()`.
    pub fn get_challenge(&self, i: usize) -> &Vec<F> {
        &self.claims[i].get_point()
    }

    /// Returns a reference to a vector of `self.get_num_claims()` elements, the
    /// j-th entry of which is the i-th coordinate of the j-th claim's point. In
    /// other words, it returns the i-th column of the matrix containing the
    /// claim points as its rows.
    /// # Panics
    /// When i is not in the range: 0 <= i < `self.get_num_vars()`.
    pub fn get_points_column(&self, i: usize) -> &Vec<F> {
        &self.claim_points_transpose[i]
    }

    /// Returns a reference to an "m x n" matrix where n = `self.get_num_vars()`
    /// and m = `self.get_num_claims()` with the claim points as its rows.
    pub fn get_claim_points_matrix(&self) -> &Vec<Vec<F>> {
        &self.claim_points_matrix
    }

    /// Returns a reference to an "n x m" matrix where n = `self.get_num_vars()`
    /// and m = `self.get_num_claims()`, containing the claim points as its
    /// columns.
    pub fn get_claim_points_transpose(&self) -> &Vec<Vec<F>> {
        &self.claim_points_transpose
    }

    /// Returns a reference to a vector with m = `self.get_num_claims()`
    /// elements containing the results of all claims.
    pub fn get_results(&self) -> &Vec<F> {
        &self.result_vector
    }

    /// Returns a reference to the i-th claim.
    pub fn get_claim(&self, i: usize) -> &Claim<F> {
        &self.claims[i]
    }

    /// Returns a reference to a vector of claims contained in this group.
    pub fn get_claim_vector(&self) -> &Vec<Claim<F>> {
        &self.claims
    }

    pub fn get_claim_mle_refs(&self) -> Vec<MleEnum<F>> {
        self.claims.clone().into_iter().map(|claim| {
            claim.mle_ref.unwrap()
        }).collect_vec()
    }
}

// ---- Interface: Code outside `claims.rs` should be calling ----
// ---- `aggregate_claims` to perform claim aggregation. ----

/// Performs claim aggregation. Can be used by both the prover and the verifier.
/// * `claims`: a group of claims, all residing in the same layer (same
///   `to_layer_id` fields), to be aggregated into one.
/// * `compute_wlx_fn`: closure for computing the wlx evaluations. If
///   `aggregate_claims` is called by the prover, the closure should compute the
///   wlx evaluations, potentially using "smart" aggregation controlled by
///   `ENABLE_REDUCED_WLX_EVALS` which provides tighter bounds on the degree of
///   `W(l(x))`. A prover's `compute_wlx_fn` should never produce an error. If
///   called by the verifier, the closure should return the next wlx evaluations
///   received from the prover. In case claim aggregation requires more
///   evaluations than the ones provided by the prover, the closure should
///   return a `GKRError` which is propagated back to the caller of
///   `aggregate_claims`.
/// * `transcript`: is used to post wlx evaluations and generate challenges.
/// If successful, returns a pair containing the aggregated claim without
/// from/to layer ID information and a vector of wlx evaluations. The vector
/// either contains no evaluations (in the trivial case of aggregating a single
/// claim) or contains `k` vectors, the wlx evaluations produced during each of
/// the `k` naive claim aggregations performed.
/// TODO(Makis): Refactor this file to better expose the interface vs
/// implementation.
pub(crate) fn aggregate_claims<F: FieldExt>(
    claims: &ClaimGroup<F>,
    compute_wlx_fn: &mut impl FnMut(&ClaimGroup<F>, Option<&Vec<MleEnum<F>>>) -> Result<Vec<F>, GKRError>,
    transcript: &mut impl transcript::Transcript<F>,
) -> Result<(Claim<F>, Vec<Vec<F>>), GKRError> {
    let num_claims = claims.get_num_claims();
    debug_assert!(num_claims > 0);
    info!("High-level claim aggregation on {num_claims} claims.");

    let claim_preproc_timer = start_timer!(|| format!("Claim preprocessing"));
    
    let layer_mle_refs = get_og_mle_refs(claims.get_claim_mle_refs());

    // Holds a sequence of relevant wlx evaluations, one for each claim
    // group that is being aggregated.
    let mut group_wlx_evaluations: Vec<Vec<F>> = vec![];

    let claims = preprocess_claims(claims.get_claim_vector().clone());
    let claim_groups = form_claim_groups(&claims);

    debug!("Grouped claims for aggregation: ");
    for group in &claim_groups {
        debug!("GROUP:");
        for claim in group.get_claim_vector() {
            debug!("{:#?}", claim);
        }
    }

    end_timer!(claim_preproc_timer);
    let intermediate_timer = start_timer!(|| format!("Intermediate claim aggregation."));

    // TODO(Makis): Parallelize
    let intermediate_results: Result<Vec<(Claim<F>, Vec<Vec<F>>)>, GKRError> = claim_groups
        .into_iter()
        .map(|claim_group| aggregate_claims_in_one_round(&claim_group, &layer_mle_refs, compute_wlx_fn, transcript))
        .collect();
    let intermediate_results = intermediate_results?;

    // TODO(Makis): Parallelize both
    let intermediate_claims = intermediate_results
        .clone()
        .into_iter()
        .map(|result| result.0)
        .collect();
    let mut intermediate_wlx_evals: Vec<Vec<F>> = intermediate_results
        .into_iter()
        .map(|result| result.1)
        .flatten()
        .collect();

    // Gather all wlx evaluations into one place.
    group_wlx_evaluations.append(&mut intermediate_wlx_evals);

<<<<<<< HEAD
    end_timer!(intermediate_timer);
    let final_timer = start_timer!(|| format!("Final stage aggregation."));

    // Finally, aggregate all intermediate claims.
    let (claim, mut wlx_evals_option) = aggregate_claims_in_one_round(
        &ClaimGroup::new(intermediate_claims).unwrap(),
        &layer_mle_refs,
        compute_wlx_fn,
        transcript,
    )?;

    group_wlx_evaluations.append(&mut wlx_evals_option);

    end_timer!(final_timer);
    Ok((claim, group_wlx_evaluations))
}

// ---- Implementation: The following functions are used by ----
// ---- `aggregate_claims` and/or testing functions. ----

/// Aggregates a sequence of claim into a single point. If `claims` contains `m`
/// points `[u_0, u_1, ..., u_{m-1}]` where each `u_i \in F^n`, this function
/// computes a univariate polynomial vector `l : F -> F^n` such that `l(0) =
/// u_0, l(1) = u_1, ..., l(m-1) = u_{m-1}` using Lagrange interpolation, then
/// evaluates `l` on `r_star` and returns it.
/// # Requires
/// `claims_points` to be non-empty, otherwise a
/// `ClaimError::ClaimAggroError` is returned.
/// # TODO(Makis)
/// Using the ClaimGroup abstraction here is not ideal since we are only
/// operating on the points and not on the results. However, the ClaimGroup API
/// is convenient for accessing columns and makes the implementation more
/// readable. We should consider alternative designs.
=======
#[instrument(level = "trace", err)]
#[instrument(level = "debug", skip_all, err)]
>>>>>>> 110f7e75
pub(crate) fn compute_aggregated_challenges<F: FieldExt>(
    claims: &ClaimGroup<F>,
    r_star: F,
) -> Result<Vec<F>, ClaimError> {
    if claims.is_empty() {
        return Err(ClaimError::ClaimAggroError);
    }

    let num_vars = claims.get_num_vars();

    // Compute r = l(r*) by performing Lagrange interpolation on each coordinate
    // using `evaluate_at_a_point`.
    let r: Vec<F> = cfg_into_iter!(0..num_vars)
        .map(|idx| {
            let evals = claims.get_points_column(idx);
            // Interpolate the value l(r*) from the values
            // l(0), l(1), ..., l(m-1) where m = # of claims.
            evaluate_at_a_point(evals, r_star).unwrap()
        })
        .collect();

    Ok(r)
}

<<<<<<< HEAD
/// Part of the claim aggregation process. It returns a vector of evaluations
/// [W(l(0)), W(l(1)), ..., W(l(k))] where W : F^n -> F is the layer MLE stored
/// in `layer`, l : F -> F^n is the interpolated polynomial on the claim points
/// in `claims` (see `compute_aggregated_challenges()` for a definition) and `k`
/// is *at least* the degree of the univariate polynomial W(l(x)) : F -> F.
/// A ClaimError::ClaimAggroError is returned if `claims` is empty.
/// TODO(Makis): Rename this function avoiding the term "wlx".
/// TODO(Makis): Due to the `ClaimGroup<F>` refactor, this function is now just
/// wrapper around `Layer<F>::get_wlx_evaluations()`. Consider removing it.
/*
=======
#[instrument(skip(layer), err, level = "trace")]
#[instrument(skip_all, err, level = "debug")]
>>>>>>> 110f7e75
pub(crate) fn compute_claim_wlx<F: FieldExt>(
    claims: &ClaimGroup<F>,
    layer: &impl Layer<F>,
) -> Result<Vec<F>, ClaimError> {
    if claims.is_empty() {
        return Err(ClaimError::ClaimAggroError);
    }

    let num_claims = claims.get_num_claims();
    let num_vars = claims.get_num_vars();
    let claim_mle_refs = claims.get_claim_mle_refs();

    let results = claims.get_results();
    let points_matrix = claims.get_claim_points_matrix();

    debug_assert_eq!(points_matrix.len(), num_claims);
    debug_assert_eq!(points_matrix[0].len(), num_vars);

    // Get the evals [W(l(0)), W(l(1)), ..., W(l(degree_upper_bound)) ]
    let wlx = layer.get_wlx_evaluations(points_matrix, results, claim_mle_refs, num_claims, num_vars)?;

    Ok(wlx)
}
*/

/// Sorts claims by `from_layer_id` to prepare them for grouping. Also performs
/// claim de-duplication if the `ENABLE_CLAIM_DEDUPLICATION` flag it set.
fn preprocess_claims<F: FieldExt>(mut claims: Vec<Claim<F>>) -> Vec<Claim<F>> {
    if !ENABLE_CLAIM_DEDUPLICATION && !ENABLE_CLAIM_GROUPING {
        // There is no need to sort the claims if no optimizations are enabled.
        return claims;
    }

    // Sort claims on the `from_layer_id` field.
    // A trivial total order is imposed which includes `None` values.
    claims.sort_by(|claim1, claim2| {
        match (claim1.get_from_layer_id(), claim2.get_from_layer_id()) {
            (Some(id1), Some(id2)) => match id1.cmp(&id2) {
                // Ties are broken by point value.
                Ordering::Equal => claim1.get_point().cmp(claim2.get_point()),
                ordering => ordering,
            },
            (None, Some(_)) => Ordering::Less,
            (Some(_), None) => Ordering::Greater,
            (None, None) => claim1.get_point().cmp(claim2.get_point()),
        }
    });

    // Perform claim de-duplication if flag is set.
    if !ENABLE_CLAIM_DEDUPLICATION {
        claims
    } else {
        info!("Performing claim de-duplication.");
        debug!("Num claims BEFORE dedup: {}", claims.len());
        // Remove duplicates.
        // TODO(Makis): Parallelize.
        let claims: Vec<Claim<F>> = claims
            .into_iter()
            .unique_by(|c| c.get_point().clone())
            .collect();
        debug!("\nNum claims AFTER dedup: {}", claims.len());
        claims
    }
}

/// Assign `claims` into groups to be aggregated together.  The naive version of
/// this function assigns all claims to a single group.  On the other hand, if
/// the `ENABLE_CLAIM_GROUPING` flag is set, it groups the claims based on the
/// `from_layer_id` field of each claim.
/// # Requires
/// All claims with the same `from_layer_id` should appear consecutively in the
/// `claims` vector. For example, `claims` can be sorted by `from_layer_id`.
fn form_claim_groups<F: FieldExt>(claims: &[Claim<F>]) -> Vec<ClaimGroup<F>> {
    info!("Forming claim group...");

    if !ENABLE_CLAIM_GROUPING {
        // Naive claim grouping: everything goes into the same group.
        vec![ClaimGroup::new(claims.to_vec()).unwrap()]
    } else {
        let num_claims = claims.len();
        let mut claim_group_vec: Vec<ClaimGroup<F>> = vec![];

        // Identify runs of claims with the same `from_layer_id` field.
        let mut start_index = 0;
        for idx in (1..num_claims) {
            if claims[idx].get_from_layer_id() != claims[idx - 1].get_from_layer_id() {
                let end_index = idx;
                claim_group_vec
                    .push(ClaimGroup::new(claims[start_index..end_index].to_vec()).unwrap());
                start_index = idx;
            }
        }

        // Process the last group.
        let end_index = num_claims;
        claim_group_vec.push(ClaimGroup::new(claims[start_index..end_index].to_vec()).unwrap());

        claim_group_vec
    }
}

/// Low-level analogue of `aggregate_claims` which performs claim aggregation on
/// the claim group `claims` in a single stage without further grouping.
/// * `claims`: the group of claims to be aggregated.
/// * `compute_wlx_fn`: closure for computing the wlx evaluations. If
///   `aggregate_claims_in_one_round` is called by the prover, the closure
///   should compute the wlx evaluations, potentially using "smart" aggregation
///   controlled by `ENABLE_REDUCED_WLX_EVALS` which provides tighter bounds on
///   the degree of `W(l(x))`. A prover's `compute_wlx_fn` should never produce
///   an error. If called by the verifier, the closure should return the wlx
///   evaluations sent by the prover. In case claim aggregation requires more
///   evaluations than the ones provided by the prover, the closure should
///   return a `GKRError` which is propagated back to the caller of
///   `aggregate_claims_in_one_round`.
/// * `transcript`: is used to post wlx evaluations and generate challenges.
/// If successful, returns a pair containing the aggregated claim without
/// from/to layer ID information and a vector of wlx evaluations. The vector
/// either contains no evaluations (in the trivial case of aggregating a single
/// claim) or contains a single vector of the wlx evaluations produced during
/// this 1-step claim aggregation.
pub(crate) fn aggregate_claims_in_one_round<F: FieldExt>(
    claims: &ClaimGroup<F>,
    layer_mle_refs: &Vec<MleEnum<F>>,
    compute_wlx_fn: &mut impl FnMut(&ClaimGroup<F>, Option<&Vec<MleEnum<F>>>) -> Result<Vec<F>, GKRError>,
    transcript: &mut impl transcript::Transcript<F>,
) -> Result<(Claim<F>, Vec<Vec<F>>), GKRError> {
    let num_claims = claims.get_num_claims();
    debug_assert!(num_claims > 0);
    info!("Low-level claim aggregation on {num_claims} claims.");

    // Do nothing if there is only one claim.
    if num_claims == 1 {
        debug!("Received 1 claim. Doing nothing.");
        // Return the claim but erase any from/to layer info so as not to
        // trigger any checks from claim groups used in claim aggregation.
        let claim = Claim {
            from_layer_id: None,
            to_layer_id: None,
            ..claims.get_claim(0).clone()
        };

        return Ok((claim, vec![]));
    }

<<<<<<< HEAD
    // Aggregate claims by performing the claim aggregation protocol.
    // First compute V_i(l(x)).
    let wlx_evaluations = compute_wlx_fn(claims, Some(layer_mle_refs))?;
    let relevant_wlx_evaluations = wlx_evaluations[num_claims..].to_vec();

    // Append evaluations to the transcript before sampling a challenge.
    transcript
        .append_field_elements(
            "Claim Aggregation Wlx_evaluations",
            &relevant_wlx_evaluations,
        )
        .unwrap();

    // Next, sample `r^\star` from the transcript.
    let agg_chal = transcript
        .get_challenge("Challenge for claim aggregation")
        .unwrap();
    debug!("Aggregate challenge: {:#?}", agg_chal);

    let aggregated_challenges = compute_aggregated_challenges(claims, agg_chal).unwrap();
    let claimed_val = evaluate_at_a_point(&wlx_evaluations, agg_chal).unwrap();

    debug!("Aggregating claims: ");
    for c in claims.get_claim_vector() {
        debug!("   {:#?}", c);
    }

    debug!(
        "Low level aggregated claim:\n{:#?}",
        Claim::new_raw(aggregated_challenges.clone(), claimed_val)
    );

    Ok((
        Claim::new_raw(aggregated_challenges, claimed_val),
        vec![relevant_wlx_evaluations],
    ))
}

/// Returns an upper bound on the number of evaluations needed to represent the
/// polynomial `P(x) = W(l(x))` where `W : F^n -> F` is a multilinear polynomial
/// on `n` variables and `l : F -> F^n` is such that:
///  * `l(0) = claim_vecs[0]`,
///  *  `l(1) = `claim_vecs[1]`,
///  *   ...,
///  *  `l(m-1) = `claim_vecs[m-1]`.
/// It is guaranteed that the returned value is at least `num_claims =
/// claim_vecs.len()`.
/// # Panics
///  if `claim_vecs` is empty.
pub fn get_num_wlx_evaluations<F: FieldExt>(claim_vecs: &Vec<Vec<F>>) -> (usize, Option<Vec<usize>>) {
    let num_claims = claim_vecs.len();
    let num_vars = claim_vecs[0].len();

    if !ENABLE_REDUCED_WLX_EVALS {
        // A naive upper bound on the number of evaluations derived as follows:
        // Let n = `num_vars` and m = `num_claims`. Each monomial in W(x1, ...,
        // x_n) contains up to n variables, each of which will be substituted by
        // `l_i(x)`, a canonical line passing through m points and hence of
        // degree up to m-1, resulting in a polynomial W(l(x)) of degree at most
        // n * (m-1) which needs at least n * (m-1) + 1 evaluations to be fully
        // specified.
        debug!("Dummy num_evals");
        (max(num_vars * (num_claims - 1) + 1, num_claims), None)
    } else {
        debug!("Smart num_evals");
        let mut degree_reduction = num_vars as i64;
        let mut common_idx = vec![];
        for j in 0..num_vars {
            let mut degree_reduced = true;
            for i in 1..num_claims {
                if claim_vecs[i][j] != claim_vecs[i - 1][j] {
                    degree_reduction -= 1;
                    degree_reduced = false;
                    break;
                }
            }
            if degree_reduced {
                common_idx.push(j);
            }
        }
        assert!(degree_reduction >= 0);
        debug!("degree_reduction = {}", degree_reduction);

        // Evaluate the P(x) := W(l(x)) polynomial at deg(P) + 1
        // points. W : F^n -> F is a multi-linear polynomial on
        // `num_vars` variables and l : F -> F^n is a canonical
        // polynomial passing through `num_claims` points so its degree is
        // at most `num_claims - 1`. This imposes an upper
        // bound of `num_vars * (num_claims - 1)` to the degree of P.
        // However, the actual degree of P might be lower.
        // For any coordinate `i` such that all claims agree
        // on that coordinate, we can quickly deduce that `l_i(x)` is a
        // constant polynomial of degree zero instead of `num_claims -
        // 1` which brings down the total degree by the same amount.
        let num_evals =
            (num_vars) * (num_claims - 1) + 1 - (degree_reduction as usize) * (num_claims - 1);
        debug!("num_evals originally = {}", num_evals);
        (max(num_evals, num_claims), Some(common_idx))
    }
}

/// Aggregates `claims` into a single claim on challenge point
/// `r_star` given the `wlx` evaluations of W(l(x)).
/// This function is used by the verifier in the process of verifying
/// claim aggregation.
/*
=======
/// verifies the claim aggregation
#[instrument(level = "trace", err)]
#[instrument(level = "debug", skip_all, err)]
>>>>>>> 110f7e75
pub(crate) fn verify_aggregate_claim<F: FieldExt>(
    wlx: &Vec<F>, // synonym for q(x)
    claims: &ClaimGroup<F>,
    r_star: F,
) -> Result<Claim<F>, ClaimError> {
    if claims.is_empty() {
        return Err(ClaimError::ClaimAggroError);
    }

    let num_claims = claims.get_num_claims();

    // Check q(0), q(1) equals the claimed value -- i.e. W(l(0)),
    // W(l(1)), etc.
    for idx in 0..num_claims {
        if claims.get_result(idx) != wlx[idx] {
            return Err(ClaimError::ClaimAggroError);
        }
    }

    let r = compute_aggregated_challenges(claims, r_star)?;
    let q_rstar = evaluate_at_a_point(wlx, r_star).unwrap();

    let aggregated_claim: Claim<F> = Claim::new(r, q_rstar, claims.get_layer_id(), None, None);
    Ok(aggregated_claim)
}
*/

#[cfg(test)]
// Makis: Making this public so that I can access some of the helper functions
// from "sumcheck/tests.rs".
pub(crate) mod tests {
    use crate::expression::{Expression, ExpressionStandard};
    use crate::layer::{from_mle, GKRLayer, LayerId};
    use crate::mle::dense::DenseMle;
    use rand::Rng;
    use remainder_shared_types::transcript::{poseidon_transcript::PoseidonTranscript, Transcript};

    use super::*;
    use ark_std::test_rng;
    use halo2_base::halo2_proofs::halo2curves::bn256::Fr;

    #[test]
    fn test_get_claim() {
        // [1, 1, 1, 1] \oplus (1 - (1 * (1 + V[1, 1, 1, 1]))) * 2
        let expression1: ExpressionStandard<Fr> = ExpressionStandard::Constant(Fr::one());
        let mle = DenseMle::<_, Fr>::new_from_raw(
            vec![Fr::one(), Fr::one(), Fr::one(), Fr::one()],
            LayerId::Input(0),
            None,
        );
        let expression3 = ExpressionStandard::Mle(mle.mle_ref());
        let expression = expression1.clone() + expression3.clone();
        // let expression = expression1.clone() * expression;
        let expression = expression1 - expression;
        let expression = expression * Fr::from(2);
        let _expression = expression3.concat_expr(expression);

        // TODO(ryancao): Need to create a layer and fix all the MLE variables...
    }

    // ------- Helper functions for claim aggregation tests -------

    /// Builds `ClaimGroup<Fr>` by evaluation an expression `expr` on
    /// each point in `points`.
    fn claims_from_expr_and_points(
        expr: &ExpressionStandard<Fr>,
        points: &Vec<Vec<Fr>>,
    ) -> ClaimGroup<Fr> {
        let claims_vector: Vec<Claim<Fr>> = cfg_into_iter!(points)
            .map(|point| {
                let mut exp = expr.clone();
                exp.index_mle_indices(0);
                let result = exp.evaluate_expr(point.clone()).unwrap();
                Claim::new_raw(point.clone(), result)
            })
            .collect();
        ClaimGroup::new(claims_vector).unwrap()
    }

    /// Builds GKR layer whose MLE is the function whose evaluations
    /// on the boolean hypercube are given by `mle_evals`.
    fn layer_from_evals(mle_evals: Vec<Fr>) -> GKRLayer<Fr, PoseidonTranscript<Fr>> {
        let mle: DenseMle<Fr, Fr> = DenseMle::new_from_raw(mle_evals, LayerId::Input(0), None);

        let layer = from_mle(
            mle,
            |mle| mle.mle_ref().expression(),
            |_, _, _| unimplemented!(),
        );

        let layer: GKRLayer<_, PoseidonTranscript<_>> = GKRLayer::new(layer, LayerId::Input(0));

        layer
    }

    /// Returns a random MLE expression with an associated GKR layer.
    fn build_random_mle(num_vars: usize) -> GKRLayer<Fr, PoseidonTranscript<Fr>> {
        let mut rng = test_rng();
        let mle_evals: Vec<Fr> = (0..num_vars).map(|_| Fr::from(rng.gen::<u64>())).collect();
        layer_from_evals(mle_evals)
    }

    fn compute_claim_wlx<F: FieldExt>(claims: &ClaimGroup<F>, layer: &impl Layer<F>) -> Vec<F> {
        let num_claims = claims.get_num_claims();
        let num_vars = claims.get_num_vars();

        let results = claims.get_results();
        let points_matrix = claims.get_claim_points_matrix();

        debug_assert_eq!(points_matrix.len(), num_claims);
        debug_assert_eq!(points_matrix[0].len(), num_vars);

        // Get the evals [W(l(0)), W(l(1)), ..., W(l(degree_upper_bound)) ]

        let claim_mle_refs = claims.get_claim_mle_refs();
        layer
            .get_wlx_evaluations(points_matrix, results, claim_mle_refs, num_claims, num_vars)
            .unwrap()
    }

    /// Wraps around low-level claim aggregation WITHOUT Layer ID
    /// information.
    fn claim_aggregation_back_end_wrapper(
        layer: &impl Layer<Fr>,
        claims: &ClaimGroup<Fr>,
        r_star: Fr,
    ) -> Claim<Fr> {
        let r = compute_aggregated_challenges(claims, r_star).unwrap();
        let wlx = compute_claim_wlx(claims, layer);
        let claimed_val = evaluate_at_a_point(&wlx, r_star).unwrap();
        Claim::new_raw(r, claimed_val)
    }

    /// Compute l* = l(r*).
    fn compute_l_star(claims: &ClaimGroup<Fr>, r_star: &Fr) -> Vec<Fr> {
        let num_vars = claims.get_num_vars();

        (0..num_vars)
            .map(|i| {
                let evals: &Vec<Fr> = claims.get_points_column(i);
                evaluate_at_a_point(evals, r_star.clone()).unwrap()
            })
            .collect()
    }

    /// Wraps around high-level claim aggregation with Layer ID
    /// information.
    pub(crate) fn claim_aggregation_testing_wrapper(
        layer: &impl Layer<Fr>,
        claims: &ClaimGroup<Fr>,
    ) -> (Claim<Fr>, Vec<Vec<Fr>>) {
        let mut transcript = PoseidonTranscript::<Fr>::new("Dummy transcript for testing");
        aggregate_claims(
            claims,
            &mut |claim, mle_refs| Ok(compute_claim_wlx(claims, layer)),
            &mut transcript,
        )
        .unwrap()
    }

    // Returns expected aggregated claim of `expr` on l(r_star) = `l_star`.
    fn compute_expected_claim(
        layer: &GKRLayer<Fr, PoseidonTranscript<Fr>>,
        l_star: &Vec<Fr>,
    ) -> Claim<Fr> {
        let mut expr = layer.expression().clone();
        expr.index_mle_indices(0);
        let result = expr.evaluate_expr(l_star.clone()).unwrap();
        Claim::new_raw(l_star.clone(), result)
    }

    // ----------------------------------------------------------

    /// Test claim aggregation small MLE on 2 variables
    /// with 2 claims.
    #[test]
    fn test_aggro_claim_1() {
        let mle_evals = vec![Fr::from(1), Fr::from(0), Fr::from(2), Fr::from(3)];
        let points = vec![
            vec![Fr::from(3), Fr::from(3)],
            vec![Fr::from(2), Fr::from(7)],
        ];
        let r_star = Fr::from(10);

        // ---------------

        let layer = layer_from_evals(mle_evals);
        let claims = claims_from_expr_and_points(layer.expression(), &points);

        let l_star = compute_l_star(&claims, &r_star);

        // Compare to l(10) computed by hand.
        assert_eq!(l_star, vec![Fr::from(7).neg(), Fr::from(43)]);

        let aggregated_claim = claim_aggregation_back_end_wrapper(&layer, &claims, r_star.clone());
        let expected_claim = compute_expected_claim(&layer, &l_star);

        // Compare to W(l_star) computed by hand.
        assert_eq!(expected_claim.get_result(), Fr::from(551).neg());

        // assert_eq!(aggregated_claim, expected_claim);
    }

    /// Test claim aggregation on another small MLE on 2 variables
    /// with 3 claims.
    #[test]
    fn test_aggro_claim_2() {
        let mle_evals = vec![Fr::from(1), Fr::from(2), Fr::from(3), Fr::from(4)];
        let points = vec![
            vec![Fr::from(1), Fr::from(2)],
            vec![Fr::from(2), Fr::from(3)],
            vec![Fr::from(3), Fr::from(1)],
        ];
        let r_star = Fr::from(2).neg();

        // ---------------

        let layer = layer_from_evals(mle_evals);
        let claims = claims_from_expr_and_points(layer.expression(), &points);

        let l_star = compute_l_star(&claims, &r_star);

        // TODO: Assert l_star was computed correctly.

        let aggregated_claim = claim_aggregation_back_end_wrapper(&layer, &claims, r_star.clone());
        let expected_claim = compute_expected_claim(&layer, &l_star);

        assert_eq!(aggregated_claim.get_result(), expected_claim.get_result());
    }

    /// Test claim aggregation for 3 claims on a random MLE on 3
    /// variables with random challenge.
    #[test]
    fn test_aggro_claim_3() {
        let points = vec![
            vec![Fr::from(2).neg(), Fr::from(192013).neg(), Fr::from(2148)],
            vec![Fr::from(123), Fr::from(482), Fr::from(241)],
            vec![Fr::from(92108), Fr::from(29014), Fr::from(524)],
        ];
        let mut rng = test_rng();
        let r_star = Fr::from(rng.gen::<u64>());

        // ---------------

        let layer = build_random_mle(3);
        let claims = claims_from_expr_and_points(layer.expression(), &points);

        let l_star = compute_l_star(&claims, &r_star);

        let aggregated_claim = claim_aggregation_back_end_wrapper(&layer, &claims, r_star.clone());
        let expected_claim = compute_expected_claim(&layer, &l_star);

        assert_eq!(aggregated_claim.get_result(), expected_claim.get_result());
    }

    /// Test claim aggregation on a random, product MLE on 3 variables
    /// (1 + 2) with 3 claims.
    #[test]
    fn test_aggro_claim_4() {
        let mut rng = test_rng();
        let mle1_evals = vec![Fr::from(rng.gen::<u64>()), Fr::from(rng.gen::<u64>())];
        let mle2_evals = vec![
            Fr::from(rng.gen::<u64>()),
            Fr::from(rng.gen::<u64>()),
            Fr::from(rng.gen::<u64>()),
            Fr::from(rng.gen::<u64>()),
        ];

        let mut rng = test_rng();
        let mle1: DenseMle<Fr, Fr> = DenseMle::new_from_raw(mle1_evals, LayerId::Input(0), None);
        let mle2: DenseMle<Fr, Fr> = DenseMle::new_from_raw(mle2_evals, LayerId::Input(0), None);
        let mle_ref = mle1.mle_ref();
        let mle_ref2 = mle2.mle_ref();

        let expr = ExpressionStandard::Product(vec![mle_ref, mle_ref2]);
        let mut expr_copy = expr.clone();

        let layer = from_mle(
            (mle1, mle2),
            |mle| ExpressionStandard::products(vec![mle.0.mle_ref(), mle.1.mle_ref()]),
            |_, _, _| unimplemented!(),
        );
        let layer: GKRLayer<_, PoseidonTranscript<_>> = GKRLayer::new(layer, LayerId::Input(0));

        let chals1 = vec![Fr::from(2).neg(), Fr::from(192013).neg(), Fr::from(2148)];
        let chals2 = vec![Fr::from(123), Fr::from(482), Fr::from(241)];
        let chals3 = vec![Fr::from(92108), Fr::from(29014), Fr::from(524)];
        let chals = vec![&chals1, &chals2, &chals3];
        let mut valchal: Vec<Fr> = Vec::new();
        for i in 0..3 {
            let mut exp = expr.clone();
            exp.index_mle_indices(0);
            let eval = exp.evaluate_expr((*chals[i]).clone());
            valchal.push(eval.unwrap());
        }

        let claim1: Claim<Fr> = Claim::new_raw(chals1, valchal[0]);
        let claim2: Claim<Fr> = Claim::new_raw(chals2, valchal[1]);
        let claim3: Claim<Fr> = Claim::new_raw(chals3, valchal[2] + Fr::one());

        let rchal = Fr::from(rng.gen::<u64>());

        let claims: Vec<Claim<Fr>> = vec![claim1, claim2, claim3];
        let claim_group = ClaimGroup::new(claims).unwrap();
        let res: Claim<Fr> = claim_aggregation_back_end_wrapper(&layer, &claim_group, rchal);

        let transpose1 = vec![Fr::from(2).neg(), Fr::from(123), Fr::from(92108)];
        let transpose2 = vec![Fr::from(192013).neg(), Fr::from(482), Fr::from(29014)];
        let transpose3 = vec![Fr::from(2148), Fr::from(241), Fr::from(524)];

        let fix_vars: Vec<Fr> = vec![transpose1, transpose2, transpose3]
            .into_iter()
            .map(|evals| evaluate_at_a_point(&evals, rchal).unwrap())
            .collect();

        expr_copy.index_mle_indices(0);

        let eval_fixed_vars = expr_copy.evaluate_expr(fix_vars.clone()).unwrap();
        let claim_fixed_vars: Claim<Fr> = Claim::new_raw(fix_vars, eval_fixed_vars);
        assert_ne!(res.get_result(), claim_fixed_vars.get_result());
    }

    /// Make sure claim aggregation FAILS for a WRONG CLAIM!
    #[test]
    fn test_aggro_claim_negative_1() {
        let _dummy_claim = (vec![Fr::from(1); 3], Fr::from(0));
        let mut rng = test_rng();
        let mle_v1 = vec![
            Fr::from(rng.gen::<u64>()),
            Fr::from(rng.gen::<u64>()),
            Fr::from(rng.gen::<u64>()),
            Fr::from(rng.gen::<u64>()),
            Fr::from(rng.gen::<u64>()),
            Fr::from(rng.gen::<u64>()),
            Fr::from(rng.gen::<u64>()),
            Fr::from(rng.gen::<u64>()),
        ];
        let mle1: DenseMle<Fr, Fr> = DenseMle::new_from_raw(mle_v1, LayerId::Input(0), None);
        let mle_ref = mle1.mle_ref();
        let expr = ExpressionStandard::Mle(mle_ref);
        let mut expr_copy = expr.clone();

        let layer = from_mle(
            mle1,
            |mle| mle.mle_ref().expression(),
            |_, _, _| unimplemented!(),
        );
        let layer: GKRLayer<_, PoseidonTranscript<_>> = GKRLayer::new(layer, LayerId::Input(0));

        let chals1 = vec![Fr::from(2).neg(), Fr::from(192013).neg(), Fr::from(2148)];
        let chals2 = vec![Fr::from(123), Fr::from(482), Fr::from(241)];
        let chals3 = vec![Fr::from(92108), Fr::from(29014), Fr::from(524)];
        let chals = vec![&chals1, &chals2, &chals3];
        let mut valchal: Vec<Fr> = Vec::new();
        for i in 0..3 {
            let mut exp = expr.clone();
            exp.index_mle_indices(0);
            let eval = exp.evaluate_expr((*chals[i]).clone());
            valchal.push(eval.unwrap());
        }

        let claim1: Claim<Fr> = Claim::new_raw(chals1, valchal[0] - Fr::one());
        let claim2: Claim<Fr> = Claim::new_raw(chals2, valchal[1]);
        let claim3: Claim<Fr> = Claim::new_raw(chals3, valchal[2]);

        let rchal = Fr::from(rng.gen::<u64>());

        let claims_vec: Vec<Claim<Fr>> = vec![claim1, claim2, claim3];
        let claim_group = ClaimGroup::new(claims_vec).unwrap();
        let res: Claim<Fr> = claim_aggregation_back_end_wrapper(&layer, &claim_group, rchal);

        let transpose1 = vec![Fr::from(2).neg(), Fr::from(123), Fr::from(92108)];
        let transpose2 = vec![Fr::from(192013).neg(), Fr::from(482), Fr::from(29014)];
        let transpose3 = vec![Fr::from(2148), Fr::from(241), Fr::from(524)];

        let fix_vars: Vec<Fr> = vec![transpose1, transpose2, transpose3]
            .into_iter()
            .map(|evals| evaluate_at_a_point(&evals, rchal).unwrap())
            .collect();

        expr_copy.index_mle_indices(0);

        let eval_fixed_vars = expr_copy.evaluate_expr(fix_vars.clone()).unwrap();
        let claim_fixed_vars: Claim<Fr> = Claim::new_raw(fix_vars, eval_fixed_vars);
        assert_ne!(res.get_result(), claim_fixed_vars.get_result());
    }

    /// Make sure claim aggregation fails for ANOTHER WRONG CLAIM!
    #[test]
    fn test_aggro_claim_negative_2() {
        let _dummy_claim = (vec![Fr::from(1); 3], Fr::from(0));
        let mut rng = test_rng();
        let mle_v1 = vec![
            Fr::from(rng.gen::<u64>()),
            Fr::from(rng.gen::<u64>()),
            Fr::from(rng.gen::<u64>()),
            Fr::from(rng.gen::<u64>()),
            Fr::from(rng.gen::<u64>()),
            Fr::from(rng.gen::<u64>()),
            Fr::from(rng.gen::<u64>()),
            Fr::from(rng.gen::<u64>()),
        ];
        let mle1: DenseMle<Fr, Fr> = DenseMle::new_from_raw(mle_v1, LayerId::Input(0), None);
        let mle_ref = mle1.mle_ref();
        let expr = ExpressionStandard::Mle(mle_ref);
        let mut expr_copy = expr.clone();

        let layer = from_mle(
            mle1,
            |mle| mle.mle_ref().expression(),
            |_, _, _| unimplemented!(),
        );
        let layer: GKRLayer<_, PoseidonTranscript<_>> = GKRLayer::new(layer, LayerId::Input(0));

        let chals1 = vec![Fr::from(2).neg(), Fr::from(192013).neg(), Fr::from(2148)];
        let chals2 = vec![Fr::from(123), Fr::from(482), Fr::from(241)];
        let chals3 = vec![Fr::from(92108), Fr::from(29014), Fr::from(524)];
        let chals = vec![&chals1, &chals2, &chals3];
        let mut valchal: Vec<Fr> = Vec::new();
        for i in 0..3 {
            let mut exp = expr.clone();
            exp.index_mle_indices(0);
            let eval = exp.evaluate_expr((*chals[i]).clone());
            valchal.push(eval.unwrap());
        }

        let claim1: Claim<Fr> = Claim::new_raw(chals1, valchal[0]);
        let claim2: Claim<Fr> = Claim::new_raw(chals2, valchal[1]);
        let claim3: Claim<Fr> = Claim::new_raw(chals3, valchal[2] + Fr::one());

        let rchal = Fr::from(rng.gen::<u64>());

        let claims_vec: Vec<Claim<Fr>> = vec![claim1, claim2, claim3];
        let claim_group = ClaimGroup::new(claims_vec).unwrap();
        let res: Claim<Fr> = claim_aggregation_back_end_wrapper(&layer, &claim_group, rchal);

        let transpose1 = vec![Fr::from(2).neg(), Fr::from(123), Fr::from(92108)];
        let transpose2 = vec![Fr::from(192013).neg(), Fr::from(482), Fr::from(29014)];
        let transpose3 = vec![Fr::from(2148), Fr::from(241), Fr::from(524)];

        let fix_vars: Vec<Fr> = vec![transpose1, transpose2, transpose3]
            .into_iter()
            .map(|evals| evaluate_at_a_point(&evals, rchal).unwrap())
            .collect();

        expr_copy.index_mle_indices(0);

        let eval_fixed_vars = expr_copy.evaluate_expr(fix_vars.clone()).unwrap();
        let claim_fixed_vars: Claim<Fr> = Claim::new_raw(fix_vars, eval_fixed_vars);
        assert_ne!(res.get_result(), claim_fixed_vars.get_result());
    }

    #[test]
    fn test_aggro_claim_common_suffix1() {
        // MLE on 3 variables (2^3 = 8 evals)
        let mle_evals: Vec<Fr> = vec![1, 2, 42, 4, 5, 6, 7, 17]
            .into_iter()
            .map(Fr::from)
            .collect();
        let points = vec![
            vec![Fr::from(1), Fr::from(3), Fr::from(5)],
            vec![Fr::from(2), Fr::from(4), Fr::from(5)],
        ];
        let r_star = Fr::from(10);

        // ---------------

        let layer = layer_from_evals(mle_evals);
        let claims = claims_from_expr_and_points(layer.expression(), &points);

        // W(l(0)), W(l(1)) computed by hand.
        assert_eq!(claims.get_result(0), Fr::from(163));
        assert_eq!(claims.get_result(1), Fr::from(1015));

        let l_star = compute_l_star(&claims, &r_star);

        // Compare to l(10) computed by hand.
        assert_eq!(l_star, vec![Fr::from(11), Fr::from(13), Fr::from(5)]);

        let wlx = compute_claim_wlx(&claims, &layer);
        assert_eq!(wlx, vec![Fr::from(163), Fr::from(1015), Fr::from(2269)]);

        let aggregated_claim = claim_aggregation_back_end_wrapper(&layer, &claims, r_star.clone());
        let expected_claim = compute_expected_claim(&layer, &l_star);

        // Compare to W(l_star) computed by hand.
        assert_eq!(expected_claim.get_result(), Fr::from(26773));

        assert_eq!(aggregated_claim.get_result(), expected_claim.get_result());
    }

    #[test]
    fn test_aggro_claim_common_suffix2() {
        // MLE on 3 variables (2^3 = 8 evals)
        let mle_evals: Vec<Fr> = vec![1, 2, 42, 4, 5, 6, 7, 17]
            .into_iter()
            .map(Fr::from)
            .collect();
        let points = vec![
            vec![Fr::from(1), Fr::from(3), Fr::from(5)],
            vec![Fr::from(2), Fr::from(3), Fr::from(5)],
        ];
        let r_star = Fr::from(10);

        // ---------------

        let layer = layer_from_evals(mle_evals);
        let claims = claims_from_expr_and_points(layer.expression(), &points);

        // W(l(0)), W(l(1)) computed by hand.
        assert_eq!(claims.get_result(0), Fr::from(163));
        assert_eq!(claims.get_result(1), Fr::from(767));

        let l_star = compute_l_star(&claims, &r_star);

        let wlx = compute_claim_wlx(&claims, &layer);
        assert_eq!(wlx, vec![Fr::from(163), Fr::from(767)]);

        // Compare to l(10) computed by hand.
        assert_eq!(l_star, vec![Fr::from(11), Fr::from(3), Fr::from(5)]);

        let aggregated_claim = claim_aggregation_back_end_wrapper(&layer, &claims, r_star.clone());
        let expected_claim = compute_expected_claim(&layer, &l_star);

        // Compare to W(l_star) computed by hand.
        assert_eq!(expected_claim.get_result(), Fr::from(6203));

        assert_eq!(aggregated_claim.get_result(), expected_claim.get_result());
    }

    // To run this, we need to be able to control the optimization flags which
    // are currently constants.
    /*
    #[test]
    fn test_aggro_claim_smart_merge1() {
        // MLE on 3 variables (2^3 = 8 evals)
        let mle_evals: Vec<Fr> = vec![1, 2, 42, 4, 5, 6, 7, 17]
            .into_iter()
            .map(Fr::from)
            .collect();
        let points = vec![
            vec![Fr::from(1), Fr::from(2), Fr::from(3)],
            vec![Fr::from(2), Fr::from(2), Fr::from(3)],
            vec![Fr::from(4), Fr::from(5), Fr::from(6)],
            vec![Fr::from(5), Fr::from(5), Fr::from(6)],
        ];
        let r_star = Fr::from(10);

        // ---------------

        let layer = layer_from_evals(mle_evals);
        let mut claims = claims_from_expr_and_points(layer.expression(), &points);

        // ---- FOR TESTING ONLY ----
        claims.claims[0].from_layer_id = Some(LayerId::Layer(0));
        claims.claims[1].from_layer_id = Some(LayerId::Layer(0));
        claims.claims[2].from_layer_id = Some(LayerId::Layer(1));
        claims.claims[3].from_layer_id = Some(LayerId::Layer(1));
        // --------------------------

        // W(l(0)), W(l(1)) computed by hand.
        assert_eq!(claims.get_result(0), Fr::from(72));
        assert_eq!(claims.get_result(1), Fr::from(283));
        assert_eq!(claims.get_result(2), Fr::from(4044));
        assert_eq!(claims.get_result(3), Fr::from(5290));

        let l_star = compute_l_star(&claims, &r_star);

        // Compare to l(10) computed by hand.
        assert_eq!(l_star, vec![Fr::from(11), Fr::from(13), Fr::from(5)]);

        let wlx = compute_claim_wlx(&claims, &layer);
        // assert_eq!(wlx, vec![Fr::from(163), Fr::from(1015), Fr::from(2269)]);

        let aggregated_claim = claim_aggregation_testing_wrapper(&layer, &claims);
        let expected_claim = compute_expected_claim(&layer, &l_star);

        // Compare to W(l_star) computed by hand.
        // assert_eq!(expected_claim.get_result(), Fr::from(26773));

        assert_eq!(aggregated_claim.0.get_result(), expected_claim.get_result());
    }
    */

    // TODO(Makis): Fix this outdated test.
    /*
    #[test]
    fn test_verify_claim_aggro() {
        let mle_v1 = vec![Fr::from(1), Fr::from(2), Fr::from(3), Fr::from(4)];
        let mle1: DenseMle<Fr, Fr> = DenseMle::new_from_raw(mle_v1, LayerId::Input(0), None);
        let mle_ref = mle1.mle_ref();
        let mut expr = ExpressionStandard::Mle(mle_ref);
        let _expr_copy = expr.clone();

        let layer = from_mle(
            mle1,
            |mle| mle.mle_ref().expression(),
            |_, _, _| unimplemented!(),
        );
        let layer: GKRLayer<_, PoseidonTranscript<_>> = GKRLayer::new(layer, LayerId::Input(0));

        let chals1 = vec![Fr::from(1), Fr::from(2)];
        let chals2 = vec![Fr::from(2), Fr::from(3)];
        let chals3 = vec![Fr::from(3), Fr::from(1)];
        let chals = vec![&chals1, &chals2, &chals3];
        let mut valchal: Vec<Fr> = Vec::new();

        for i in 0..3 {
            let mut exp = expr.clone();
            exp.index_mle_indices(0);
            let eval = exp.evaluate_expr((*chals[i]).clone());
            valchal.push(eval.unwrap());
        }

        let claim1: Claim<Fr> = Claim::new_raw(chals1, valchal[0]);
        let claim2: Claim<Fr> = Claim::new_raw(chals2, valchal[1]);
        let claim3: Claim<Fr> = Claim::new_raw(chals3, valchal[2]);
        let claims = vec![claim1, claim2, claim3];

        let rchal = Fr::from(2).neg();

        let claim_group = ClaimGroup::new(claims).unwrap();
        let (res, wlx) = claim_aggregation_testing_wrapper(&layer, &claim_group);
        let rounds = expr.index_mle_indices(0);
        // let verify_result = verify_aggregate_claim(&wlx.unwrap(), &claim_group, rchal).unwrap();

        // Makis; This test isn't verifying anything apart form the
        // fact that no errors are produced :/
    }
    */
}<|MERGE_RESOLUTION|>--- conflicted
+++ resolved
@@ -146,6 +146,8 @@
         self.from_layer_id
     }
 
+#[instrument(level = "trace", err)]
+#[instrument(level = "debug", skip_all, err)]
     /// Returns the destination Layer ID.
     pub fn get_to_layer_id(&self) -> Option<LayerId> {
         self.to_layer_id
@@ -398,7 +400,6 @@
     // Gather all wlx evaluations into one place.
     group_wlx_evaluations.append(&mut intermediate_wlx_evals);
 
-<<<<<<< HEAD
     end_timer!(intermediate_timer);
     let final_timer = start_timer!(|| format!("Final stage aggregation."));
 
@@ -432,10 +433,6 @@
 /// operating on the points and not on the results. However, the ClaimGroup API
 /// is convenient for accessing columns and makes the implementation more
 /// readable. We should consider alternative designs.
-=======
-#[instrument(level = "trace", err)]
-#[instrument(level = "debug", skip_all, err)]
->>>>>>> 110f7e75
 pub(crate) fn compute_aggregated_challenges<F: FieldExt>(
     claims: &ClaimGroup<F>,
     r_star: F,
@@ -460,7 +457,8 @@
     Ok(r)
 }
 
-<<<<<<< HEAD
+#[instrument(skip(layer), err, level = "trace")]
+#[instrument(skip_all, err, level = "debug")]
 /// Part of the claim aggregation process. It returns a vector of evaluations
 /// [W(l(0)), W(l(1)), ..., W(l(k))] where W : F^n -> F is the layer MLE stored
 /// in `layer`, l : F -> F^n is the interpolated polynomial on the claim points
@@ -471,10 +469,6 @@
 /// TODO(Makis): Due to the `ClaimGroup<F>` refactor, this function is now just
 /// wrapper around `Layer<F>::get_wlx_evaluations()`. Consider removing it.
 /*
-=======
-#[instrument(skip(layer), err, level = "trace")]
-#[instrument(skip_all, err, level = "debug")]
->>>>>>> 110f7e75
 pub(crate) fn compute_claim_wlx<F: FieldExt>(
     claims: &ClaimGroup<F>,
     layer: &impl Layer<F>,
@@ -482,7 +476,6 @@
     if claims.is_empty() {
         return Err(ClaimError::ClaimAggroError);
     }
-
     let num_claims = claims.get_num_claims();
     let num_vars = claims.get_num_vars();
     let claim_mle_refs = claims.get_claim_mle_refs();
@@ -619,7 +612,6 @@
         return Ok((claim, vec![]));
     }
 
-<<<<<<< HEAD
     // Aggregate claims by performing the claim aggregation protocol.
     // First compute V_i(l(x)).
     let wlx_evaluations = compute_wlx_fn(claims, Some(layer_mle_refs))?;
@@ -726,11 +718,8 @@
 /// This function is used by the verifier in the process of verifying
 /// claim aggregation.
 /*
-=======
-/// verifies the claim aggregation
 #[instrument(level = "trace", err)]
 #[instrument(level = "debug", skip_all, err)]
->>>>>>> 110f7e75
 pub(crate) fn verify_aggregate_claim<F: FieldExt>(
     wlx: &Vec<F>, // synonym for q(x)
     claims: &ClaimGroup<F>,
@@ -739,6 +728,8 @@
     if claims.is_empty() {
         return Err(ClaimError::ClaimAggroError);
     }
+
+
 
     let num_claims = claims.get_num_claims();
 
@@ -823,6 +814,8 @@
 
         let layer: GKRLayer<_, PoseidonTranscript<_>> = GKRLayer::new(layer, LayerId::Input(0));
 
+
+        
         layer
     }
 
@@ -840,6 +833,7 @@
         let results = claims.get_results();
         let points_matrix = claims.get_claim_points_matrix();
 
+        
         debug_assert_eq!(points_matrix.len(), num_claims);
         debug_assert_eq!(points_matrix[0].len(), num_vars);
 
@@ -868,6 +862,7 @@
     fn compute_l_star(claims: &ClaimGroup<Fr>, r_star: &Fr) -> Vec<Fr> {
         let num_vars = claims.get_num_vars();
 
+        
         (0..num_vars)
             .map(|i| {
                 let evals: &Vec<Fr> = claims.get_points_column(i);
@@ -891,6 +886,7 @@
         .unwrap()
     }
 
+    
     // Returns expected aggregated claim of `expr` on l(r_star) = `l_star`.
     fn compute_expected_claim(
         layer: &GKRLayer<Fr, PoseidonTranscript<Fr>>,
@@ -902,6 +898,7 @@
         Claim::new_raw(l_star.clone(), result)
     }
 
+    
     // ----------------------------------------------------------
 
     /// Test claim aggregation small MLE on 2 variables
@@ -915,6 +912,9 @@
         ];
         let r_star = Fr::from(10);
 
+
+
+        
         // ---------------
 
         let layer = layer_from_evals(mle_evals);
@@ -934,9 +934,11 @@
         // assert_eq!(aggregated_claim, expected_claim);
     }
 
+    
     /// Test claim aggregation on another small MLE on 2 variables
     /// with 3 claims.
     #[test]
+    
     fn test_aggro_claim_2() {
         let mle_evals = vec![Fr::from(1), Fr::from(2), Fr::from(3), Fr::from(4)];
         let points = vec![
@@ -944,15 +946,24 @@
             vec![Fr::from(2), Fr::from(3)],
             vec![Fr::from(3), Fr::from(1)],
         ];
+        
         let r_star = Fr::from(2).neg();
 
+        
         // ---------------
 
+
+
+        
         let layer = layer_from_evals(mle_evals);
         let claims = claims_from_expr_and_points(layer.expression(), &points);
 
+
+
+        
         let l_star = compute_l_star(&claims, &r_star);
 
+        
         // TODO: Assert l_star was computed correctly.
 
         let aggregated_claim = claim_aggregation_back_end_wrapper(&layer, &claims, r_star.clone());
@@ -1179,10 +1190,12 @@
         expr_copy.index_mle_indices(0);
 
         let eval_fixed_vars = expr_copy.evaluate_expr(fix_vars.clone()).unwrap();
+        
         let claim_fixed_vars: Claim<Fr> = Claim::new_raw(fix_vars, eval_fixed_vars);
         assert_ne!(res.get_result(), claim_fixed_vars.get_result());
     }
 
+    
     #[test]
     fn test_aggro_claim_common_suffix1() {
         // MLE on 3 variables (2^3 = 8 evals)
