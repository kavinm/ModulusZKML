use std::marker::PhantomData;
use ark_std::log2;
use itertools::{repeat_n, Itertools};
use thiserror::Error;

use crate::{
    expression::ExpressionStandard,
    mle::{dense::{DenseMleRef, DenseMle}, zero::ZeroMleRef, MleIndex, MleRef, MleAble},
};
use remainder_shared_types::FieldExt;

use super::{LayerBuilder, LayerId};

#[derive(Error, Debug, Clone)]
#[error("Expressions that are being combined do not have the same shape")]
///An error for when combining expressions
pub struct CombineExpressionError();

pub struct BatchedLayer<F: FieldExt, A: LayerBuilder<F>> {
    layers: Vec<A>,
    _marker: PhantomData<F>,
}

impl<F: FieldExt, A: LayerBuilder<F>> BatchedLayer<F, A> {
    pub fn new(layers: Vec<A>) -> Self {
        Self {
            layers,
            _marker: PhantomData,
        }
    }
}

pub fn combine_zero_mle_ref<F: FieldExt>(mle_refs: Vec<ZeroMleRef<F>>) -> ZeroMleRef<F> {
    let new_bits = log2(mle_refs.len()) as usize;
    let num_vars = mle_refs[0].mle_indices().len();
    let layer_id = mle_refs[0].get_layer_id().clone();
    ZeroMleRef::new(num_vars + new_bits, None, layer_id)
}

pub fn unbatch_mles<F: FieldExt>(mles: Vec<DenseMle<F, F>>) -> DenseMle<F, F> {
    let old_layer_id = mles[0].layer_id.clone();
    let new_bits = log2(mles.len()) as usize;
    let old_prefix_bits = mles[0].prefix_bits.clone().map(|old_prefix_bits| old_prefix_bits[0..old_prefix_bits.len() - new_bits].to_vec());
    DenseMle::new_from_raw(combine_mles_refs(mles.into_iter().map(|mle| mle.mle_ref()).collect_vec(), new_bits).bookkeeping_table, old_layer_id, old_prefix_bits)
}

fn combine_expressions<F: FieldExt>(
    exprs: Vec<ExpressionStandard<F>>,
) -> Result<ExpressionStandard<F>, CombineExpressionError> {
    let new_bits = log2(exprs.len());

    combine_expressions_helper(exprs, new_bits as usize)
}

fn combine_expressions_helper<F: FieldExt>(
    exprs: Vec<ExpressionStandard<F>>,
    new_bits: usize,
) -> Result<ExpressionStandard<F>, CombineExpressionError> {
    match &exprs[0] {
        ExpressionStandard::Selector(index, _, _) => {
            let index = index.clone();
            let out: Vec<(ExpressionStandard<F>, ExpressionStandard<F>)> = exprs
                .into_iter()
                .map(|expr| {
                    if let ExpressionStandard::Selector(_, first, second) = expr {
                        Ok((*first, *second))
                    } else {
                        Err(CombineExpressionError())
                    }
                })
                .try_collect()?;

            let (first, second): (Vec<_>, Vec<_>) = out.into_iter().unzip();

            Ok(ExpressionStandard::Selector(
                index,
                Box::new(combine_expressions_helper(first, new_bits)?),
                Box::new(combine_expressions_helper(second, new_bits)?),
            ))
        }
        ExpressionStandard::Mle(_) => {
            let mles: Vec<DenseMleRef<F>> = exprs
                .into_iter()
                .map(|expr| {
                    if let ExpressionStandard::Mle(mle) = expr {
                        Ok(mle)
                    } else {
                        Err(CombineExpressionError())
                    }
                })
                .try_collect()?;

            Ok(ExpressionStandard::Mle(combine_mles_refs(mles, new_bits)))
        }
        ExpressionStandard::Sum(_, _) => {
            let out: Vec<(ExpressionStandard<F>, ExpressionStandard<F>)> = exprs
                .into_iter()
                .map(|expr| {
                    if let ExpressionStandard::Sum(first, second) = expr {
                        Ok((*first, *second))
                    } else {
                        Err(CombineExpressionError())
                    }
                })
                .try_collect()?;

            let (first, second): (Vec<_>, Vec<_>) = out.into_iter().unzip();

            Ok(ExpressionStandard::Sum(
                Box::new(combine_expressions_helper(first, new_bits)?),
                Box::new(combine_expressions_helper(second, new_bits)?),
            ))
        }
        ExpressionStandard::Product(_) => {
            let mles: Vec<Vec<DenseMleRef<F>>> = exprs
                .into_iter()
                .map(|expr| {
                    if let ExpressionStandard::Product(mles) = expr {
                        Ok(mles)
                    } else {
                        Err(CombineExpressionError())
                    }
                })
                .try_collect()?;

            let out = (0..mles[0].len())
                .map(|index| mles.iter().map(|mle| mle[index].clone()).collect_vec())
                .collect_vec();

            Ok(ExpressionStandard::Product(
                out.into_iter()
                    .map(|mles| combine_mles_refs(mles, new_bits))
                    .collect_vec(),
            ))
        }
        ExpressionStandard::Scaled(_, coeff) => {
            let coeff = coeff.clone();
            let out: Vec<_> = exprs
                .into_iter()
                .map(|expr| {
                    if let ExpressionStandard::Scaled(expr, _) = expr {
                        Ok(*expr)
                    } else {
                        Err(CombineExpressionError())
                    }
                })
                .try_collect()?;

            Ok(ExpressionStandard::Scaled(
                Box::new(combine_expressions_helper(out, new_bits)?),
                coeff,
            ))
        }
        ExpressionStandard::Negated(_) => {
            let out: Vec<_> = exprs
                .into_iter()
                .map(|expr| {
                    if let ExpressionStandard::Negated(expr) = expr {
                        Ok(*expr)
                    } else {
                        Err(CombineExpressionError())
                    }
                })
                .try_collect()?;

            Ok(ExpressionStandard::Negated(Box::new(
                combine_expressions_helper(out, new_bits)?,
            )))
        }
        ExpressionStandard::Constant(_) => Ok(exprs[0].clone()),
    }
}

<<<<<<< HEAD
pub(crate) fn combine_mles<F: FieldExt>(mles: Vec<DenseMleRef<F>>, new_bits: usize) -> DenseMleRef<F> {
=======
pub fn combine_mles_refs<F: FieldExt>(mles: Vec<DenseMleRef<F>>, new_bits: usize) -> DenseMleRef<F> {
>>>>>>> c46747a7
    let old_indices = mles[0].mle_indices();
    let old_num_vars = mles[0].num_vars();
    let layer_id = mles[0].get_layer_id();

    let out = (0..mles[0].bookkeeping_table.len())
        .flat_map(|index| {
            mles.iter()
                .map(|mle| mle.bookkeeping_table()[index])
                .collect_vec()
        })
        .collect_vec();

    let mut count: usize = 0;

    // for mle_index in old_indices {
    //     match mle_index {
    //         MleIndex::Iterated | MleIndex::IndexedBit(_) => break,
    //         _ => count +=1
    //     }
    // }

    // if count > 1 {
    //     count -= 1;
    // }

    // let mle_indices = old_indices[..count].iter().cloned().chain(repeat_n(MleIndex::Iterated, new_bits)).chain(old_indices[count..].iter().cloned()).collect_vec();
    let mle_indices = repeat_n(MleIndex::Iterated, new_bits).chain(old_indices.iter().cloned()).collect_vec();

    DenseMleRef {
        bookkeeping_table: out,
        mle_indices: mle_indices,
        num_vars: old_num_vars + new_bits,
        layer_id,
        indexed: false,
    }
}

impl<F: FieldExt, A: LayerBuilder<F>> LayerBuilder<F> for BatchedLayer<F, A> {
    type Successor = Vec<A::Successor>;

    fn build_expression(&self) -> ExpressionStandard<F> {
        let exprs = self
            .layers
            .iter()
            .map(|layer| layer.build_expression())
            .collect_vec();

        combine_expressions(exprs)
            .expect("Expressions fed into BatchedLayer don't have the same structure!")
    }

    fn next_layer(&self, id: LayerId, prefix_bits: Option<Vec<MleIndex<F>>>) -> Self::Successor {
        let new_bits = log2(self.layers.len()) as usize;
        // let bits = std::iter::successors(
        //     Some(vec![MleIndex::Fixed(false); num_bits]),
        //     |prev| {
        //         let mut prev = prev.clone();
        //         let mut removed_bits = 0;
        //         for index in (0..num_bits).rev() {
        //             let curr = prev.remove(index);
        //             if curr == MleIndex::Fixed(false) {
        //                 prev.push(MleIndex::Fixed(true));
        //                 break;
        //             } else {
        //                 removed_bits += 1;
        //             }
        //         }
        //         if removed_bits == num_bits {
        //             None
        //         } else {
        //             Some(prev.into_iter().chain(repeat_n(MleIndex::Fixed(false), removed_bits)).collect_vec())
        //         }
        //     },
        // );

        self.layers
            .iter()
            // .zip(bits)
            .map(|layer| {
                layer.next_layer(
                    id.clone(),
                    // Some(
                    //     bits.into_iter()
                    //         .chain(prefix_bits.clone().into_iter().flatten())
                    //         .collect_vec(),
                    // ),
                    Some(
                        prefix_bits
                            .clone()
                            .into_iter()
                            .flatten()
                            .chain(repeat_n(MleIndex::Iterated, new_bits))
                            .collect_vec(),
                    ),
                )
            })
            .collect()
    }
}

#[cfg(test)]
mod tests {
    use ark_std::test_rng;
    use halo2_base::halo2_proofs::halo2curves::bn256::Fr;
    use itertools::Itertools;

    use crate::{
        expression::ExpressionStandard,
        layer::{from_mle, LayerBuilder, LayerId},
        mle::{dense::DenseMle, Mle, MleIndex},
        sumcheck::tests::{dummy_sumcheck, get_dummy_claim, verify_sumcheck_messages},
    };

    use super::BatchedLayer;

    #[test]
    fn test_batched_layer() {
        let mut rng = test_rng();
        let expression_builder =
            |(mle1, mle2): &(DenseMle<Fr, Fr>, DenseMle<Fr, Fr>)| -> ExpressionStandard<Fr> {
                mle1.mle_ref().expression() + mle2.mle_ref().expression()
            };
        let layer_builder = |(mle1, mle2): &(DenseMle<Fr, Fr>, DenseMle<Fr, Fr>),
                             layer_id,
                             prefix_bits|
         -> DenseMle<Fr, Fr> {
            DenseMle::new_from_iter(
                mle1.clone()
                    .into_iter()
                    .zip(mle2.clone().into_iter())
                    .map(|(first, second)| first + second),
                layer_id,
                prefix_bits,
            )
        };
        let output: (DenseMle<Fr, Fr>, DenseMle<Fr, Fr>) = {
            let mut first = DenseMle::new_from_raw(
                vec![Fr::from(3), Fr::from(7), Fr::from(8), Fr::from(10)],
                LayerId::Input(0),
                Some(vec![MleIndex::Iterated]),
            );
            let mut second = DenseMle::new_from_raw(
                vec![Fr::from(4), Fr::from(11), Fr::from(5), Fr::from(6)],
                LayerId::Input(0),
                Some(vec![MleIndex::Iterated]),
            );
            (first, second)
        };
        let builder = from_mle(output, expression_builder, layer_builder);

        let output_2: (DenseMle<Fr, Fr>, DenseMle<Fr, Fr>) = {
            let mut first = DenseMle::new_from_raw(
                vec![Fr::from(2), Fr::from(0), Fr::from(4), Fr::from(9)],
                LayerId::Input(0),
                Some(vec![MleIndex::Iterated]),
            );
            let mut second = DenseMle::new_from_raw(
                vec![Fr::from(5), Fr::from(8), Fr::from(5), Fr::from(6)],
                LayerId::Input(0),
                Some(vec![MleIndex::Iterated]),
            );
            (first, second)
        };

        let builder_2 = from_mle(output_2, expression_builder, layer_builder);

        let layer_builder = BatchedLayer::new(vec![builder, builder_2]);

        let mut expr = layer_builder.build_expression();

        let output = layer_builder.next_layer(LayerId::Layer(0), None);

        let output_real = DenseMle::new_from_iter(
            output[0]
                .clone()
                .into_iter()
                .interleave(output[1].clone().into_iter()),
            LayerId::Layer(0),
            None,
        );

        let layer_claims = get_dummy_claim(output_real.mle_ref(), &mut rng, None);

        let sumcheck = dummy_sumcheck(&mut expr, &mut rng, layer_claims.clone());
        verify_sumcheck_messages(sumcheck, expr, layer_claims, &mut rng).unwrap();
    }
}<|MERGE_RESOLUTION|>--- conflicted
+++ resolved
@@ -171,11 +171,7 @@
     }
 }
 
-<<<<<<< HEAD
-pub(crate) fn combine_mles<F: FieldExt>(mles: Vec<DenseMleRef<F>>, new_bits: usize) -> DenseMleRef<F> {
-=======
 pub fn combine_mles_refs<F: FieldExt>(mles: Vec<DenseMleRef<F>>, new_bits: usize) -> DenseMleRef<F> {
->>>>>>> c46747a7
     let old_indices = mles[0].mle_indices();
     let old_num_vars = mles[0].num_vars();
     let layer_id = mles[0].get_layer_id();
