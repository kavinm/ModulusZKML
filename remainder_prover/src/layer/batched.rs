use std::marker::PhantomData;
use ark_std::log2;
use itertools::{repeat_n, Itertools};
use thiserror::Error;

use crate::{
    expression::ExpressionStandard,
    mle::{dense::{DenseMleRef, DenseMle}, zero::ZeroMleRef, MleIndex, MleRef, MleAble},
};
use remainder_shared_types::FieldExt;

use super::{LayerBuilder, LayerId};

#[derive(Error, Debug, Clone)]
#[error("Expressions that are being combined do not have the same shape")]
///An error for when combining expressions
pub struct CombineExpressionError();

pub struct BatchedLayer<F: FieldExt, A: LayerBuilder<F>> {
    layers: Vec<A>,
    _marker: PhantomData<F>,
}

impl<F: FieldExt, A: LayerBuilder<F>> BatchedLayer<F, A> {
    pub fn new(layers: Vec<A>) -> Self {
        Self {
            layers,
            _marker: PhantomData,
        }
    }
}

pub fn combine_zero_mle_ref<F: FieldExt>(mle_refs: Vec<ZeroMleRef<F>>) -> ZeroMleRef<F> {
    let new_bits = log2(mle_refs.len()) as usize;
    let num_vars = mle_refs[0].mle_indices().len();
    let layer_id = mle_refs[0].get_layer_id().clone();
    ZeroMleRef::new(num_vars + new_bits, None, layer_id)
}

pub fn unbatch_mles<F: FieldExt>(mles: Vec<DenseMle<F, F>>) -> DenseMle<F, F> {
    let old_layer_id = mles[0].layer_id.clone();
    let new_bits = log2(mles.len()) as usize;
    let old_prefix_bits = mles[0].prefix_bits.clone().map(|old_prefix_bits| old_prefix_bits[0..old_prefix_bits.len() - new_bits].to_vec());
    DenseMle::new_from_raw(combine_mles_refs(mles.into_iter().map(|mle| mle.mle_ref()).collect_vec(), new_bits).bookkeeping_table, old_layer_id, old_prefix_bits)
}

fn combine_expressions<F: FieldExt>(
    exprs: Vec<ExpressionStandard<F>>,
) -> Result<ExpressionStandard<F>, CombineExpressionError> {
    let new_bits = log2(exprs.len());

    combine_expressions_helper(exprs, new_bits as usize)
}

fn combine_expressions_helper<F: FieldExt>(
    exprs: Vec<ExpressionStandard<F>>,
    new_bits: usize,
) -> Result<ExpressionStandard<F>, CombineExpressionError> {
    match &exprs[0] {
        ExpressionStandard::Selector(index, _, _) => {
            let index = index.clone();
            let out: Vec<(ExpressionStandard<F>, ExpressionStandard<F>)> = exprs
                .into_iter()
                .map(|expr| {
                    if let ExpressionStandard::Selector(_, first, second) = expr {
                        Ok((*first, *second))
                    } else {
                        Err(CombineExpressionError())
                    }
                })
                .try_collect()?;

            let (first, second): (Vec<_>, Vec<_>) = out.into_iter().unzip();

            Ok(ExpressionStandard::Selector(
                index,
                Box::new(combine_expressions_helper(first, new_bits)?),
                Box::new(combine_expressions_helper(second, new_bits)?),
            ))
        }
        ExpressionStandard::Mle(_) => {
            let mles: Vec<DenseMleRef<F>> = exprs
                .into_iter()
                .map(|expr| {
                    if let ExpressionStandard::Mle(mle) = expr {
                        Ok(mle)
                    } else {
                        Err(CombineExpressionError())
                    }
                })
                .try_collect()?;

            Ok(ExpressionStandard::Mle(combine_mles_refs(mles, new_bits)))
        }
        ExpressionStandard::Sum(_, _) => {
            let out: Vec<(ExpressionStandard<F>, ExpressionStandard<F>)> = exprs
                .into_iter()
                .map(|expr| {
                    if let ExpressionStandard::Sum(first, second) = expr {
                        Ok((*first, *second))
                    } else {
                        Err(CombineExpressionError())
                    }
                })
                .try_collect()?;

            let (first, second): (Vec<_>, Vec<_>) = out.into_iter().unzip();

            Ok(ExpressionStandard::Sum(
                Box::new(combine_expressions_helper(first, new_bits)?),
                Box::new(combine_expressions_helper(second, new_bits)?),
            ))
        }
        ExpressionStandard::Product(_) => {
            let mles: Vec<Vec<DenseMleRef<F>>> = exprs
                .into_iter()
                .map(|expr| {
                    if let ExpressionStandard::Product(mles) = expr {
                        Ok(mles)
                    } else {
                        Err(CombineExpressionError())
                    }
                })
                .try_collect()?;

            let out = (0..mles[0].len())
                .map(|index| mles.iter().map(|mle| mle[index].clone()).collect_vec())
                .collect_vec();

            Ok(ExpressionStandard::Product(
                out.into_iter()
                    .map(|mles| combine_mles_refs(mles, new_bits))
                    .collect_vec(),
            ))
        }
        ExpressionStandard::Scaled(_, coeff) => {
            let coeff = coeff.clone();
            let out: Vec<_> = exprs
                .into_iter()
                .map(|expr| {
                    if let ExpressionStandard::Scaled(expr, _) = expr {
                        Ok(*expr)
                    } else {
                        Err(CombineExpressionError())
                    }
                })
                .try_collect()?;

            Ok(ExpressionStandard::Scaled(
                Box::new(combine_expressions_helper(out, new_bits)?),
                coeff,
            ))
        }
        ExpressionStandard::Negated(_) => {
            let out: Vec<_> = exprs
                .into_iter()
                .map(|expr| {
                    if let ExpressionStandard::Negated(expr) = expr {
                        Ok(*expr)
                    } else {
                        Err(CombineExpressionError())
                    }
                })
                .try_collect()?;

            Ok(ExpressionStandard::Negated(Box::new(
                combine_expressions_helper(out, new_bits)?,
            )))
        }
        ExpressionStandard::Constant(_) => Ok(exprs[0].clone()),
    }
}

<<<<<<< HEAD
pub fn combine_mles_refs<F: FieldExt>(mles: Vec<DenseMleRef<F>>, new_bits: usize) -> DenseMleRef<F> {
=======
/// for batching
pub fn combine_mles<F: FieldExt>(mles: Vec<DenseMleRef<F>>, new_bits: usize) -> DenseMleRef<F> {
>>>>>>> 85f4e8a5
    let old_indices = mles[0].mle_indices();
    let old_num_vars = mles[0].num_vars();
    let layer_id = mles[0].get_layer_id();

    let out = (0..mles[0].bookkeeping_table.len())
        .flat_map(|index| {
            mles.iter()
                .map(|mle| mle.bookkeeping_table()[index])
                .collect_vec()
        })
        .collect_vec();

    let mut count: usize = 0;

    // for mle_index in old_indices {
    //     match mle_index {
    //         MleIndex::Iterated | MleIndex::IndexedBit(_) => break,
    //         _ => count +=1
    //     }
    // }

    // if count > 1 {
    //     count -= 1;
    // }

    // let mle_indices = old_indices[..count].iter().cloned().chain(repeat_n(MleIndex::Iterated, new_bits)).chain(old_indices[count..].iter().cloned()).collect_vec();
    let mle_indices = repeat_n(MleIndex::Iterated, new_bits).chain(old_indices.iter().cloned()).collect_vec();

    DenseMleRef {
        bookkeeping_table: out,
        mle_indices: mle_indices,
        num_vars: old_num_vars + new_bits,
        layer_id,
        indexed: false,
    }
}

impl<F: FieldExt, A: LayerBuilder<F>> LayerBuilder<F> for BatchedLayer<F, A> {
    type Successor = Vec<A::Successor>;

    fn build_expression(&self) -> ExpressionStandard<F> {
        let exprs = self
            .layers
            .iter()
            .map(|layer| layer.build_expression())
            .collect_vec();

        combine_expressions(exprs)
            .expect("Expressions fed into BatchedLayer don't have the same structure!")
    }

    fn next_layer(&self, id: LayerId, prefix_bits: Option<Vec<MleIndex<F>>>) -> Self::Successor {
        let new_bits = log2(self.layers.len()) as usize;
        // let bits = std::iter::successors(
        //     Some(vec![MleIndex::Fixed(false); num_bits]),
        //     |prev| {
        //         let mut prev = prev.clone();
        //         let mut removed_bits = 0;
        //         for index in (0..num_bits).rev() {
        //             let curr = prev.remove(index);
        //             if curr == MleIndex::Fixed(false) {
        //                 prev.push(MleIndex::Fixed(true));
        //                 break;
        //             } else {
        //                 removed_bits += 1;
        //             }
        //         }
        //         if removed_bits == num_bits {
        //             None
        //         } else {
        //             Some(prev.into_iter().chain(repeat_n(MleIndex::Fixed(false), removed_bits)).collect_vec())
        //         }
        //     },
        // );

        self.layers
            .iter()
            // .zip(bits)
            .map(|layer| {
                layer.next_layer(
                    id.clone(),
                    // Some(
                    //     bits.into_iter()
                    //         .chain(prefix_bits.clone().into_iter().flatten())
                    //         .collect_vec(),
                    // ),
                    Some(
                        prefix_bits
                            .clone()
                            .into_iter()
                            .flatten()
                            .chain(repeat_n(MleIndex::Iterated, new_bits))
                            .collect_vec(),
                    ),
                )
            })
            .collect()
    }
}

#[cfg(test)]
mod tests {
    use ark_std::test_rng;
    use halo2_base::halo2_proofs::halo2curves::bn256::Fr;
    use itertools::Itertools;

    use crate::{
        expression::ExpressionStandard,
        layer::{from_mle, LayerBuilder, LayerId},
        mle::{dense::DenseMle, Mle, MleIndex},
        sumcheck::tests::{dummy_sumcheck, get_dummy_claim, verify_sumcheck_messages},
    };

    use super::BatchedLayer;

    #[test]
    fn test_batched_layer() {
        let mut rng = test_rng();
        let expression_builder =
            |(mle1, mle2): &(DenseMle<Fr, Fr>, DenseMle<Fr, Fr>)| -> ExpressionStandard<Fr> {
                mle1.mle_ref().expression() + mle2.mle_ref().expression()
            };
        let layer_builder = |(mle1, mle2): &(DenseMle<Fr, Fr>, DenseMle<Fr, Fr>),
                             layer_id,
                             prefix_bits|
         -> DenseMle<Fr, Fr> {
            DenseMle::new_from_iter(
                mle1.clone()
                    .into_iter()
                    .zip(mle2.clone().into_iter())
                    .map(|(first, second)| first + second),
                layer_id,
                prefix_bits,
            )
        };
        let output: (DenseMle<Fr, Fr>, DenseMle<Fr, Fr>) = {
            let mut first = DenseMle::new_from_raw(
                vec![Fr::from(3), Fr::from(7), Fr::from(8), Fr::from(10)],
                LayerId::Input(0),
                Some(vec![MleIndex::Iterated]),
            );
            let mut second = DenseMle::new_from_raw(
                vec![Fr::from(4), Fr::from(11), Fr::from(5), Fr::from(6)],
                LayerId::Input(0),
                Some(vec![MleIndex::Iterated]),
            );
            (first, second)
        };
        let builder = from_mle(output, expression_builder, layer_builder);

        let output_2: (DenseMle<Fr, Fr>, DenseMle<Fr, Fr>) = {
            let mut first = DenseMle::new_from_raw(
                vec![Fr::from(2), Fr::from(0), Fr::from(4), Fr::from(9)],
                LayerId::Input(0),
                Some(vec![MleIndex::Iterated]),
            );
            let mut second = DenseMle::new_from_raw(
                vec![Fr::from(5), Fr::from(8), Fr::from(5), Fr::from(6)],
                LayerId::Input(0),
                Some(vec![MleIndex::Iterated]),
            );
            (first, second)
        };

        let builder_2 = from_mle(output_2, expression_builder, layer_builder);

        let layer_builder = BatchedLayer::new(vec![builder, builder_2]);

        let mut expr = layer_builder.build_expression();

        let output = layer_builder.next_layer(LayerId::Layer(0), None);

        let output_real = DenseMle::new_from_iter(
            output[0]
                .clone()
                .into_iter()
                .interleave(output[1].clone().into_iter()),
            LayerId::Layer(0),
            None,
        );

        let layer_claims = get_dummy_claim(output_real.mle_ref(), &mut rng, None);

        let sumcheck = dummy_sumcheck(&mut expr, &mut rng, layer_claims.clone());
        verify_sumcheck_messages(sumcheck, expr, layer_claims, &mut rng).unwrap();
    }
}<|MERGE_RESOLUTION|>--- conflicted
+++ resolved
@@ -41,7 +41,7 @@
     let old_layer_id = mles[0].layer_id.clone();
     let new_bits = log2(mles.len()) as usize;
     let old_prefix_bits = mles[0].prefix_bits.clone().map(|old_prefix_bits| old_prefix_bits[0..old_prefix_bits.len() - new_bits].to_vec());
-    DenseMle::new_from_raw(combine_mles_refs(mles.into_iter().map(|mle| mle.mle_ref()).collect_vec(), new_bits).bookkeeping_table, old_layer_id, old_prefix_bits)
+    DenseMle::new_from_raw(combine_mles(mles.into_iter().map(|mle| mle.mle_ref()).collect_vec(), new_bits).bookkeeping_table, old_layer_id, old_prefix_bits)
 }
 
 fn combine_expressions<F: FieldExt>(
@@ -90,7 +90,7 @@
                 })
                 .try_collect()?;
 
-            Ok(ExpressionStandard::Mle(combine_mles_refs(mles, new_bits)))
+            Ok(ExpressionStandard::Mle(combine_mles(mles, new_bits)))
         }
         ExpressionStandard::Sum(_, _) => {
             let out: Vec<(ExpressionStandard<F>, ExpressionStandard<F>)> = exprs
@@ -129,7 +129,7 @@
 
             Ok(ExpressionStandard::Product(
                 out.into_iter()
-                    .map(|mles| combine_mles_refs(mles, new_bits))
+                    .map(|mles| combine_mles(mles, new_bits))
                     .collect_vec(),
             ))
         }
@@ -171,12 +171,8 @@
     }
 }
 
-<<<<<<< HEAD
-pub fn combine_mles_refs<F: FieldExt>(mles: Vec<DenseMleRef<F>>, new_bits: usize) -> DenseMleRef<F> {
-=======
 /// for batching
 pub fn combine_mles<F: FieldExt>(mles: Vec<DenseMleRef<F>>, new_bits: usize) -> DenseMleRef<F> {
->>>>>>> 85f4e8a5
     let old_indices = mles[0].mle_indices();
     let old_num_vars = mles[0].num_vars();
     let layer_id = mles[0].get_layer_id();
