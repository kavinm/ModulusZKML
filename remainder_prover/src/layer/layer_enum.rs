use rayon::iter::empty;
use serde::{Deserialize, Serialize};

use remainder_shared_types::{transcript::Transcript, FieldExt};
use tracing::instrument;

use crate::gate::{
    addgate::AddGate, batched_addgate::AddGateBatched, batched_mulgate::MulGateBatched,
    mulgate::MulGate,
};
use crate::mle::dense::DenseMleRef;
use crate::mle::mle_enum::MleEnum;

use super::{empty_layer::EmptyLayer, GKRLayer, Layer};

use super::claims::Claim;

use std::fmt;

#[derive(Serialize, Deserialize, Clone)]
#[serde(bound = "F: FieldExt")]
///An enum representing all the possible kinds of Layers
pub enum LayerEnum<F: FieldExt, Tr: Transcript<F>> {
    ///A standard `GKRLayer`
    Gkr(GKRLayer<F, Tr>),
    /// A Mulgate
    MulGate(MulGate<F, Tr>),
    /// An Addition Gate
    AddGate(AddGate<F, Tr>),
    /// Batched AddGate
    AddGateBatched(AddGateBatched<F, Tr>),
    /// Batched MulGate
    MulGateBatched(MulGateBatched<F, Tr>),
    /// Layer with zero variables within it
    EmptyLayer(EmptyLayer<F, Tr>),
}

impl<F: FieldExt, Tr: Transcript<F>> fmt::Debug for LayerEnum<F, Tr> {
    fn fmt(&self, f: &mut fmt::Formatter) -> fmt::Result {
        match self {
            LayerEnum::Gkr(_) => write!(f, "GKR Layer"),
            LayerEnum::MulGate(_) => write!(f, "MulGate"),
            LayerEnum::AddGate(_) => write!(f, "AddGate"),
            LayerEnum::AddGateBatched(_) => write!(f, "AddGateBatched"),
            LayerEnum::MulGateBatched(_) => write!(f, "MulGateBatched"),
            LayerEnum::EmptyLayer(_) => write!(f, "EmptyLayer"),
        }
    }
}

impl<F: FieldExt, Tr: Transcript<F>> Layer<F> for LayerEnum<F, Tr> {
    type Transcript = Tr;

    #[instrument(skip_all, level = "debug", err)]
    fn prove_rounds(
        &mut self,
        claim: Claim<F>,
        transcript: &mut Self::Transcript,
    ) -> Result<crate::prover::SumcheckProof<F>, super::LayerError> {
        match self {
            LayerEnum::Gkr(layer) => layer.prove_rounds(claim, transcript),
            LayerEnum::MulGate(layer) => layer.prove_rounds(claim, transcript),
            LayerEnum::MulGateBatched(layer) => layer.prove_rounds(claim, transcript),
            LayerEnum::AddGate(layer) => layer.prove_rounds(claim, transcript),
            LayerEnum::AddGateBatched(layer) => layer.prove_rounds(claim, transcript),
            LayerEnum::EmptyLayer(layer) => layer.prove_rounds(claim, transcript),
        }
    }

    #[instrument(skip_all, level = "debug", err)]
    fn verify_rounds(
        &mut self,
        claim: Claim<F>,
        sumcheck_rounds: Vec<Vec<F>>,
        transcript: &mut Self::Transcript,
    ) -> Result<(), super::LayerError> {
        match self {
            LayerEnum::Gkr(layer) => layer.verify_rounds(claim, sumcheck_rounds, transcript),
            LayerEnum::MulGate(layer) => layer.verify_rounds(claim, sumcheck_rounds, transcript),
            LayerEnum::MulGateBatched(layer) => {
                layer.verify_rounds(claim, sumcheck_rounds, transcript)
            }
            LayerEnum::AddGate(layer) => layer.verify_rounds(claim, sumcheck_rounds, transcript),
            LayerEnum::AddGateBatched(layer) => {
                layer.verify_rounds(claim, sumcheck_rounds, transcript)
            }
            LayerEnum::EmptyLayer(layer) => layer.verify_rounds(claim, sumcheck_rounds, transcript),
        }
    }

    #[instrument(skip(self), level = "debug", err)]
    fn get_claims(&self) -> Result<Vec<Claim<F>>, super::LayerError> {
        match self {
            LayerEnum::Gkr(layer) => layer.get_claims(),
            LayerEnum::MulGate(layer) => layer.get_claims(),
            LayerEnum::MulGateBatched(layer) => layer.get_claims(),
            LayerEnum::AddGate(layer) => layer.get_claims(),
            LayerEnum::AddGateBatched(layer) => layer.get_claims(),
            LayerEnum::EmptyLayer(layer) => layer.get_claims(),
        }
    }

    fn id(&self) -> &super::LayerId {
        match self {
            LayerEnum::Gkr(layer) => layer.id(),
            LayerEnum::MulGate(layer) => layer.id(),
            LayerEnum::MulGateBatched(layer) => layer.id(),
            LayerEnum::AddGate(layer) => layer.id(),
            LayerEnum::AddGateBatched(layer) => layer.id(),
            LayerEnum::EmptyLayer(layer) => layer.id(),
        }
    }

    fn new<L: super::LayerBuilder<F>>(builder: L, id: super::LayerId) -> Self
    where
        Self: Sized,
    {
        LayerEnum::Gkr(GKRLayer::new(builder, id))
    }

    fn get_enum(self) -> LayerEnum<F, Self::Transcript> {
        self
    }

    // TODO(Makis): Perhaps refactor to receive a `Claim<F>` instead.
    /// NOTE: This function is effectively deprecated!!!
    #[instrument(skip(self, claim_vecs, claimed_vals), level = "debug", err)]
    fn get_wlx_evaluations(
        &self,
        claim_vecs: &Vec<Vec<F>>,
        claimed_vals: &Vec<F>,
<<<<<<< HEAD
=======
        claimed_mles: Vec<MleEnum<F>>,
>>>>>>> 07d18c80
        num_claims: usize,
        num_idx: usize,
    ) -> Result<Vec<F>, super::claims::ClaimError> {
        match self {
            LayerEnum::Gkr(layer) => {
                layer.get_wlx_evaluations(claim_vecs, claimed_vals, claimed_mles, num_claims, num_idx)
            }
            LayerEnum::MulGate(layer) => {
                layer.get_wlx_evaluations(claim_vecs, claimed_vals, claimed_mles, num_claims, num_idx)
            }
            LayerEnum::MulGateBatched(layer) => {
                layer.get_wlx_evaluations(claim_vecs, claimed_vals, claimed_mles, num_claims, num_idx)
            }
            LayerEnum::AddGate(layer) => {
                layer.get_wlx_evaluations(claim_vecs, claimed_vals, claimed_mles, num_claims, num_idx)
            }
            LayerEnum::AddGateBatched(layer) => {
                layer.get_wlx_evaluations(claim_vecs, claimed_vals, claimed_mles, num_claims, num_idx)
            }
            LayerEnum::EmptyLayer(layer) => {
                layer.get_wlx_evaluations(claim_vecs, claimed_vals, claimed_mles, num_claims, num_idx)
            }
        }
    }
}

impl<F: FieldExt, Tr: Transcript<F>> LayerEnum<F, Tr> {
    ///Gets the size of the Layer as a whole in terms of number of bits
    pub(crate) fn layer_size(&self) -> usize {
        let expression = match self {
            LayerEnum::Gkr(layer) => &layer.expression,
            LayerEnum::EmptyLayer(layer) => &layer.expr,
            LayerEnum::AddGate(_)
            | LayerEnum::AddGateBatched(_)
            | LayerEnum::MulGate(_)
            | LayerEnum::MulGateBatched(_) => unimplemented!(),
        };

        expression.get_expression_size(0)
    }

    pub(crate) fn circuit_description_fmt<'a>(&'a self) -> Box<dyn std::fmt::Display + 'a> {
        match self {
            LayerEnum::Gkr(layer) => Box::new(layer.expression().circuit_description_fmt()),
            LayerEnum::MulGate(mulgate_layer) => Box::new(mulgate_layer.circuit_description_fmt()),
            LayerEnum::AddGate(addgate_layer) => Box::new(addgate_layer.circuit_description_fmt()),
            LayerEnum::AddGateBatched(addgate_layer_batched) => Box::new(addgate_layer_batched.circuit_description_fmt()),
            LayerEnum::MulGateBatched(mulgate_layer_batched) => Box::new(mulgate_layer_batched.circuit_description_fmt()),
            LayerEnum::EmptyLayer(empty_layer) => Box::new(empty_layer.expression().circuit_description_fmt()),
        }
    }

}<|MERGE_RESOLUTION|>--- conflicted
+++ resolved
@@ -129,32 +129,53 @@
         &self,
         claim_vecs: &Vec<Vec<F>>,
         claimed_vals: &Vec<F>,
-<<<<<<< HEAD
-=======
         claimed_mles: Vec<MleEnum<F>>,
->>>>>>> 07d18c80
         num_claims: usize,
         num_idx: usize,
     ) -> Result<Vec<F>, super::claims::ClaimError> {
         match self {
-            LayerEnum::Gkr(layer) => {
-                layer.get_wlx_evaluations(claim_vecs, claimed_vals, claimed_mles, num_claims, num_idx)
-            }
-            LayerEnum::MulGate(layer) => {
-                layer.get_wlx_evaluations(claim_vecs, claimed_vals, claimed_mles, num_claims, num_idx)
-            }
-            LayerEnum::MulGateBatched(layer) => {
-                layer.get_wlx_evaluations(claim_vecs, claimed_vals, claimed_mles, num_claims, num_idx)
-            }
-            LayerEnum::AddGate(layer) => {
-                layer.get_wlx_evaluations(claim_vecs, claimed_vals, claimed_mles, num_claims, num_idx)
-            }
-            LayerEnum::AddGateBatched(layer) => {
-                layer.get_wlx_evaluations(claim_vecs, claimed_vals, claimed_mles, num_claims, num_idx)
-            }
-            LayerEnum::EmptyLayer(layer) => {
-                layer.get_wlx_evaluations(claim_vecs, claimed_vals, claimed_mles, num_claims, num_idx)
-            }
+            LayerEnum::Gkr(layer) => layer.get_wlx_evaluations(
+                claim_vecs,
+                claimed_vals,
+                claimed_mles,
+                num_claims,
+                num_idx,
+            ),
+            LayerEnum::MulGate(layer) => layer.get_wlx_evaluations(
+                claim_vecs,
+                claimed_vals,
+                claimed_mles,
+                num_claims,
+                num_idx,
+            ),
+            LayerEnum::MulGateBatched(layer) => layer.get_wlx_evaluations(
+                claim_vecs,
+                claimed_vals,
+                claimed_mles,
+                num_claims,
+                num_idx,
+            ),
+            LayerEnum::AddGate(layer) => layer.get_wlx_evaluations(
+                claim_vecs,
+                claimed_vals,
+                claimed_mles,
+                num_claims,
+                num_idx,
+            ),
+            LayerEnum::AddGateBatched(layer) => layer.get_wlx_evaluations(
+                claim_vecs,
+                claimed_vals,
+                claimed_mles,
+                num_claims,
+                num_idx,
+            ),
+            LayerEnum::EmptyLayer(layer) => layer.get_wlx_evaluations(
+                claim_vecs,
+                claimed_vals,
+                claimed_mles,
+                num_claims,
+                num_idx,
+            ),
         }
     }
 }
@@ -179,10 +200,15 @@
             LayerEnum::Gkr(layer) => Box::new(layer.expression().circuit_description_fmt()),
             LayerEnum::MulGate(mulgate_layer) => Box::new(mulgate_layer.circuit_description_fmt()),
             LayerEnum::AddGate(addgate_layer) => Box::new(addgate_layer.circuit_description_fmt()),
-            LayerEnum::AddGateBatched(addgate_layer_batched) => Box::new(addgate_layer_batched.circuit_description_fmt()),
-            LayerEnum::MulGateBatched(mulgate_layer_batched) => Box::new(mulgate_layer_batched.circuit_description_fmt()),
-            LayerEnum::EmptyLayer(empty_layer) => Box::new(empty_layer.expression().circuit_description_fmt()),
-        }
-    }
-
+            LayerEnum::AddGateBatched(addgate_layer_batched) => {
+                Box::new(addgate_layer_batched.circuit_description_fmt())
+            }
+            LayerEnum::MulGateBatched(mulgate_layer_batched) => {
+                Box::new(mulgate_layer_batched.circuit_description_fmt())
+            }
+            LayerEnum::EmptyLayer(empty_layer) => {
+                Box::new(empty_layer.expression().circuit_description_fmt())
+            }
+        }
+    }
 }