use rayon::iter::empty;
use serde::{Deserialize, Serialize};

use remainder_shared_types::{transcript::Transcript, FieldExt};
use tracing::instrument;

use crate::gate::{
    addgate::AddGate, batched_addgate::AddGateBatched, batched_mulgate::MulGateBatched,
    mulgate::MulGate,
};
use crate::mle::dense::DenseMleRef;
use crate::mle::mle_enum::MleEnum;

use super::{empty_layer::EmptyLayer, GKRLayer, Layer};

use super::claims::Claim;

use std::fmt;

#[derive(Serialize, Deserialize, Clone)]
#[serde(bound = "F: FieldExt")]
///An enum representing all the possible kinds of Layers
pub enum LayerEnum<F: FieldExt, Tr: Transcript<F>> {
    ///A standard `GKRLayer`
    Gkr(GKRLayer<F, Tr>),
    /// A Mulgate
    MulGate(MulGate<F, Tr>),
    /// An Addition Gate
    AddGate(AddGate<F, Tr>),
    /// Batched AddGate
    AddGateBatched(AddGateBatched<F, Tr>),
    /// Batched MulGate
    MulGateBatched(MulGateBatched<F, Tr>),
    /// Layer with zero variables within it
    EmptyLayer(EmptyLayer<F, Tr>),
}

impl<F: FieldExt, Tr: Transcript<F>> fmt::Debug for LayerEnum<F, Tr> {
    fn fmt(&self, f: &mut fmt::Formatter) -> fmt::Result {
        match self {
            LayerEnum::Gkr(_) => write!(f, "GKR Layer"),
            LayerEnum::MulGate(_) => write!(f, "MulGate"),
            LayerEnum::AddGate(_) => write!(f, "AddGate"),
            LayerEnum::AddGateBatched(_) => write!(f, "AddGateBatched"),
            LayerEnum::MulGateBatched(_) => write!(f, "MulGateBatched"),
            LayerEnum::EmptyLayer(_) => write!(f, "EmptyLayer"),
        }
    }
}

impl<F: FieldExt, Tr: Transcript<F>> Layer<F> for LayerEnum<F, Tr> {
    type Transcript = Tr;

    #[instrument(skip_all, level = "debug", err)]
    fn prove_rounds(
        &mut self,
        claim: Claim<F>,
        transcript: &mut Self::Transcript,
    ) -> Result<crate::prover::SumcheckProof<F>, super::LayerError> {
        match self {
            LayerEnum::Gkr(layer) => layer.prove_rounds(claim, transcript),
            LayerEnum::MulGate(layer) => layer.prove_rounds(claim, transcript),
            LayerEnum::MulGateBatched(layer) => layer.prove_rounds(claim, transcript),
            LayerEnum::AddGate(layer) => layer.prove_rounds(claim, transcript),
            LayerEnum::AddGateBatched(layer) => layer.prove_rounds(claim, transcript),
            LayerEnum::EmptyLayer(layer) => layer.prove_rounds(claim, transcript),
        }
    }

    #[instrument(skip_all, level = "debug", err)]
    fn verify_rounds(
        &mut self,
        claim: Claim<F>,
        sumcheck_rounds: Vec<Vec<F>>,
        transcript: &mut Self::Transcript,
    ) -> Result<(), super::LayerError> {
        match self {
            LayerEnum::Gkr(layer) => layer.verify_rounds(claim, sumcheck_rounds, transcript),
            LayerEnum::MulGate(layer) => layer.verify_rounds(claim, sumcheck_rounds, transcript),
            LayerEnum::MulGateBatched(layer) => {
                layer.verify_rounds(claim, sumcheck_rounds, transcript)
            }
            LayerEnum::AddGate(layer) => layer.verify_rounds(claim, sumcheck_rounds, transcript),
            LayerEnum::AddGateBatched(layer) => {
                layer.verify_rounds(claim, sumcheck_rounds, transcript)
            }
            LayerEnum::EmptyLayer(layer) => layer.verify_rounds(claim, sumcheck_rounds, transcript),
        }
    }

<<<<<<< HEAD
    fn get_claims(&self) -> Result<Vec<Claim<F>>, super::LayerError> {
=======
    #[instrument(skip(self), level = "debug", err)]
    fn get_claims(&self) -> Result<Vec<(super::LayerId, super::Claim<F>)>, super::LayerError> {
>>>>>>> 110f7e75
        match self {
            LayerEnum::Gkr(layer) => layer.get_claims(),
            LayerEnum::MulGate(layer) => layer.get_claims(),
            LayerEnum::MulGateBatched(layer) => layer.get_claims(),
            LayerEnum::AddGate(layer) => layer.get_claims(),
            LayerEnum::AddGateBatched(layer) => layer.get_claims(),
            LayerEnum::EmptyLayer(layer) => layer.get_claims(),
        }
    }

    fn id(&self) -> &super::LayerId {
        match self {
            LayerEnum::Gkr(layer) => layer.id(),
            LayerEnum::MulGate(layer) => layer.id(),
            LayerEnum::MulGateBatched(layer) => layer.id(),
            LayerEnum::AddGate(layer) => layer.id(),
            LayerEnum::AddGateBatched(layer) => layer.id(),
            LayerEnum::EmptyLayer(layer) => layer.id(),
        }
    }

    fn new<L: super::LayerBuilder<F>>(builder: L, id: super::LayerId) -> Self
    where
        Self: Sized,
    {
        LayerEnum::Gkr(GKRLayer::new(builder, id))
    }

    fn get_enum(self) -> LayerEnum<F, Self::Transcript> {
        self
    }

<<<<<<< HEAD
    // TODO(Makis): Perhaps refactor to receive a `Claim<F>` instead.
=======
    /// NOTE: This function is effectively deprecated!!!
    #[instrument(skip(self, claim_vecs, claimed_vals), level = "debug", err)]
>>>>>>> 110f7e75
    fn get_wlx_evaluations(
        &self,
        claim_vecs: &Vec<Vec<F>>,
        claimed_vals: &Vec<F>,
        claimed_mles: Vec<MleEnum<F>>,
        num_claims: usize,
        num_idx: usize,
    ) -> Result<Vec<F>, super::claims::ClaimError> {
        match self {
            LayerEnum::Gkr(layer) => {
                layer.get_wlx_evaluations(claim_vecs, claimed_vals, claimed_mles, num_claims, num_idx)
            }
            LayerEnum::MulGate(layer) => {
                layer.get_wlx_evaluations(claim_vecs, claimed_vals, claimed_mles, num_claims, num_idx)
            }
            LayerEnum::MulGateBatched(layer) => {
                layer.get_wlx_evaluations(claim_vecs, claimed_vals, claimed_mles, num_claims, num_idx)
            }
            LayerEnum::AddGate(layer) => {
                layer.get_wlx_evaluations(claim_vecs, claimed_vals, claimed_mles, num_claims, num_idx)
            }
            LayerEnum::AddGateBatched(layer) => {
                layer.get_wlx_evaluations(claim_vecs, claimed_vals, claimed_mles, num_claims, num_idx)
            }
            LayerEnum::EmptyLayer(layer) => {
                layer.get_wlx_evaluations(claim_vecs, claimed_vals, claimed_mles, num_claims, num_idx)
            }
        }
    }
}

impl<F: FieldExt, Tr: Transcript<F>> LayerEnum<F, Tr> {
    ///Gets the size of the Layer as a whole in terms of number of bits
    pub(crate) fn layer_size(&self) -> usize {
        let expression = match self {
            LayerEnum::Gkr(layer) => &layer.expression,
            LayerEnum::EmptyLayer(layer) => &layer.expr,
            LayerEnum::AddGate(_)
            | LayerEnum::AddGateBatched(_)
            | LayerEnum::MulGate(_)
            | LayerEnum::MulGateBatched(_) => unimplemented!(),
        };

        expression.get_expression_size(0)
    }

    pub(crate) fn circuit_description_fmt<'a>(&'a self) -> Box<dyn std::fmt::Display + 'a> {
        match self {
            LayerEnum::Gkr(layer) => Box::new(layer.expression().circuit_description_fmt()),
            LayerEnum::MulGate(mulgate_layer) => Box::new(mulgate_layer.circuit_description_fmt()),
            LayerEnum::AddGate(addgate_layer) => Box::new(addgate_layer.circuit_description_fmt()),
            LayerEnum::AddGateBatched(addgate_layer_batched) => Box::new(addgate_layer_batched.circuit_description_fmt()),
            LayerEnum::MulGateBatched(mulgate_layer_batched) => Box::new(mulgate_layer_batched.circuit_description_fmt()),
            LayerEnum::EmptyLayer(empty_layer) => Box::new(empty_layer.expression().circuit_description_fmt()),
        }
    }

}<|MERGE_RESOLUTION|>--- conflicted
+++ resolved
@@ -88,12 +88,8 @@
         }
     }
 
-<<<<<<< HEAD
+    #[instrument(skip(self), level = "debug", err)]
     fn get_claims(&self) -> Result<Vec<Claim<F>>, super::LayerError> {
-=======
-    #[instrument(skip(self), level = "debug", err)]
-    fn get_claims(&self) -> Result<Vec<(super::LayerId, super::Claim<F>)>, super::LayerError> {
->>>>>>> 110f7e75
         match self {
             LayerEnum::Gkr(layer) => layer.get_claims(),
             LayerEnum::MulGate(layer) => layer.get_claims(),
@@ -126,12 +122,8 @@
         self
     }
 
-<<<<<<< HEAD
-    // TODO(Makis): Perhaps refactor to receive a `Claim<F>` instead.
-=======
     /// NOTE: This function is effectively deprecated!!!
     #[instrument(skip(self, claim_vecs, claimed_vals), level = "debug", err)]
->>>>>>> 110f7e75
     fn get_wlx_evaluations(
         &self,
         claim_vecs: &Vec<Vec<F>>,
