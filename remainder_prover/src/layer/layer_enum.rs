--- conflicted
+++ resolved
@@ -85,12 +85,8 @@
         }
     }
 
-<<<<<<< HEAD
+    #[instrument(skip(self), level = "debug", err)]
     fn get_claims(&self) -> Result<Vec<Claim<F>>, super::LayerError> {
-=======
-    #[instrument(skip(self), level = "debug", err)]
-    fn get_claims(&self) -> Result<Vec<(super::LayerId, super::Claim<F>)>, super::LayerError> {
->>>>>>> 81c92c16
         match self {
             LayerEnum::Gkr(layer) => layer.get_claims(),
             LayerEnum::MulGate(layer) => layer.get_claims(),
@@ -123,12 +119,9 @@
         self
     }
 
-<<<<<<< HEAD
     // TODO(Makis): Perhaps refactor to receive a `Claim<F>` instead.
-=======
     /// NOTE: This function is effectively deprecated!!!
     #[instrument(skip(self, claim_vecs, claimed_vals), level = "debug", err)]
->>>>>>> 81c92c16
     fn get_wlx_evaluations(
         &self,
         claim_vecs: &Vec<Vec<F>>,
