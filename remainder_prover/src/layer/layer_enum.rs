use serde::{Serialize, Deserialize};

use remainder_shared_types::{FieldExt, transcript::Transcript};

use crate::mle::gate::{AddGate, AddGateBatched};

<<<<<<< HEAD
use super::{GKRLayer, Layer, empty_layer::EmptyLayer};
=======
use super::{GKRLayer, Layer};
>>>>>>> bf7179a7

#[derive(Serialize, Deserialize)]
#[serde(bound = "F: FieldExt")]
///An enum representing all the possible kinds of Layers
<<<<<<< HEAD
pub enum LayerEnum<F, Tr> {
    ///A standard `GKRLayer`
    Gkr(GKRLayer<F, Tr>),
    ///An Addition Gate
    AddGate(AddGate<F, Tr>),
    AddGateBatched(AddGateBatched<F, Tr>),
    EmptyLayer(EmptyLayer<F, Tr>)
=======
pub enum LayerEnum<F: FieldExt, Tr: Transcript<F>> {
    ///A standard `GKRLayer`
    Gkr(GKRLayer<F, Tr>),
    ///GateMLE layer
    Gate(AddGate<F, Tr>),
    ///BatchedGateMLE Layer
    GateBatched(AddGateBatched<F, Tr>),
>>>>>>> bf7179a7
}

impl<F: FieldExt, Tr: Transcript<F>> Layer<F> for LayerEnum<F, Tr> {
    type Transcript = Tr;

    fn prove_rounds(
        &mut self,
        claim: super::Claim<F>,
        transcript: &mut Self::Transcript,
    ) -> Result<crate::prover::SumcheckProof<F>, super::LayerError> {
        match self {
            LayerEnum::Gkr(layer) => layer.prove_rounds(claim, transcript),
<<<<<<< HEAD
            LayerEnum::AddGate(layer) => layer.prove_rounds(claim, transcript),
            LayerEnum::AddGateBatched(layer) => layer.prove_rounds(claim, transcript),
            LayerEnum::EmptyLayer(layer) => layer.prove_rounds(claim, transcript),
=======
            LayerEnum::Gate(layer) => layer.prove_rounds(claim, transcript),
            LayerEnum::GateBatched(layer) => layer.prove_rounds(claim, transcript),
>>>>>>> bf7179a7
        }
    }

    fn verify_rounds(
        &mut self,
        claim: super::Claim<F>,
        sumcheck_rounds: Vec<Vec<F>>,
        transcript: &mut Self::Transcript,
    ) -> Result<(), super::LayerError> {
        match self {
            LayerEnum::Gkr(layer) => layer.verify_rounds(claim, sumcheck_rounds, transcript),
<<<<<<< HEAD
            LayerEnum::AddGate(layer) => layer.verify_rounds(claim, sumcheck_rounds, transcript),
            LayerEnum::AddGateBatched(layer) => layer.verify_rounds(claim, sumcheck_rounds, transcript),
            LayerEnum::EmptyLayer(layer) => layer.verify_rounds(claim, sumcheck_rounds, transcript),
=======
            LayerEnum::Gate(layer) => layer.verify_rounds(claim, sumcheck_rounds, transcript),
            LayerEnum::GateBatched(layer) => layer.verify_rounds(claim, sumcheck_rounds, transcript),
>>>>>>> bf7179a7
        }
    }

    fn get_claims(&self) -> Result<Vec<(super::LayerId, super::Claim<F>)>, super::LayerError> {
        match self {
            LayerEnum::Gkr(layer) => layer.get_claims(),
<<<<<<< HEAD
            LayerEnum::AddGate(layer) => layer.get_claims(),
            LayerEnum::AddGateBatched(layer) => layer.get_claims(),
            LayerEnum::EmptyLayer(layer) => layer.get_claims(),
=======
            LayerEnum::Gate(layer) => layer.get_claims(),
            LayerEnum::GateBatched(layer) => layer.get_claims(),
>>>>>>> bf7179a7
        }
    }

    fn id(&self) -> &super::LayerId {
        match self {
            LayerEnum::Gkr(layer) => layer.id(),
<<<<<<< HEAD
            LayerEnum::AddGate(layer) => layer.id(),
            LayerEnum::AddGateBatched(layer) => layer.id(),
            LayerEnum::EmptyLayer(layer) => layer.id(),
=======
            LayerEnum::Gate(layer) => layer.id(),
            LayerEnum::GateBatched(layer) => layer.id(),

>>>>>>> bf7179a7
        }
    }

    fn new<L: super::LayerBuilder<F>>(builder: L, id: super::LayerId) -> Self
    where
        Self: Sized {
        LayerEnum::Gkr(GKRLayer::new(builder, id))
    }

    fn get_enum(self) -> LayerEnum<F, Self::Transcript> {
        self
    }

    fn get_wlx_evaluations(&self, claim_vecs: Vec<Vec<F>>,
        claimed_vals: &mut Vec<F>,
        num_claims: usize,
        num_idx: usize) -> Result<Vec<F>, super::claims::ClaimError> {
        match self {
            LayerEnum::Gkr(layer) => layer.get_wlx_evaluations(claim_vecs, claimed_vals,num_claims, num_idx),
<<<<<<< HEAD
            LayerEnum::AddGate(layer) => layer.get_wlx_evaluations(claim_vecs, claimed_vals, num_claims, num_idx),
            LayerEnum::AddGateBatched(layer) => layer.get_wlx_evaluations(claim_vecs, claimed_vals, num_claims, num_idx),
            LayerEnum::EmptyLayer(layer) => layer.get_wlx_evaluations(claim_vecs, claimed_vals, num_claims, num_idx),
=======
            LayerEnum::Gate(layer) => layer.get_wlx_evaluations(claim_vecs, claimed_vals,num_claims, num_idx),
            LayerEnum::GateBatched(layer) => layer.get_wlx_evaluations(claim_vecs, claimed_vals,num_claims, num_idx),
>>>>>>> bf7179a7
        }
    }
}<|MERGE_RESOLUTION|>--- conflicted
+++ resolved
@@ -4,32 +4,18 @@
 
 use crate::mle::gate::{AddGate, AddGateBatched};
 
-<<<<<<< HEAD
 use super::{GKRLayer, Layer, empty_layer::EmptyLayer};
-=======
-use super::{GKRLayer, Layer};
->>>>>>> bf7179a7
 
 #[derive(Serialize, Deserialize)]
 #[serde(bound = "F: FieldExt")]
 ///An enum representing all the possible kinds of Layers
-<<<<<<< HEAD
-pub enum LayerEnum<F, Tr> {
+pub enum LayerEnum<F: FieldExt, Tr: Transcript<F>> {
     ///A standard `GKRLayer`
     Gkr(GKRLayer<F, Tr>),
     ///An Addition Gate
     AddGate(AddGate<F, Tr>),
     AddGateBatched(AddGateBatched<F, Tr>),
     EmptyLayer(EmptyLayer<F, Tr>)
-=======
-pub enum LayerEnum<F: FieldExt, Tr: Transcript<F>> {
-    ///A standard `GKRLayer`
-    Gkr(GKRLayer<F, Tr>),
-    ///GateMLE layer
-    Gate(AddGate<F, Tr>),
-    ///BatchedGateMLE Layer
-    GateBatched(AddGateBatched<F, Tr>),
->>>>>>> bf7179a7
 }
 
 impl<F: FieldExt, Tr: Transcript<F>> Layer<F> for LayerEnum<F, Tr> {
@@ -42,14 +28,9 @@
     ) -> Result<crate::prover::SumcheckProof<F>, super::LayerError> {
         match self {
             LayerEnum::Gkr(layer) => layer.prove_rounds(claim, transcript),
-<<<<<<< HEAD
             LayerEnum::AddGate(layer) => layer.prove_rounds(claim, transcript),
             LayerEnum::AddGateBatched(layer) => layer.prove_rounds(claim, transcript),
             LayerEnum::EmptyLayer(layer) => layer.prove_rounds(claim, transcript),
-=======
-            LayerEnum::Gate(layer) => layer.prove_rounds(claim, transcript),
-            LayerEnum::GateBatched(layer) => layer.prove_rounds(claim, transcript),
->>>>>>> bf7179a7
         }
     }
 
@@ -61,43 +42,27 @@
     ) -> Result<(), super::LayerError> {
         match self {
             LayerEnum::Gkr(layer) => layer.verify_rounds(claim, sumcheck_rounds, transcript),
-<<<<<<< HEAD
             LayerEnum::AddGate(layer) => layer.verify_rounds(claim, sumcheck_rounds, transcript),
             LayerEnum::AddGateBatched(layer) => layer.verify_rounds(claim, sumcheck_rounds, transcript),
             LayerEnum::EmptyLayer(layer) => layer.verify_rounds(claim, sumcheck_rounds, transcript),
-=======
-            LayerEnum::Gate(layer) => layer.verify_rounds(claim, sumcheck_rounds, transcript),
-            LayerEnum::GateBatched(layer) => layer.verify_rounds(claim, sumcheck_rounds, transcript),
->>>>>>> bf7179a7
         }
     }
 
     fn get_claims(&self) -> Result<Vec<(super::LayerId, super::Claim<F>)>, super::LayerError> {
         match self {
             LayerEnum::Gkr(layer) => layer.get_claims(),
-<<<<<<< HEAD
             LayerEnum::AddGate(layer) => layer.get_claims(),
             LayerEnum::AddGateBatched(layer) => layer.get_claims(),
             LayerEnum::EmptyLayer(layer) => layer.get_claims(),
-=======
-            LayerEnum::Gate(layer) => layer.get_claims(),
-            LayerEnum::GateBatched(layer) => layer.get_claims(),
->>>>>>> bf7179a7
         }
     }
 
     fn id(&self) -> &super::LayerId {
         match self {
             LayerEnum::Gkr(layer) => layer.id(),
-<<<<<<< HEAD
             LayerEnum::AddGate(layer) => layer.id(),
             LayerEnum::AddGateBatched(layer) => layer.id(),
             LayerEnum::EmptyLayer(layer) => layer.id(),
-=======
-            LayerEnum::Gate(layer) => layer.id(),
-            LayerEnum::GateBatched(layer) => layer.id(),
-
->>>>>>> bf7179a7
         }
     }
 
@@ -117,14 +82,9 @@
         num_idx: usize) -> Result<Vec<F>, super::claims::ClaimError> {
         match self {
             LayerEnum::Gkr(layer) => layer.get_wlx_evaluations(claim_vecs, claimed_vals,num_claims, num_idx),
-<<<<<<< HEAD
             LayerEnum::AddGate(layer) => layer.get_wlx_evaluations(claim_vecs, claimed_vals, num_claims, num_idx),
             LayerEnum::AddGateBatched(layer) => layer.get_wlx_evaluations(claim_vecs, claimed_vals, num_claims, num_idx),
             LayerEnum::EmptyLayer(layer) => layer.get_wlx_evaluations(claim_vecs, claimed_vals, num_claims, num_idx),
-=======
-            LayerEnum::Gate(layer) => layer.get_wlx_evaluations(claim_vecs, claimed_vals,num_claims, num_idx),
-            LayerEnum::GateBatched(layer) => layer.get_wlx_evaluations(claim_vecs, claimed_vals,num_claims, num_idx),
->>>>>>> bf7179a7
         }
     }
 }