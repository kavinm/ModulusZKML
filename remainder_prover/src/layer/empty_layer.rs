--- conflicted
+++ resolved
@@ -98,10 +98,7 @@
                         claimed_value,
                         Some(self.id().clone()),
                         Some(mle_layer_id),
-<<<<<<< HEAD
-=======
                         Some(MleEnum::Dense(mle_ref.clone()))
->>>>>>> 07d18c80
                     );
 
                     // --- Push it into the list of claims ---
@@ -135,10 +132,7 @@
                             claimed_value,
                             Some(self.id().clone()),
                             Some(mle_layer_id),
-<<<<<<< HEAD
-=======
                             Some(MleEnum::Dense(mle_ref.clone()))
->>>>>>> 07d18c80
                         );
 
                         // --- Push it into the list of claims ---
@@ -167,10 +161,7 @@
         &self,
         claim_vecs: &Vec<Vec<F>>,
         claimed_vals: &Vec<F>,
-<<<<<<< HEAD
-=======
         claim_mle_refs: Vec<MleEnum<F>>,
->>>>>>> 07d18c80
         num_claims: usize,
         num_idx: usize,
     ) -> Result<Vec<F>, ClaimError> {
