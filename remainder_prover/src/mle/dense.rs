--- conflicted
+++ resolved
@@ -107,7 +107,6 @@
 //     }
 // }
 
-<<<<<<< HEAD
 /// Takes the individual bookkeeping tables from the MleRefs within an MLE
 /// and merges them with padding, using a little-endian representation
 /// merge strategy. Assumes that ALL MleRefs are the same size.
@@ -119,12 +118,6 @@
         .map(|mle_ref| mle_ref.len())
         .max().unwrap();
 
-=======
-pub(crate) fn get_padded_evaluations_for_list<F: FieldExt, const L: usize>(
-    items: &[Vec<F>; L],
-) -> Vec<F> {
-    let max_size = items.iter().map(|mle_ref| mle_ref.len()).max().unwrap();
->>>>>>> 17dba602
     let part_size = 1 << log2(max_size);
     let part_count = 2_u32.pow(log2(L)) as usize;
 
@@ -139,15 +132,6 @@
     //     items
     // }).flatten().chain(repeat_n(F::zero(), padding_count * part_size)).collect()
 
-<<<<<<< HEAD
-    let result = (0..max_size).flat_map(|index| {
-        items.iter().map(move |item| item.get(index).unwrap_or(&F::zero()).clone()).chain(repeat_n(F::zero(), padding_count))
-    }).chain(repeat_n(F::zero(), total_padding)).collect();
-
-    result
-
-
-=======
     (0..max_size)
         .flat_map(|index| {
             items
@@ -157,7 +141,6 @@
         })
         .chain(repeat_n(F::zero(), total_padding))
         .collect()
->>>>>>> 17dba602
 }
 
 impl<F: FieldExt> MleAble<F> for F {
