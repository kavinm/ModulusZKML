--- conflicted
+++ resolved
@@ -78,11 +78,7 @@
 ) -> Result<Vec<F>, BetaError> {
     let (layer_claims, _) = &beta_table.layer_claim;
     let curr_beta = beta_table.table.bookkeeping_table();
-<<<<<<< HEAD
 
-=======
-    // dbg!(&beta_table.table);
->>>>>>> 306ec168
     // --- This should always be true now, no? ---
     if beta_table.relevant_indices.contains(&round_index) {
         let layer_claim = layer_claims[round_index];
