--- conflicted
+++ resolved
@@ -58,11 +58,7 @@
         claim: Claim<F>,
         _transcript: &mut Self::Transcript,
     ) -> Result<(), super::InputLayerError> {
-<<<<<<< HEAD
-        println!("3, calling verify");
-=======
         // println!("3, calling verify");
->>>>>>> 07d18c80
         let mut mle_ref =
             DenseMle::<F, F>::new_from_raw(commitment.to_vec(), LayerId::Input(0), None).mle_ref();
         mle_ref.index_mle_indices(0);
@@ -72,11 +68,7 @@
             for (curr_bit, &chal) in claim.get_point().iter().enumerate() {
                 eval = mle_ref.fix_variable(curr_bit, chal);
             }
-<<<<<<< HEAD
-            println!("1, eval = {:#?}, claim = {:#?}", eval, claim);
-=======
             // println!("1, eval = {:#?}, claim = {:#?}", eval, claim);
->>>>>>> 07d18c80
 
             eval.ok_or(InputLayerError::PublicInputVerificationFailed)?
         } else {
@@ -86,11 +78,7 @@
         if eval.get_point() == claim.get_point() && eval.get_result() == claim.get_result() {
             Ok(())
         } else {
-<<<<<<< HEAD
-            println!("2, eval = {:#?}, claim = {:#?}", eval, claim);
-=======
             // println!("2, eval = {:#?}, claim = {:#?}", eval, claim);
->>>>>>> 07d18c80
             Err(InputLayerError::PublicInputVerificationFailed)
         }
     }
