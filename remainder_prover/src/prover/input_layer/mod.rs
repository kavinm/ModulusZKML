//! Trait for dealing with InputLayer

use ark_std::{cfg_into_iter, cfg_iter};

use rayon::prelude::*;
use remainder_shared_types::{
    transcript::{Transcript, TranscriptError},
    FieldExt,
};
use thiserror::Error;
pub mod combine_input_layers;
pub mod enum_input_layer;
pub mod ligero_input_layer;
pub mod public_input_layer;
pub mod random_input_layer;

<<<<<<< HEAD
use crate::{layer::{LayerId, Claim, claims::ClaimError}, mle::{dense::DenseMle, MleRef}, sumcheck::evaluate_at_a_point};
=======
use crate::{layer::{LayerId, claims::{ClaimError, Claim, ClaimGroup}}, mle::{dense::DenseMle, MleRef}, sumcheck::evaluate_at_a_point};
>>>>>>> 5b7a3461

use self::enum_input_layer::InputLayerEnum;

#[derive(Error, Clone, Debug)]
pub enum InputLayerError {
    #[error("You are opening an input layer before generating a commitment!")]
    OpeningBeforeCommitment,
    #[error("failed to verify public input layer")]
    PublicInputVerificationFailed,
}

///Trait for dealing with the InputLayer
pub trait InputLayer<F: FieldExt> {
    type Transcript: Transcript<F>;
    type Commitment;
    type OpeningProof;

    fn commit(&mut self) -> Result<Self::Commitment, InputLayerError>;

    fn append_commitment_to_transcript(
        commitment: &Self::Commitment,
        transcript: &mut Self::Transcript,
    ) -> Result<(), TranscriptError>;

    fn open(
        &self,
        transcript: &mut Self::Transcript,
        claim: Claim<F>,
    ) -> Result<Self::OpeningProof, InputLayerError>;

    fn verify(
        commitment: &Self::Commitment,
        opening_proof: &Self::OpeningProof,
        claim: Claim<F>,
        transcript: &mut Self::Transcript,
    ) -> Result<(), InputLayerError>;

    fn layer_id(&self) -> &LayerId;

    fn get_padded_mle(&self) -> DenseMle<F, F>;

<<<<<<< HEAD
    fn compute_claim_wlx(&self, claims: &[Claim<F>]) -> Result<Vec<F>, ClaimError> {

        let mut mle = self.get_padded_mle().mle_ref();
        let num_claims = claims.len();
        let (claim_vecs, mut claimed_vals): (Vec<Vec<F>>, Vec<F>) =
            cfg_iter!(claims).cloned().unzip();
        let num_idx = claim_vecs[0].len();
=======
    fn compute_claim_wlx(&self, claims: &ClaimGroup<F>) -> Result<Vec<F>, ClaimError> {
        let mut mle = self.get_padded_mle().clone().mle_ref();
        let num_claims = claims.get_num_claims();
        let claim_vecs = claims.get_claim_points_matrix();
        let claimed_vals = claims.get_results();
        let num_idx = claims.get_num_vars();
>>>>>>> 5b7a3461

        //fix variable hella times
        //evaluate expr on the mutated expr

        // get the number of evaluations
        let num_vars = mle.index_mle_indices(0);
        let num_evals = (num_vars) * (num_claims);

        // we already have the first #claims evaluations, get the next num_evals - #claims evaluations
        let next_evals: Vec<F> = cfg_into_iter!(num_claims..num_evals)
            .map(|idx| {
                // get the challenge l(idx)
                let new_chal: Vec<F> = cfg_into_iter!(0..num_idx)
                    .map(|claim_idx| {
                        let evals: Vec<F> = cfg_into_iter!(&claim_vecs)
                            .map(|claim| claim[claim_idx])
                            .collect();
                        
                        evaluate_at_a_point(&evals, F::from(idx as u64)).unwrap()
                    })
                    .collect();

                let mut fix_mle = mle.clone();
                
                {
                    new_chal.into_iter().enumerate().for_each(|(idx, chal)| {
                        fix_mle.fix_variable(idx, chal);
                    });
                    fix_mle.bookkeeping_table[0]
                }
            })
            .collect();

        // concat this with the first k evaluations from the claims to get num_evals evaluations
        let mut wlx_evals = claimed_vals.clone();
        wlx_evals.extend(&next_evals);
        Ok(wlx_evals)
    }

    /// Computes `l(r^{\star})`
    fn compute_aggregated_challenges(
        &self,
        claims: &ClaimGroup<F>,
        rstar: F,
    ) -> Result<Vec<F>, ClaimError> {
        let claim_vecs = claims.get_claim_points_matrix();

        if claims.is_empty() {
            return Err(ClaimError::ClaimAggroError);
        }
        let num_idx = claim_vecs[0].len();

        // get the claim (r = l(r*))
        let r: Vec<F> = cfg_into_iter!(0..num_idx)
            .map(|idx| {
                let evals: Vec<F> = cfg_into_iter!(&claim_vecs)
                    .map(|claim| claim[idx])
                    .collect();
                evaluate_at_a_point(&evals, rstar).unwrap()
            })
            .collect();

        Ok(r)
    }

    fn to_enum(self) -> InputLayerEnum<F, Self::Transcript>;
}

///Adapter for InputLayerBuilder, implement for InputLayers that can be built out of flat MLEs
pub trait MleInputLayer<F: FieldExt>: InputLayer<F> {
    ///Creates a new InputLayer from a flat mle
    fn new(mle: DenseMle<F, F>, layer_id: LayerId) -> Self;
}<|MERGE_RESOLUTION|>--- conflicted
+++ resolved
@@ -14,11 +14,7 @@
 pub mod public_input_layer;
 pub mod random_input_layer;
 
-<<<<<<< HEAD
-use crate::{layer::{LayerId, Claim, claims::ClaimError}, mle::{dense::DenseMle, MleRef}, sumcheck::evaluate_at_a_point};
-=======
 use crate::{layer::{LayerId, claims::{ClaimError, Claim, ClaimGroup}}, mle::{dense::DenseMle, MleRef}, sumcheck::evaluate_at_a_point};
->>>>>>> 5b7a3461
 
 use self::enum_input_layer::InputLayerEnum;
 
@@ -60,22 +56,12 @@
 
     fn get_padded_mle(&self) -> DenseMle<F, F>;
 
-<<<<<<< HEAD
-    fn compute_claim_wlx(&self, claims: &[Claim<F>]) -> Result<Vec<F>, ClaimError> {
-
-        let mut mle = self.get_padded_mle().mle_ref();
-        let num_claims = claims.len();
-        let (claim_vecs, mut claimed_vals): (Vec<Vec<F>>, Vec<F>) =
-            cfg_iter!(claims).cloned().unzip();
-        let num_idx = claim_vecs[0].len();
-=======
     fn compute_claim_wlx(&self, claims: &ClaimGroup<F>) -> Result<Vec<F>, ClaimError> {
         let mut mle = self.get_padded_mle().clone().mle_ref();
         let num_claims = claims.get_num_claims();
         let claim_vecs = claims.get_claim_points_matrix();
         let claimed_vals = claims.get_results();
         let num_idx = claims.get_num_vars();
->>>>>>> 5b7a3461
 
         //fix variable hella times
         //evaluate expr on the mutated expr
