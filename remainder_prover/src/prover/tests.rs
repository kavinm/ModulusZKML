<<<<<<< HEAD
use std::{cmp::max, time::Instant, fs, iter::repeat_with};
=======
use std::{cmp::max, time::Instant, fs, path::Path};
>>>>>>> 013c744c
use halo2_base::halo2_proofs::halo2curves::bn256::Fr;
use ark_std::{test_rng, UniformRand, log2, One, Zero};
use itertools::Itertools;
use rand::Rng;
use remainder_ligero::ligero_commit::remainder_ligero_commit_prove;
use serde_json::{to_writer, from_reader};
use tracing::Level;

use crate::{mle::{dense::{DenseMle, Tuple2}, MleRef, Mle, zero::ZeroMleRef, mle_enum::MleEnum}, layer::{LayerBuilder, from_mle, LayerId}, expression::ExpressionStandard, zkdt::{structs::{DecisionNode, LeafNode, BinDecomp16Bit, InputAttribute}, zkdt_layer::{DecisionPackingBuilder, LeafPackingBuilder, ConcatBuilder, RMinusXBuilder, BitExponentiationBuilder, SquaringBuilder, ProductBuilder, SplitProductBuilder, EqualityCheck, AttributeConsistencyBuilder, InputPackingBuilder}}, prover::input_layer::{enum_input_layer::CommitmentEnum, MleInputLayer}, utils::get_random_mle};
use remainder_shared_types::{FieldExt, transcript::{poseidon_transcript::PoseidonTranscript, Transcript}};

use super::{GKRCircuit, Layers, input_layer::{InputLayer, combine_input_layers::InputLayerBuilder, public_input_layer::PublicInputLayer, ligero_input_layer::LigeroInputLayer, enum_input_layer::InputLayerEnum, random_input_layer::RandomInputLayer}, Witness, GKRError};

fn test_circuit<F: FieldExt, C: GKRCircuit<F>>(mut circuit: C, path: Option<&Path>) {
    let mut transcript =
    C::Transcript::new("GKR Prover Transcript");
    let now = Instant::now();

    match circuit.prove(&mut transcript) {
        Ok(proof) => {
            println!(
                "proof generated successfully in {}!",
                now.elapsed().as_secs_f32()
            );
            if let Some(path) = path {
                let mut f = fs::File::create(path).unwrap();
                to_writer(&mut f, &proof).unwrap();
            }
            let mut transcript =
                C::Transcript::new("GKR Verifier Transcript");
            let now = Instant::now();

            let proof = if let Some(path) = path {
                let file = std::fs::File::open(path).unwrap();

                from_reader(&file).unwrap()   
            } else {proof};
            match circuit.verify(&mut transcript, proof) {
                Ok(_) => {
                    println!(
                        "Verification succeeded: takes {}!",
                        now.elapsed().as_secs_f32()
                    );
                }
                Err(err) => {
                    println!("Verify failed! Error: {err}");
                    panic!();
                }
            }
        }
        Err(err) => {
            println!("Proof failed! Error: {err}");
            panic!();
        }
    }
}



/// This circuit is a 4 --> 2 circuit, such that
/// [x_1, x_2, x_3, x_4, (y_1, y_2)] --> [x_1 * x_3, x_2 * x_4] --> [x_1 * x_3 - y_1, x_2 * x_4 - y_2]
/// Note that we also have the difference thingy (of size 2)
struct SimpleCircuit<F: FieldExt> {
    mle: DenseMle<F, Tuple2<F>>,
}
impl<F: FieldExt> GKRCircuit<F> for SimpleCircuit<F> {

    type Transcript = PoseidonTranscript<F>;

    fn synthesize(&mut self) -> Witness<F, Self::Transcript> {

        // --- The input layer should just be the concatenation of `mle` and `output_input` ---
        let input_mles: Vec<Box<&mut dyn Mle<F>>> = vec![Box::new(&mut self.mle)];
        let mut input_layer = InputLayerBuilder::new(input_mles, Some(vec![5]), LayerId::Input(0));
        let mle_clone = &self.mle;

        // --- Create Layers to be added to ---
        let mut layers = Layers::new();

        // --- Create a SimpleLayer from the first `mle` within the circuit ---
        let mult_builder = from_mle(
            mle_clone,
            // --- The expression is a simple product between the first and second halves ---
            |mle| ExpressionStandard::products(vec![mle.first(), mle.second()]),
            // --- The witness generation simply zips the two halves and multiplies them ---
            |mle, layer_id, prefix_bits| {
                DenseMle::new_from_iter(
                    mle.into_iter()
                        .map(|Tuple2((first, second))| first * second),
                    layer_id,
                    prefix_bits,
                )
            },
        );

        // --- Stacks the two aforementioned layers together into a single layer ---
        // --- Then adds them to the overall circuit ---
        let first_layer_output = layers.add_gkr(mult_builder);

        // --- Ahh. So we're doing the thing where we add the "real" circuit output as a circuit input, ---
        // --- then check if the difference between the two is zero ---
        let mut output_input =
            DenseMle::new_from_iter(first_layer_output.into_iter(), LayerId::Input(0), None);

        // --- Index the input-output layer ONLY for the input ---
        input_layer.add_extra_mle(Box::new(&mut output_input));

        // --- Subtract the computed circuit output from the advice circuit output ---
        let output_diff_builder = from_mle(
            (first_layer_output, output_input.clone()),
            |(mle1, mle2)| mle1.mle_ref().expression() - mle2.mle_ref().expression(),
            |(mle1, mle2), layer_id, prefix_bits| {
                let num_vars = max(mle1.num_iterated_vars(), mle2.num_iterated_vars());
                ZeroMleRef::new(num_vars, prefix_bits, layer_id)
            },
        );

        // --- Add this final layer to the circuit ---
        let circuit_output = layers.add_gkr(output_diff_builder);

        // --- The input layer should just be the concatenation of `mle` and `output_input` ---
        let input_layer: LigeroInputLayer<F, Self::Transcript> = input_layer.to_input_layer();

        let input_layers = vec![input_layer.to_enum()];

        Witness {layers, output_layers: vec![circuit_output.get_enum()], input_layers}
    }
}

#[test]
fn test_gkr_simple_circuit() {
    let mut rng = test_rng();
    let size = 1 << 5;

    // --- This should be 2^2 ---
    let mle: DenseMle<Fr, Tuple2<Fr>> = DenseMle::new_from_iter(
        (0..size).map(|_| (Fr::from(rng.gen::<u64>()), Fr::from(rng.gen::<u64>())).into()),
        LayerId::Input(0),
        None,
    );
    // let mle: DenseMle<Fr, Tuple2<Fr>> = DenseMle::new_from_iter(
    //     (0..size).map(|idx| (Fr::from(idx + 2), Fr::from(idx + 2)).into()),
    //     LayerId::Input(0),
    //     None,
    // );

    let mut circuit: SimpleCircuit<Fr> = SimpleCircuit { mle };
    test_circuit(circuit, None);
}

/// Circuit which just subtracts its two halves! No input-output layer needed.
struct SimplestCircuit<F: FieldExt> {
    mle: DenseMle<F, Tuple2<F>>,
}
impl<F: FieldExt> GKRCircuit<F> for SimplestCircuit<F> {

    type Transcript = PoseidonTranscript<F>;

    fn synthesize(&mut self) -> Witness<F, Self::Transcript> {

        // --- The input layer should just be the concatenation of `mle` and `output_input` ---
        let input_mles: Vec<Box<&mut dyn Mle<F>>> = vec![Box::new(&mut self.mle)];
        let input_layer = InputLayerBuilder::new(input_mles, None, LayerId::Input(0));
        let mle_clone = self.mle.clone();

        // --- Create Layers to be added to ---
        let mut layers: Layers<F, Self::Transcript> = Layers::new();

        // --- Create a SimpleLayer from the first `mle` within the circuit ---
        let diff_builder = from_mle(
            mle_clone,
            // --- The expression is a simple diff between the first and second halves ---
            |mle| {
                let first_half = Box::new(ExpressionStandard::Mle(mle.first()));
                let second_half = Box::new(ExpressionStandard::Mle(mle.second()));
                let negated_second_half = Box::new(ExpressionStandard::Negated(second_half));
                ExpressionStandard::Sum(first_half, negated_second_half)
            },
            // --- The witness generation simply zips the two halves and subtracts them ---
            |mle, layer_id, prefix_bits| {
                // DenseMle::new_from_iter(
                //     mle.into_iter()
                //         .map(|Tuple2((first, second))| first - second),
                //     layer_id,
                //     prefix_bits,
                // )
                // --- The output SHOULD be all zeros ---
                let num_vars = max(mle.first().num_vars(), mle.second().num_vars());
                ZeroMleRef::new(num_vars, prefix_bits, layer_id)
            },
        );

        // --- Stacks the two aforementioned layers together into a single layer ---
        // --- Then adds them to the overall circuit ---
        let first_layer_output = layers.add_gkr(diff_builder);

        // --- The input layer should just be the concatenation of `mle` and `output_input` ---
        let input_layer: LigeroInputLayer<F, Self::Transcript> = input_layer.to_input_layer();

        // (layers, vec![first_layer_output.get_enum()], input_layer)
        Witness { layers, output_layers: vec![first_layer_output.get_enum()], input_layers: vec![input_layer.to_enum()] }
    }
}

#[test]
fn test_gkr_simplest_circuit() {
    let mut rng = test_rng();
    let size = 1 << 4;

    // --- This should be 2^2 ---
    let mle: DenseMle<Fr, Tuple2<Fr>> = DenseMle::new_from_iter(
        (0..size).map(|_| {
            let num = Fr::from(rng.gen::<u64>());
            //let second_num = Fr::from(rng.gen::<u64>());
            (num, num).into()
        }),
        LayerId::Input(0),
        None,
    );
    // let mle: DenseMle<Fr, Tuple2<Fr>> = DenseMle::new_from_iter(
    //     (0..size).map(|idx| (Fr::from(idx + 1), Fr::from(idx + 1)).into()),
    //     LayerId::Input(0),
    //     None,
    // );

    let mut circuit: SimplestCircuit<Fr> = SimplestCircuit { mle };

    test_circuit(circuit, None);

    // panic!();
}

///This circuit checks how RandomLayer works by multiplying the MLE by a constant, taking in that result as advice in a publiclayer and doing an equality check on the result of the mult and the advice
struct RandomCircuit<F: FieldExt> {
    mle: DenseMle<F, F>
}

impl<F: FieldExt> GKRCircuit<F> for RandomCircuit<F> {
    type Transcript = PoseidonTranscript<F>;

    fn synthesize(&mut self) -> Witness<F, Self::Transcript> {
        unimplemented!()
    }

    fn synthesize_and_commit(&mut self, transcript: &mut Self::Transcript) -> Result<(Witness<F, Self::Transcript>, Vec<CommitmentEnum<F>>), GKRError> {
        let mut input = InputLayerBuilder::new(vec![Box::new(&mut self.mle)], None, LayerId::Input(0)).to_input_layer::<LigeroInputLayer<F, _>>().to_enum();

        let input_commit = input.commit().map_err(|err| GKRError::InputLayerError(err))?;
        InputLayerEnum::append_commitment_to_transcript(&input_commit, transcript).unwrap();

        let random = RandomInputLayer::new(transcript, 1, LayerId::Input(1));
        let random_mle = random.get_mle();
        let mut random = random.to_enum();
        let random_commit = random.commit().map_err(|err| GKRError::InputLayerError(err))?;

        let mut layers = Layers::new();

        let layer_1 = from_mle((self.mle.clone(), random_mle), |(mle, random)| {
            ExpressionStandard::products(vec![mle.mle_ref(), random.mle_ref()])
        }, |(mle, random), layer_id, prefix_bits| {
            DenseMle::new_from_iter(mle.into_iter().zip(random.into_iter().cycle()).map(|(item, random)| item * random), layer_id, prefix_bits)
        });

        let output = layers.add_gkr(layer_1);

        let mut output_input = output.clone();
        output_input.layer_id = LayerId::Input(2);
        let mut input_layer_2 = InputLayerBuilder::new(vec![Box::new(&mut output_input)], None, LayerId::Input(2)).to_input_layer::<PublicInputLayer<F, _>>().to_enum();
        let input_layer_2_commit = input_layer_2.commit().map_err(|err| GKRError::InputLayerError(err))?;
        InputLayerEnum::append_commitment_to_transcript(&input_layer_2_commit, transcript).unwrap();

        let layer_2 = EqualityCheck::new(output, output_input);
        let output = layers.add_gkr(layer_2);

        Ok((Witness {layers, output_layers: vec![output.get_enum()], input_layers: vec![input, random, input_layer_2]}, vec![input_commit, random_commit, input_layer_2_commit]))
    }
}

#[test]
fn test_random_layer_circuit() {
    // let subscriber = tracing_subscriber::fmt().with_max_level(Level::TRACE).finish();
    // tracing::subscriber::set_global_default(subscriber)
    //     .map_err(|_err| eprintln!("Unable to set global default subscriber"));

    let num_vars = 5;
    let mle = get_random_mle::<Fr>(num_vars);

    let mut circuit = RandomCircuit { mle };

    test_circuit(circuit, Some(Path::new("./random_proof.json")));
}

/// This circuit is a 4k --> k circuit, such that
/// [x_1, x_2, x_3, x_4] --> [x_1 * x_3, x_2 + x_4] --> [(x_1 * x_3) - (x_2 + x_4)]
struct TestCircuit<F: FieldExt> {
    mle: DenseMle<F, Tuple2<F>>,
    mle_2: DenseMle<F, Tuple2<F>>,
}

impl<F: FieldExt> GKRCircuit<F> for TestCircuit<F> {

    type Transcript = PoseidonTranscript<F>;

    fn synthesize(&mut self) -> Witness<F, Self::Transcript> {

        // --- The input layer should just be the concatenation of `mle`, `mle_2`, and `output_input` ---
        // let mut self_mle_clone = self.mle.clone();
        // let mut self_mle_2_clone = self.mle_2.clone();
        let mut input_mles: Vec<Box<&mut dyn Mle<F>>> = vec![Box::new(&mut self.mle), Box::new(&mut self.mle_2)];
        let mut input_layer = InputLayerBuilder::new(input_mles, Some(vec![1]), LayerId::Input(0));
        let mle_clone = self.mle.clone();
        let mle_2_clone = self.mle_2.clone();

        // --- Create Layers to be added to ---

        // --- Create Layers to be added to ---
        let mut layers: Layers<F, Self::Transcript> = Layers::new();

        // --- Create a SimpleLayer from the first `mle` within the circuit ---
        let builder = from_mle(
            mle_clone,
            // --- The expression is a simple product between the first and second halves ---
            |mle| ExpressionStandard::products(vec![mle.first(), mle.second()]),
            // --- The witness generation simply zips the two halves and multiplies them ---
            |mle, layer_id, prefix_bits| {
                DenseMle::new_from_iter(
                    mle.into_iter()
                        .map(|Tuple2((first, second))| first * second),
                    layer_id,
                    prefix_bits,
                )
            },
        );

        // --- Similarly here, but with addition between the two halves ---
        // --- Note that EACH of `mle` and `mle_2` are parts of the input layer ---
        let builder2 = from_mle(
            mle_2_clone,
            |mle| mle.first().expression() + mle.second().expression(),
            |mle, layer_id, prefix_bits| {
                DenseMle::new_from_iter(
                    mle.into_iter()
                        .map(|Tuple2((first, second))| first + second),
                    layer_id,
                    prefix_bits,
                )
            },
        );

        // --- Stacks the two aforementioned layers together into a single layer ---
        // --- Then adds them to the overall circuit ---
        let builder3 = builder.concat(builder2);
        let output = layers.add_gkr(builder3);

        // --- Creates a single layer which takes [x_1, ..., x_n, y_1, ..., y_n] and returns [x_1 - y_1, ..., x_n - y_n] ---
        let builder4 = from_mle(
            output,
            |(mle1, mle2)| mle1.mle_ref().expression() - mle2.mle_ref().expression(),
            |(mle1, mle2), layer_id, prefix_bits| {
                DenseMle::new_from_iter(
                    mle1.clone()
                        .into_iter()
                        .zip(mle2.clone().into_iter())
                        .map(|(first, second)| first - second),
                    layer_id,
                    prefix_bits,
                )
            },
        );

        // --- Appends this to the circuit ---
        let computed_output = layers.add_gkr(builder4);

        // --- Ahh. So we're doing the thing where we add the "real" circuit output as a circuit input, ---
        // --- then check if the difference between the two is zero ---
        let mut output_input =
            DenseMle::new_from_iter(computed_output.into_iter(), LayerId::Input(0), None);
        input_layer.add_extra_mle(Box::new(&mut output_input));

        // --- Subtract the computed circuit output from the advice circuit output ---
        let builder5 = from_mle(
            (computed_output, output_input.clone().clone()),
            |(mle1, mle2)| mle1.mle_ref().expression() - mle2.mle_ref().expression(),
            |(mle1, mle2), layer_id, prefix_bits| {
                let num_vars = max(mle1.num_iterated_vars(), mle2.num_iterated_vars());
                ZeroMleRef::new(num_vars, prefix_bits, layer_id)
            },
        );

        // --- Add this final layer to the circuit ---
        let circuit_circuit_output = layers.add_gkr(builder5);

        // --- The input layer should just be the concatenation of `mle`, `mle_2`, and `output_input` ---
        let input_mles: Vec<Box<&mut dyn Mle<F>>> = vec![Box::new(&mut self.mle), Box::new(&mut self.mle_2)];

        let input_layer: PublicInputLayer<F, Self::Transcript> = input_layer.to_input_layer();

        // (layers, vec![circuit_circuit_output.get_enum()], input_layer)
        Witness { layers, output_layers: vec![circuit_circuit_output.get_enum()], input_layers: vec![input_layer.to_enum()] }
    }
}

#[test]
fn test_gkr() {
    let mut rng = test_rng();
    let size = 1 << 1;
    // let subscriber = tracing_subscriber::fmt().with_max_level(Level::TRACE).finish();
    // tracing::subscriber::set_global_default(subscriber)
    //     .map_err(|_err| eprintln!("Unable to set global default subscriber"));

    // --- This should be 2^2 ---
    let mle: DenseMle<Fr, Tuple2<Fr>> = DenseMle::new_from_iter(
        (0..size).map(|_| (Fr::from(rng.gen::<u64>()), Fr::from(rng.gen::<u64>())).into()),
        LayerId::Input(0),
        None,
    );
    // --- This should be 2^2 ---
    let mle_2: DenseMle<Fr, Tuple2<Fr>> = DenseMle::new_from_iter(
        (0..size).map(|_| (Fr::from(rng.gen::<u64>()), Fr::from(rng.gen::<u64>())).into()),
        LayerId::Input(0),
        None,
    );

    let mut circuit: TestCircuit<Fr> = TestCircuit { mle, mle_2 };

    test_circuit(circuit, Some(Path::new("./gkr_proof.json")));
}

/// Circuit which just subtracts its two halves with gate mle
struct SimplestGateCircuit<F: FieldExt> {
    mle: DenseMle<F, F>,
    negmle: DenseMle<F, F>
}
impl<F: FieldExt> GKRCircuit<F> for SimplestGateCircuit<F> {

    type Transcript = PoseidonTranscript<F>;

    fn synthesize(&mut self) -> Witness<F, Self::Transcript> {

        // --- The input layer should just be the concatenation of `mle` and `output_input` ---
        let mut input_mles: Vec<Box<&mut dyn Mle<F>>> = vec![Box::new(&mut self.mle), Box::new(&mut self.negmle)];
        let mut input_layer = InputLayerBuilder::new(input_mles, None, LayerId::Input(0)).to_input_layer::<PublicInputLayer<F, _>>().to_enum();
        let mle_clone = self.mle.clone();

        // --- Create Layers to be added to ---
        let mut layers = Layers::new();

        let mut nonzero_gates = vec![];
        let num_vars = self.mle.mle_ref().num_vars();

        (0..num_vars).for_each(
            |idx| {
                nonzero_gates.push((idx, idx, idx));
            }
        );

        let first_layer_output = layers.add_add_gate(nonzero_gates, self.mle.mle_ref(), self.negmle.mle_ref(), 0);

        // --- Stacks the two aforementioned layers together into a single layer ---
        // --- Then adds them to the overall circuit ---
        // let first_layer_output = layers.add_gkr(diff_builder);

        // --- The input layer should just be the concatenation of `mle` and `output_input` ---
        let input_mles: Vec<Box<&mut dyn Mle<F>>> = vec![Box::new(&mut self.mle), Box::new(&mut self.negmle)];

        // (layers, vec![first_layer_output.mle_ref().get_enum()], input_layer)
        Witness {layers, output_layers: vec![first_layer_output.mle_ref().get_enum()], input_layers: vec![input_layer]}
    }
}

#[test]
fn test_gkr_gate_simplest_circuit() {
    let mut rng = test_rng();
    let size = 1 << 4;

    // --- This should be 2^2 ---
    let mle: DenseMle<Fr, Fr> = DenseMle::new_from_iter(
        (0..size).map(|_| {
            let num = Fr::from(rng.gen::<u64>());
            num
        }),
        LayerId::Input(0),
        None,
    );

    let negmle = DenseMle::new_from_iter(
        mle.mle_ref().bookkeeping_table.into_iter().map(
            |elem|
            -elem
        ), 
        LayerId::Input(0),
        None,
    );
    // let mle: DenseMle<Fr, Tuple2<Fr>> = DenseMle::new_from_iter(
    //     (0..size).map(|idx| (Fr::from(idx + 1), Fr::from(idx + 1)).into()),
    //     LayerId::Input,
    //     None,
    // );

    let mut circuit: SimplestGateCircuit<Fr> = SimplestGateCircuit { mle, negmle };

    test_circuit(circuit, Some(Path::new("./gate_proof.json")));

    // panic!();
}

/// Circuit which subtracts its two halves, except for the part where one half is 
/// comprised of a pre-committed Ligero input layer and the other half is comprised
/// of a Ligero input layer which is committed to on the spot.
struct SimplePrecommitCircuit<F: FieldExt> {
    mle: DenseMle<F, F>,
    mle2: DenseMle<F, F>,
}
impl<F: FieldExt> GKRCircuit<F> for SimplePrecommitCircuit<F> {

    type Transcript = PoseidonTranscript<F>;

    fn synthesize(&mut self) -> Witness<F, Self::Transcript> {

        // --- The precommitted input layer MLE is just the first MLE ---
        let precommitted_input_mles: Vec<Box<&mut dyn Mle<F>>> = vec![Box::new(&mut self.mle)];
        let precommitted_input_layer_builder = InputLayerBuilder::new(precommitted_input_mles, None, LayerId::Input(0));

        // --- The non-precommitted input layer MLE is just the second ---
        let live_committed_input_mles: Vec<Box<&mut dyn Mle<F>>> = vec![Box::new(&mut self.mle2)];
        let live_committed_input_layer_builder = InputLayerBuilder::new(live_committed_input_mles, None, LayerId::Input(0));

        let mle_clone = self.mle.clone();
        let mle2_clone = self.mle2.clone();

        // --- Create Layers to be added to ---
        let mut layers: Layers<F, Self::Transcript> = Layers::new();

        // --- Create a SimpleLayer from the first `mle` within the circuit ---
        let diff_builder = from_mle(
            mle_clone.clone(),
            // --- The expression is a simple diff between the first and second halves ---
            |_mle| {
                let first_half = Box::new(ExpressionStandard::Mle(mle_clone.mle_ref()));
                let second_half = Box::new(ExpressionStandard::Mle(mle2_clone.mle_ref()));
                let negated_second_half = Box::new(ExpressionStandard::Negated(second_half));
                ExpressionStandard::Sum(first_half, negated_second_half)
            },
            // --- The output SHOULD be all zeros ---
            |_mle, layer_id, prefix_bits| {
                let num_vars = max(mle_clone.mle_ref().num_vars(), mle2_clone.mle_ref().num_vars());
                ZeroMleRef::new(num_vars, prefix_bits, layer_id)
            },
        );

        // --- Stacks the two aforementioned layers together into a single layer ---
        // --- Then adds them to the overall circuit ---
        let first_layer_output = layers.add_gkr(diff_builder);

        // --- We should have two input layers: a single pre-committed and a single regular Ligero layer ---
        let rho_inv = 4;
        let (_, ligero_comm, ligero_root, ligero_aux) = remainder_ligero_commit_prove(&self.mle.mle, rho_inv);
        let precommitted_input_layer: LigeroInputLayer<F, Self::Transcript> = precommitted_input_layer_builder.to_input_layer_with_precommit(ligero_comm, ligero_aux, ligero_root);
        let live_committed_input_layer: LigeroInputLayer<F, Self::Transcript> = live_committed_input_layer_builder.to_input_layer();

        Witness { layers, output_layers: vec![first_layer_output.get_enum()], input_layers: vec![precommitted_input_layer.to_enum(), live_committed_input_layer.to_enum()] }
    }
}

#[test]
fn test_gkr_circuit_with_precommit() {
    let mut rng = test_rng();
    let size = 1 << 5;

    // --- MLE contents ---
    let items = repeat_with(|| Fr::from(rng.gen::<u64>())).take(size).collect_vec();

    let mle: DenseMle<Fr, Fr> = DenseMle::new_from_raw(
        items.clone(),
        LayerId::Input(0),
        None,
    );
    let mle2: DenseMle<Fr, Fr> = DenseMle::new_from_raw(
        items.clone(),
        LayerId::Input(0),
        None,
    );

    let mut circuit: SimplePrecommitCircuit<Fr> = SimplePrecommitCircuit { mle, mle2 };

    let mut transcript: PoseidonTranscript<Fr> =
        PoseidonTranscript::new("GKR Prover Transcript");
    let now = Instant::now();

    match circuit.prove(&mut transcript) {
        Ok(proof) => {
            println!(
                "proof generated successfully in {}!",
                now.elapsed().as_secs_f32()
            );

            let mut f = fs::File::create("./gkr_proof.json").unwrap();
            to_writer(&mut f, &proof).unwrap();
            let mut transcript: PoseidonTranscript<Fr> =
                PoseidonTranscript::new("GKR Verifier Transcript");
            let now = Instant::now();

            let file = std::fs::File::open("./gkr_proof.json").unwrap();

            let proof_real = from_reader(&file).unwrap();

            match circuit.verify(&mut transcript, proof_real) {
                Ok(_) => {
                    println!(
                        "Verification succeeded: takes {}!",
                        now.elapsed().as_secs_f32()
                    );
                }
                Err(err) => {
                    println!("Verify failed! Error: {err}");
                    panic!();
                }
            }
        }
        Err(err) => {
            println!("Proof failed! Error: {err}");
            panic!();
        }
    }

    // panic!();
}<|MERGE_RESOLUTION|>--- conflicted
+++ resolved
@@ -1,8 +1,4 @@
-<<<<<<< HEAD
-use std::{cmp::max, time::Instant, fs, iter::repeat_with};
-=======
-use std::{cmp::max, time::Instant, fs, path::Path};
->>>>>>> 013c744c
+use std::{cmp::max, time::Instant, fs, path::Path, iter::repeat_with};
 use halo2_base::halo2_proofs::halo2curves::bn256::Fr;
 use ark_std::{test_rng, UniformRand, log2, One, Zero};
 use itertools::Itertools;
@@ -592,6 +588,9 @@
         PoseidonTranscript::new("GKR Prover Transcript");
     let now = Instant::now();
 
+
+
+
     match circuit.prove(&mut transcript) {
         Ok(proof) => {
             println!(
