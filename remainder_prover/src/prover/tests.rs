--- conflicted
+++ resolved
@@ -1,12 +1,7 @@
-<<<<<<< HEAD
-use ark_std::log2;
-use itertools::{Itertools, repeat_n};
-=======
 use ark_std::{log2, test_rng, One, UniformRand, Zero};
 use halo2_base::halo2_proofs::halo2curves::bn256::Fr;
 use itertools::{Itertools, repeat_n};
 use rand::Rng;
->>>>>>> 78a4fec5
 use remainder_ligero::ligero_commit::remainder_ligero_commit_prove;
 use serde_json::{from_reader, to_writer};
 use std::{cmp::max, fs, path::Path, time::Instant};
@@ -215,12 +210,8 @@
 
 /// Circuit which just subtracts its two halves! No input-output layer needed.
 struct SimplestBatchedCircuit<F: FieldExt> {
-<<<<<<< HEAD
     batched_first_second_mle: Vec<DenseMle<F, Tuple2<F>>>,
-=======
-    batched_mle: Vec<DenseMle<F, Tuple2<F>>>,
     batch_bits: usize
->>>>>>> 78a4fec5
 }
 impl<F: FieldExt> GKRCircuit<F> for SimplestBatchedCircuit<F> {
 
@@ -240,7 +231,6 @@
         let mut layers: Layers<F, Self::Transcript> = Layers::new();
 
         // --- Create a SimpleLayer from the first `mle` within the circuit ---
-<<<<<<< HEAD
         let diff_builders = self.batched_first_second_mle.iter_mut().map(
             |mle| {
 
@@ -253,11 +243,6 @@
                     )
                 );
 
-=======
-        let diff_builders = self.batched_mle.clone().into_iter().map(
-            |mut mle| {
-                mle.add_prefix_bits(Some(vec![MleIndex::Iterated; self.batch_bits]));
->>>>>>> 78a4fec5
                 let diff_builder = from_mle(
                     mle,
                     // --- The expression is a simple diff between the first and second halves ---
@@ -296,11 +281,6 @@
     }
 }
 
-<<<<<<< HEAD
-/// This circuit checks how RandomLayer works by multiplying the MLE by a constant, 
-/// taking in that result as advice in a `PublicInputLayer`,
-/// and doing an equality check on the result of the mult and the advice
-=======
 #[test]
 fn test_gkr_simplest_batched_circuit() {
     let mut rng = test_rng();
@@ -333,7 +313,6 @@
 }
 
 ///This circuit checks how RandomLayer works by multiplying the MLE by a constant, taking in that result as advice in a publiclayer and doing an equality check on the result of the mult and the advice
->>>>>>> 78a4fec5
 struct RandomCircuit<F: FieldExt> {
     mle: DenseMle<F, F>,
 }
@@ -824,7 +803,6 @@
     }
 }
 
-<<<<<<< HEAD
 #[cfg(test)]
 mod tests {
     use std::{path::Path, iter::repeat_with};
@@ -1125,55 +1103,6 @@
             test_circuit: test_circuit_1,
             simple_circuit,
         };
-
-        test_circuit(circuit, None);
-    }
-    
-=======
-#[test]
-fn test_combine_circuit() {
-    let mut rng = test_rng();
-    let size = 4;
-    let size_expanded = 1 << size;
-    // let subscriber = tracing_subscriber::fmt().with_max_level(Level::TRACE).finish();
-    // tracing::subscriber::set_global_default(subscriber)
-    //     .map_err(|_err| eprintln!("Unable to set global default subscriber"));
-
-    // --- This should be 2^2 ---
-    let mle: DenseMle<Fr, Tuple2<Fr>> = DenseMle::new_from_iter(
-        (0..size_expanded).map(|_| (Fr::from(rng.gen::<u64>()), Fr::from(rng.gen::<u64>())).into()),
-        LayerId::Input(0),
-        None,
-    );
-    // --- This should be 2^2 ---
-    let mle_2: DenseMle<Fr, Tuple2<Fr>> = DenseMle::new_from_iter(
-        (0..size_expanded).map(|_| (Fr::from(rng.gen::<u64>()), Fr::from(rng.gen::<u64>())).into()),
-        LayerId::Input(0),
-        None,
-    );
-
-    let test_circuit_1: TestCircuit<Fr> = TestCircuit { mle, mle_2, size };
-
-    let size = 4;
-
-    // --- This should be 2^2 ---
-    let mle: DenseMle<Fr, Tuple2<Fr>> = DenseMle::new_from_iter(
-        (0..1 << size).map(|_| (Fr::from(rng.gen::<u64>()), Fr::from(rng.gen::<u64>())).into()),
-        LayerId::Input(0),
-        None,
-    );
-    // let mle: DenseMle<Fr, Tuple2<Fr>> = DenseMle::new_from_iter(
-    //     (0..size).map(|idx| (Fr::from(idx + 2), Fr::from(idx + 2)).into()),
-    //     LayerId::Input(0),
-    //     None,
-    // );
-
-    let simple_circuit: SimpleCircuit<Fr> = SimpleCircuit { mle, size };
-
-    let circuit = CombineCircuit {
-        test_circuit: test_circuit_1,
-        simple_circuit,
-    };
 
     test_circuit(circuit, None);
 }
@@ -1541,5 +1470,4 @@
     };
 
     test_circuit(circuit, None);
->>>>>>> 78a4fec5
 }