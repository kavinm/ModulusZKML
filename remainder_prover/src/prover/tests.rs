--- conflicted
+++ resolved
@@ -7,7 +7,6 @@
 use std::{cmp::max, fs, iter::repeat_with, path::Path, time::Instant};
 use tracing::Level;
 
-<<<<<<< HEAD
 use crate::{
     expression::ExpressionStandard,
     layer::{from_mle, layer_enum::LayerEnum, LayerBuilder, LayerId, empty_layer::EmptyLayer},
@@ -15,7 +14,7 @@
         dense::{DenseMle, Tuple2},
         mle_enum::MleEnum,
         zero::ZeroMleRef,
-        Mle, MleRef,
+        Mle, MleRef, MleIndex,
     },
     prover::input_layer::{enum_input_layer::CommitmentEnum, MleInputLayer},
     utils::get_random_mle,
@@ -24,7 +23,7 @@
         zkdt_layer::{
             AttributeConsistencyBuilder, BitExponentiationBuilder, ConcatBuilder,
             DecisionPackingBuilder, EqualityCheck, InputPackingBuilder, LeafPackingBuilder,
-            ProductBuilder, RMinusXBuilder, SplitProductBuilder, SquaringBuilder,
+            ProductBuilder, RMinusXBuilder, SplitProductBuilder, SquaringBuilder, ZeroBuilder,
         },
     },
 };
@@ -42,12 +41,6 @@
     },
     GKRCircuit, GKRError, Layers, Witness, test_helper_circuits::{EmptyLayerBuilder, EmptyLayerSubBuilder, EmptyLayerAddBuilder},
 };
-=======
-use crate::{mle::{dense::{DenseMle, Tuple2}, MleRef, Mle, zero::ZeroMleRef, mle_enum::MleEnum, MleIndex}, layer::{LayerBuilder, from_mle, LayerId}, expression::ExpressionStandard, zkdt::{structs::{DecisionNode, LeafNode, BinDecomp16Bit, InputAttribute}, zkdt_layer::{DecisionPackingBuilder, LeafPackingBuilder, ConcatBuilder, RMinusXBuilder, BitExponentiationBuilder, SquaringBuilder, ProductBuilder, SplitProductBuilder, EqualityCheck, AttributeConsistencyBuilder, InputPackingBuilder, ZeroBuilder}}, prover::input_layer::{enum_input_layer::CommitmentEnum, MleInputLayer}, utils::get_random_mle};
-use remainder_shared_types::{FieldExt, transcript::{poseidon_transcript::PoseidonTranscript, Transcript}};
-
-use super::{GKRCircuit, Layers, input_layer::{InputLayer, combine_input_layers::InputLayerBuilder, public_input_layer::PublicInputLayer, ligero_input_layer::LigeroInputLayer, enum_input_layer::InputLayerEnum, random_input_layer::RandomInputLayer}, Witness, GKRError};
->>>>>>> c4c19a4b
 
 fn test_circuit<F: FieldExt, C: GKRCircuit<F>>(mut circuit: C, path: Option<&Path>) {
     let mut transcript = C::Transcript::new("GKR Prover Transcript");
@@ -572,17 +565,9 @@
 
     fn synthesize(&mut self) -> Witness<F, Self::Transcript> {
         // --- The input layer should just be the concatenation of `mle` and `output_input` ---
-<<<<<<< HEAD
-        let mut input_mles: Vec<Box<&mut dyn Mle<F>>> =
-            vec![Box::new(&mut self.mle), Box::new(&mut self.negmle)];
-        let mut input_layer = InputLayerBuilder::new(input_mles, None, LayerId::Input(0))
-            .to_input_layer::<PublicInputLayer<F, _>>()
-            .to_enum();
+        let mut input_mles: Vec<Box<&mut dyn Mle<F>>> = vec![Box::new(&mut self.mle), Box::new(&mut self.negmle)];
+        let mut input_layer = InputLayerBuilder::new(input_mles, None, LayerId::Input(0)).to_input_layer::<PublicInputLayer<F, _>>().to_enum();
         let mle_clone = self.mle.clone();
-=======
-        let input_mles: Vec<Box<&mut dyn Mle<F>>> = vec![Box::new(&mut self.mle), Box::new(&mut self.negmle)];
-        let input_layer = InputLayerBuilder::new(input_mles, None, LayerId::Input(0)).to_input_layer::<PublicInputLayer<F, _>>().to_enum();
->>>>>>> c4c19a4b
 
         // --- Create Layers to be added to ---
         let mut layers = Layers::new();
@@ -619,17 +604,6 @@
     fn synthesize(&mut self) -> Witness<F, Self::Transcript> {
 
         // --- The input layer should just be the concatenation of `mle` and `output_input` ---
-<<<<<<< HEAD
-        let input_mles: Vec<Box<&mut dyn Mle<F>>> =
-            vec![Box::new(&mut self.mle), Box::new(&mut self.negmle)];
-
-        // (layers, vec![first_layer_output.mle_ref().get_enum()], input_layer)
-        Witness {
-            layers,
-            output_layers: vec![first_layer_output.mle_ref().get_enum()],
-            input_layers: vec![input_layer],
-        }
-=======
         let input_mles: Vec<Box<&mut dyn Mle<F>>> = vec![Box::new(&mut self.mle), Box::new(&mut self.negmle)];
         let input_layer = InputLayerBuilder::new(input_mles, None, LayerId::Input(0)).to_input_layer::<PublicInputLayer<F, _>>().to_enum();
 
@@ -645,18 +619,14 @@
             }
         );
 
-        let first_layer_output = layers.add_add_gate_batched(nonzero_gates, self.mle.mle_ref(), self.negmle.mle_ref(), self.batch_bits);
+        let first_layer_output = layers.add_add_gate(nonzero_gates, self.mle.mle_ref(), self.negmle.mle_ref(), 0);
 
         let output_layer_builder = ZeroBuilder::new(first_layer_output);
 
         let output_layer_mle = layers.add_gkr(output_layer_builder);
-        // --- Stacks the two aforementioned layers together into a single layer ---
-        // --- Then adds them to the overall circuit ---
-        // let first_layer_output = layers.add_gkr(diff_builder);
 
         // (layers, vec![first_layer_output.mle_ref().get_enum()], input_layer)
         Witness {layers, output_layers: vec![output_layer_mle.get_enum()], input_layers: vec![input_layer]}
->>>>>>> c4c19a4b
     }
 }
 
@@ -696,141 +666,6 @@
     // panic!();
 }
 
-<<<<<<< HEAD
-struct CombineCircuit<F: FieldExt> {
-    test_circuit: TestCircuit<F>,
-    simple_circuit: SimpleCircuit<F>,
-}
-
-impl<F: FieldExt> GKRCircuit<F> for CombineCircuit<F> {
-    type Transcript = PoseidonTranscript<F>;
-
-    fn synthesize(&mut self) -> Witness<F, Self::Transcript> {
-        let test_witness = self.test_circuit.synthesize();
-        let simple_witness = self.simple_circuit.synthesize();
-
-        let Witness {
-            layers: test_layers,
-            output_layers: test_outputs,
-            input_layers: test_inputs,
-        } = test_witness;
-
-        let Witness {
-            layers: mut simple_layers,
-            output_layers: simple_outputs,
-            input_layers: simple_inputs,
-        } = simple_witness;
-
-        let input_layers = test_inputs
-            .into_iter()
-            .chain(simple_inputs.into_iter().map(|mut input| {
-                let new_layer_id = match input.layer_id() {
-                    LayerId::Input(id) => LayerId::Input(id + 1),
-                    LayerId::Layer(_) => panic!(),
-                };
-                input.set_layer_id(new_layer_id);
-                input
-            }))
-            .collect();
-
-        for layer in simple_layers.0.iter_mut() {
-            let expression = match layer {
-                LayerEnum::Gkr(layer) => &mut layer.expression,
-                LayerEnum::EmptyLayer(layer) => &mut layer.expr,
-                _ => panic!(),
-            };
-
-            let mut closure = for<'a> |expr: &'a mut ExpressionStandard<F>| -> Result<(), ()> {
-                match expr {
-                    ExpressionStandard::Mle(mle) => {
-                        if mle.layer_id == LayerId::Input(0) {
-                            mle.layer_id = LayerId::Input(1)
-                        }
-                        Ok(())
-                    }
-                    ExpressionStandard::Product(mles) => {
-                        for mle in mles {
-                            if mle.layer_id == LayerId::Input(0) {
-                                mle.layer_id = LayerId::Input(1)
-                            }
-                        }
-                        Ok(())
-                    }
-                    ExpressionStandard::Constant(_)
-                    | ExpressionStandard::Scaled(_, _)
-                    | ExpressionStandard::Sum(_, _)
-                    | ExpressionStandard::Negated(_)
-                    | ExpressionStandard::Selector(_, _, _) => Ok(()),
-                }
-            };
-
-            expression.traverse_mut(&mut closure).unwrap();
-        }
-
-        let (layers, output_layers) = combine_layers(
-            vec![test_layers, simple_layers],
-            vec![test_outputs, simple_outputs],
-        )
-        .unwrap();
-
-        Witness {
-            layers,
-            output_layers,
-            input_layers,
-        }
-    }
-}
-
-#[test]
-fn test_combine_circuit() {
-    let mut rng = test_rng();
-    let size = 4;
-    let size_expanded = 1 << size;
-    // let subscriber = tracing_subscriber::fmt().with_max_level(Level::TRACE).finish();
-    // tracing::subscriber::set_global_default(subscriber)
-    //     .map_err(|_err| eprintln!("Unable to set global default subscriber"));
-
-    // --- This should be 2^2 ---
-    let mle: DenseMle<Fr, Tuple2<Fr>> = DenseMle::new_from_iter(
-        (0..size_expanded).map(|_| (Fr::from(rng.gen::<u64>()), Fr::from(rng.gen::<u64>())).into()),
-        LayerId::Input(0),
-        None,
-    );
-    // --- This should be 2^2 ---
-    let mle_2: DenseMle<Fr, Tuple2<Fr>> = DenseMle::new_from_iter(
-        (0..size_expanded).map(|_| (Fr::from(rng.gen::<u64>()), Fr::from(rng.gen::<u64>())).into()),
-        LayerId::Input(0),
-        None,
-    );
-
-    let test_circuit_1: TestCircuit<Fr> = TestCircuit { mle, mle_2, size };
-
-    let size = 4;
-
-    // --- This should be 2^2 ---
-    let mle: DenseMle<Fr, Tuple2<Fr>> = DenseMle::new_from_iter(
-        (0..1 << size).map(|_| (Fr::from(rng.gen::<u64>()), Fr::from(rng.gen::<u64>())).into()),
-        LayerId::Input(0),
-        None,
-    );
-    // let mle: DenseMle<Fr, Tuple2<Fr>> = DenseMle::new_from_iter(
-    //     (0..size).map(|idx| (Fr::from(idx + 2), Fr::from(idx + 2)).into()),
-    //     LayerId::Input(0),
-    //     None,
-    // );
-
-    let simple_circuit: SimpleCircuit<Fr> = SimpleCircuit { mle, size };
-
-    let circuit = CombineCircuit {
-        test_circuit: test_circuit_1,
-        simple_circuit,
-    };
-
-    test_circuit(circuit, None);
-}
-
-/// Circuit which subtracts its two halves, except for the part where one half is
-=======
 #[test]
 fn test_gkr_gate_batched_simplest_circuit() {
     let mut rng = test_rng();
@@ -869,8 +704,7 @@
     // panic!();
 }
 
-/// Circuit which subtracts its two halves, except for the part where one half is 
->>>>>>> c4c19a4b
+/// Circuit which subtracts its two halves, except for the part where one half is
 /// comprised of a pre-committed Ligero input layer and the other half is comprised
 /// of a Ligero input layer which is committed to on the spot.
 /// 
