--- conflicted
+++ resolved
@@ -803,13 +803,5 @@
 
     let mut circuit: SimplePrecommitCircuit<Fr> = SimplePrecommitCircuit { mle, mle2 };
 
-<<<<<<< HEAD
-    let mut transcript: PoseidonTranscript<Fr> = PoseidonTranscript::new("GKR Prover Transcript");
-    let now = Instant::now();
-
-    test_circuit(circuit, Some(Path::new("./gkr_precommit_proof.json")));
-    // panic!();
-=======
     test_circuit(circuit, Some(Path::new("./gkr_proof_with_precommit.json")));
->>>>>>> c92cb74e
 }