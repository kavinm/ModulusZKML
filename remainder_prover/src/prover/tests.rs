--- conflicted
+++ resolved
@@ -41,52 +41,6 @@
     GKRCircuit, GKRError, Layers, Witness,
 };
 
-<<<<<<< HEAD
-pub fn test_circuit<F: FieldExt, C: GKRCircuit<F>>(mut circuit: C, path: Option<&Path>)
-where
-    <C as GKRCircuit<F>>::Transcript: Sync,
-{
-    let mut transcript = C::Transcript::new("GKR Prover Transcript");
-    let prover_timer = start_timer!(|| "proof generation");
-
-    match circuit.prove(&mut transcript) {
-        Ok(proof) => {
-            end_timer!(prover_timer);
-            if let Some(path) = path {
-                let mut f = fs::File::create(path).unwrap();
-                to_writer(&mut f, &proof).unwrap();
-            }
-            let mut transcript = C::Transcript::new("GKR Verifier Transcript");
-            let verifier_timer = start_timer!(|| "proof verification");
-
-            let proof = if let Some(path) = path {
-                let file = std::fs::File::open(path).unwrap();
-
-                from_reader(&file).unwrap()
-            } else {
-                proof
-            };
-
-            // Makis: Ignore verify for now.
-            match circuit.verify(&mut transcript, proof) {
-                Ok(_) => {
-                    end_timer!(verifier_timer);
-                }
-                Err(err) => {
-                    println!("Verify failed! Error: {err}");
-                    panic!();
-                }
-            }
-        }
-        Err(err) => {
-            println!("Proof failed! Error: {err}");
-            panic!();
-        }
-    }
-}
-
-=======
->>>>>>> 8e68e299
 /// This circuit is a 4 --> 2 circuit, such that
 /// [x_1, x_2, x_3, x_4, (y_1, y_2)] --> [x_1 * x_3, x_2 * x_4] --> [x_1 * x_3 - y_1, x_2 * x_4 - y_2]
 /// Note that we also have the difference thingy (of size 2)
