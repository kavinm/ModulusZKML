--- conflicted
+++ resolved
@@ -4,11 +4,6 @@
 use rand::Rng;
 use remainder_ligero::ligero_commit::remainder_ligero_commit_prove;
 use serde_json::{from_reader, to_writer};
-<<<<<<< HEAD
-=======
-
-use std::{cmp::max, fs, path::Path, time::Instant, iter::repeat_with};
->>>>>>> 04d6cc84
 
 use std::{cmp::max, fs, iter::repeat_with, path::Path, time::Instant};
 
@@ -38,9 +33,9 @@
 use super::{
     combine_layers::combine_layers,
     input_layer::{
-        combine_input_layers::InputLayerBuilder, enum_input_layer::InputLayerEnum,
+        self, combine_input_layers::InputLayerBuilder, enum_input_layer::InputLayerEnum,
         ligero_input_layer::LigeroInputLayer, public_input_layer::PublicInputLayer,
-        random_input_layer::RandomInputLayer, InputLayer, self,
+        random_input_layer::RandomInputLayer, InputLayer,
     },
     test_helper_circuits::{EmptyLayerAddBuilder, EmptyLayerBuilder, EmptyLayerSubBuilder},
     GKRCircuit, GKRError, Layers, Witness,
@@ -230,18 +225,11 @@
     type Transcript = PoseidonTranscript<F>;
 
     fn synthesize(&mut self) -> Witness<F, Self::Transcript> {
-<<<<<<< HEAD
         // --- Grab combined
         let mut combined_batched_first_second_mle =
             DenseMle::<F, Tuple2<F>>::combine_mle_batch(self.batched_first_second_mle.clone());
         let input_mles: Vec<Box<&mut dyn Mle<F>>> =
             vec![Box::new(&mut combined_batched_first_second_mle)];
-=======
-
-        // --- Grab combined
-        let mut combined_batched_first_second_mle = DenseMle::<F, Tuple2<F>>::combine_mle_batch(self.batched_first_second_mle.clone());
-        let input_mles: Vec<Box<&mut dyn Mle<F>>> = vec![Box::new(&mut combined_batched_first_second_mle)];
->>>>>>> 04d6cc84
         let input_layer_builder = InputLayerBuilder::new(input_mles, None, LayerId::Input(0));
 
         let num_dataparallel_circuit_copies = self.batched_first_second_mle.len();
@@ -256,7 +244,6 @@
             .iter_mut()
             .map(|mle| {
                 // --- First add batching bits to the MLE (this is a hacky fix and will be removed) ---
-<<<<<<< HEAD
                 mle.add_prefix_bits(Some(
                     combined_batched_first_second_mle
                         .get_prefix_bits()
@@ -266,16 +253,6 @@
                         .chain(repeat_n(MleIndex::Iterated, num_dataparallel_bits))
                         .collect_vec(),
                 ));
-=======
-                mle.add_prefix_bits(
-                    Some(
-                        combined_batched_first_second_mle.get_prefix_bits().iter().flatten().cloned().chain(
-                            repeat_n(MleIndex::Iterated, num_dataparallel_bits)
-                        ).collect_vec()
-                    )
-                );
-
->>>>>>> 04d6cc84
 
                 from_mle(
                     mle,
@@ -299,13 +276,8 @@
                         ZeroMleRef::new(num_vars, prefix_bits, layer_id)
                     },
                 )
-<<<<<<< HEAD
             })
             .collect_vec();
-=======
-            }
-        ).collect_vec();
->>>>>>> 04d6cc84
 
         // --- Convert the vector of builders into a batched builder which can be added to `layers` ---
         let batched_builder = BatchedLayer::new(diff_builders);
@@ -347,25 +319,13 @@
                 .to_input_layer::<LigeroInputLayer<F, _>>()
                 .to_enum();
 
-<<<<<<< HEAD
         let input_commit = input.commit().map_err(GKRError::InputLayerError)?;
-=======
-        let input_commit = input
-            .commit()
-            .map_err(GKRError::InputLayerError)?;
->>>>>>> 04d6cc84
         InputLayerEnum::append_commitment_to_transcript(&input_commit, transcript).unwrap();
 
         let random = RandomInputLayer::new(transcript, 1, LayerId::Input(1));
         let random_mle = random.get_mle();
         let mut random = random.to_enum();
-<<<<<<< HEAD
         let random_commit = random.commit().map_err(GKRError::InputLayerError)?;
-=======
-        let random_commit = random
-            .commit()
-            .map_err(GKRError::InputLayerError)?;
->>>>>>> 04d6cc84
 
         let mut layers = Layers::new();
 
@@ -391,13 +351,7 @@
             InputLayerBuilder::new(vec![Box::new(&mut output_input)], None, LayerId::Input(2))
                 .to_input_layer::<PublicInputLayer<F, _>>()
                 .to_enum();
-<<<<<<< HEAD
         let input_layer_2_commit = input_layer_2.commit().map_err(GKRError::InputLayerError)?;
-=======
-        let input_layer_2_commit = input_layer_2
-            .commit()
-            .map_err(GKRError::InputLayerError)?;
->>>>>>> 04d6cc84
         InputLayerEnum::append_commitment_to_transcript(&input_layer_2_commit, transcript).unwrap();
 
         let layer_2 = EqualityCheck::new(output, output_input);
@@ -421,7 +375,7 @@
 /// The MLEs within each input layer are first added together, then their results
 /// are added. The final layer is just a ZeroLayerBuilder (i.e. subtracts the final
 /// layer from itself for convenience).
-/// 
+///
 /// TODO!(ryancao): If this still doesn't fail, change the MLEs within each input layer
 ///     to be different sizes and see if it does
 /// TODO!(ryancao): If this still doesn't fail, make it batched and see if it fails then
@@ -443,43 +397,60 @@
         &mut self,
         transcript: &mut Self::Transcript,
     ) -> Result<(Witness<F, Self::Transcript>, Vec<CommitmentEnum<F>>), GKRError> {
-
         // --- Publicly commit to each input layer ---
-        let mut input_layer_1 =
-            InputLayerBuilder::new(vec![Box::new(&mut self.input_layer_1_mle_1), Box::new(&mut self.input_layer_1_mle_2)], None, LayerId::Input(0))
-                .to_input_layer::<PublicInputLayer<F, _>>()
-                .to_enum();
-        let input_layer_1_commitment = input_layer_1
-            .commit()
-            .map_err(GKRError::InputLayerError)?;
-        InputLayerEnum::append_commitment_to_transcript(&input_layer_1_commitment, transcript).unwrap();
+        let mut input_layer_1 = InputLayerBuilder::new(
+            vec![
+                Box::new(&mut self.input_layer_1_mle_1),
+                Box::new(&mut self.input_layer_1_mle_2),
+            ],
+            None,
+            LayerId::Input(0),
+        )
+        .to_input_layer::<PublicInputLayer<F, _>>()
+        .to_enum();
+        let input_layer_1_commitment = input_layer_1.commit().map_err(GKRError::InputLayerError)?;
+        InputLayerEnum::append_commitment_to_transcript(&input_layer_1_commitment, transcript)
+            .unwrap();
 
         // --- Second input layer (public) commitment ---
-        let mut input_layer_2 =
-            InputLayerBuilder::new(vec![Box::new(&mut self.input_layer_2_mle_1), Box::new(&mut self.input_layer_2_mle_2)], None, LayerId::Input(1))
-                .to_input_layer::<PublicInputLayer<F, _>>()
-                .to_enum();
-        let input_layer_2_commitment = input_layer_2
-            .commit()
-            .map_err(GKRError::InputLayerError)?;
-        InputLayerEnum::append_commitment_to_transcript(&input_layer_2_commitment, transcript).unwrap();
+        let mut input_layer_2 = InputLayerBuilder::new(
+            vec![
+                Box::new(&mut self.input_layer_2_mle_1),
+                Box::new(&mut self.input_layer_2_mle_2),
+            ],
+            None,
+            LayerId::Input(1),
+        )
+        .to_input_layer::<PublicInputLayer<F, _>>()
+        .to_enum();
+        let input_layer_2_commitment = input_layer_2.commit().map_err(GKRError::InputLayerError)?;
+        InputLayerEnum::append_commitment_to_transcript(&input_layer_2_commitment, transcript)
+            .unwrap();
 
         let mut layers = Layers::new();
 
         // --- Add the first input layer MLEs to one another ---
         let layer_1 = from_mle(
             // Lol this hack though
-            (self.input_layer_1_mle_1.clone(), self.input_layer_1_mle_2.clone()),
+            (
+                self.input_layer_1_mle_1.clone(),
+                self.input_layer_1_mle_2.clone(),
+            ),
             |(input_layer_1_mle_1, input_layer_1_mle_2)| {
-                let input_layer_1_mle_1_expr_ptr = Box::new(ExpressionStandard::Mle(input_layer_1_mle_1.mle_ref()));
-                let input_layer_1_mle_2_expr_ptr = Box::new(ExpressionStandard::Mle(input_layer_1_mle_2.mle_ref()));
+                let input_layer_1_mle_1_expr_ptr =
+                    Box::new(ExpressionStandard::Mle(input_layer_1_mle_1.mle_ref()));
+                let input_layer_1_mle_2_expr_ptr =
+                    Box::new(ExpressionStandard::Mle(input_layer_1_mle_2.mle_ref()));
                 ExpressionStandard::Sum(input_layer_1_mle_1_expr_ptr, input_layer_1_mle_2_expr_ptr)
             },
             |(input_layer_1_mle_1, input_layer_1_mle_2), layer_id, prefix_bits| {
                 DenseMle::new_from_iter(
-                    input_layer_1_mle_1.into_iter()
+                    input_layer_1_mle_1
+                        .into_iter()
                         .zip(input_layer_1_mle_2.into_iter().cycle())
-                        .map(|(input_layer_1_mle_1_elem, input_layer_1_mle_2_elem)| input_layer_1_mle_1_elem + input_layer_1_mle_2_elem),
+                        .map(|(input_layer_1_mle_1_elem, input_layer_1_mle_2_elem)| {
+                            input_layer_1_mle_1_elem + input_layer_1_mle_2_elem
+                        }),
                     layer_id,
                     prefix_bits,
                 )
@@ -489,19 +460,27 @@
         // --- Add the second input layer MLEs to one another ---
         let layer_2 = from_mle(
             // Lol this hack though
-            (self.input_layer_2_mle_1.clone(), self.input_layer_2_mle_2.clone()),
+            (
+                self.input_layer_2_mle_1.clone(),
+                self.input_layer_2_mle_2.clone(),
+            ),
             |(input_layer_2_mle_1, input_layer_2_mle_2)| {
-                let input_layer_2_mle_1_expr_ptr = Box::new(ExpressionStandard::Mle(input_layer_2_mle_1.mle_ref()));
-                let input_layer_2_mle_2_expr_ptr = Box::new(ExpressionStandard::Mle(input_layer_2_mle_2.mle_ref()));
+                let input_layer_2_mle_1_expr_ptr =
+                    Box::new(ExpressionStandard::Mle(input_layer_2_mle_1.mle_ref()));
+                let input_layer_2_mle_2_expr_ptr =
+                    Box::new(ExpressionStandard::Mle(input_layer_2_mle_2.mle_ref()));
                 dbg!(input_layer_2_mle_1.layer_id);
                 dbg!(input_layer_2_mle_2.layer_id);
                 ExpressionStandard::Sum(input_layer_2_mle_1_expr_ptr, input_layer_2_mle_2_expr_ptr)
             },
             |(input_layer_2_mle_1, input_layer_2_mle_2), layer_id, prefix_bits| {
                 DenseMle::new_from_iter(
-                    input_layer_2_mle_1.into_iter()
+                    input_layer_2_mle_1
+                        .into_iter()
                         .zip(input_layer_2_mle_2.into_iter().cycle())
-                        .map(|(input_layer_2_mle_1_elem, input_layer_2_mle_2_elem)| input_layer_2_mle_1_elem + input_layer_2_mle_2_elem),
+                        .map(|(input_layer_2_mle_1_elem, input_layer_2_mle_2_elem)| {
+                            input_layer_2_mle_1_elem + input_layer_2_mle_2_elem
+                        }),
                     layer_id,
                     prefix_bits,
                 )
@@ -516,15 +495,33 @@
             // Lol this hack though
             (first_layer_output, second_layer_output),
             |(first_layer_output_mle_param, second_layer_output_mle_param)| {
-                let first_layer_output_mle_param_expr_ptr = Box::new(ExpressionStandard::Mle(first_layer_output_mle_param.mle_ref()));
-                let second_layer_output_mle_param_expr_ptr = Box::new(ExpressionStandard::Mle(second_layer_output_mle_param.mle_ref()));
-                ExpressionStandard::Sum(first_layer_output_mle_param_expr_ptr, second_layer_output_mle_param_expr_ptr)
+                let first_layer_output_mle_param_expr_ptr = Box::new(ExpressionStandard::Mle(
+                    first_layer_output_mle_param.mle_ref(),
+                ));
+                let second_layer_output_mle_param_expr_ptr = Box::new(ExpressionStandard::Mle(
+                    second_layer_output_mle_param.mle_ref(),
+                ));
+                ExpressionStandard::Sum(
+                    first_layer_output_mle_param_expr_ptr,
+                    second_layer_output_mle_param_expr_ptr,
+                )
             },
-            |(first_layer_output_mle_param, second_layer_output_mle_param), layer_id, prefix_bits| {
+            |(first_layer_output_mle_param, second_layer_output_mle_param),
+             layer_id,
+             prefix_bits| {
                 DenseMle::new_from_iter(
-                    first_layer_output_mle_param.into_iter()
+                    first_layer_output_mle_param
+                        .into_iter()
                         .zip(second_layer_output_mle_param.into_iter().cycle())
-                        .map(|(first_layer_output_mle_param_elem, second_layer_output_mle_param_elem)| first_layer_output_mle_param_elem + second_layer_output_mle_param_elem),
+                        .map(
+                            |(
+                                first_layer_output_mle_param_elem,
+                                second_layer_output_mle_param_elem,
+                            )| {
+                                first_layer_output_mle_param_elem
+                                    + second_layer_output_mle_param_elem
+                            },
+                        ),
                     layer_id,
                     prefix_bits,
                 )
@@ -746,7 +743,6 @@
             nonzero_gates.push((idx, idx, idx));
         });
 
-<<<<<<< HEAD
         let pos_mul_output = layers.add_mul_gate(
             nonzero_gates.clone(),
             self.mle_1.mle_ref(),
@@ -758,13 +754,6 @@
             self.mle_1.mle_ref(),
             self.neg_mle_2.mle_ref(),
         );
-=======
-        let pos_mul_output =
-            layers.add_mul_gate(nonzero_gates.clone(), self.mle_1.mle_ref(), self.mle_2.mle_ref());
-
-        let neg_mul_output =
-            layers.add_mul_gate(nonzero_gates.clone(), self.mle_1.mle_ref(), self.neg_mle_2.mle_ref());
->>>>>>> 04d6cc84
 
         let add_gate_layer_output = layers.add_add_gate(
             nonzero_gates,
@@ -818,20 +807,12 @@
 
         dbg!(&nonzero_gates);
 
-<<<<<<< HEAD
         let neg_mul_output = layers.add_mul_gate_batched(
             nonzero_gates.clone(),
             self.mle_1.mle_ref(),
             self.neg_mle_2.mle_ref(),
             self.batch_bits,
         );
-=======
-        let neg_mul_output =
-        layers.add_mul_gate_batched(nonzero_gates.clone(), self.mle_1.mle_ref(), self.neg_mle_2.mle_ref(), self.batch_bits);
-
-        let pos_mul_output =
-        layers.add_mul_gate_batched(nonzero_gates.clone(), self.mle_1.mle_ref(), self.mle_2.mle_ref(), self.batch_bits);
->>>>>>> 04d6cc84
 
         let pos_mul_output = layers.add_mul_gate_batched(
             nonzero_gates.clone(),
@@ -922,27 +903,13 @@
     let size = 1 << 4;
 
     let mle_1: DenseMle<Fr, Fr> = DenseMle::new_from_iter(
-<<<<<<< HEAD
         (0..size).map(|_| Fr::from(rng.gen::<u64>())),
-=======
-        (0..size).map(|_| {
-
-            Fr::from(rng.gen::<u64>())
-        }),
->>>>>>> 04d6cc84
         LayerId::Input(0),
         None,
     );
 
     let mle_2: DenseMle<Fr, Fr> = DenseMle::new_from_iter(
-<<<<<<< HEAD
         (0..size).map(|_| Fr::from(rng.gen::<u64>())),
-=======
-        (0..size).map(|_| {
-
-            Fr::from(rng.gen::<u64>())
-        }),
->>>>>>> 04d6cc84
         LayerId::Input(0),
         None,
     );
@@ -1330,7 +1297,6 @@
 
     let batch_size = 1 << 2;
     // --- This should be 2^2 ---
-<<<<<<< HEAD
     let batched_mle: Vec<DenseMle<Fr, Tuple2<Fr>>> = (0..batch_size)
         .map(|_idx1| {
             DenseMle::new_from_iter(
@@ -1345,19 +1311,6 @@
             )
         })
         .collect_vec();
-=======
-    let batched_mle: Vec<DenseMle<Fr, Tuple2<Fr>>> = (0..batch_size).map(|_idx1| {
-        DenseMle::new_from_iter(
-        (0..size).map(|_idx| {
-            let num = Fr::from(rng.gen::<u64>());
-            //let second_num = Fr::from(rng.gen::<u64>());
-            // let num = Fr::from(idx + idx1);
-            (num, num).into()
-        }),
-        LayerId::Input(0),
-        None)
-    }).collect_vec();
->>>>>>> 04d6cc84
     // let mle: DenseMle<Fr, Tuple2<Fr>> = DenseMle::new_from_iter(
     //     (0..size).map(|idx| (Fr::from(idx + 1), Fr::from(idx + 1)).into()),
     //     LayerId::Input(0),
@@ -1398,7 +1351,6 @@
 
 #[test]
 fn test_multiple_input_layers_circuit() {
-
     let mut rng = test_rng();
     let input_layer_1_mle_1 = get_random_mle::<Fr>(3, &mut rng);
     let input_layer_1_mle_2 = get_random_mle::<Fr>(2, &mut rng);
@@ -1411,9 +1363,16 @@
     input_layer_2_mle_2.layer_id = LayerId::Input(1);
 
     let circuit = MultiInputLayerCircuit::new(
-        input_layer_1_mle_1, input_layer_1_mle_2, input_layer_2_mle_1, input_layer_2_mle_2);
-    
-    test_circuit(circuit, Some(Path::new("./multiple_input_layers_circuit.json")));
+        input_layer_1_mle_1,
+        input_layer_1_mle_2,
+        input_layer_2_mle_1,
+        input_layer_2_mle_2,
+    );
+
+    test_circuit(
+        circuit,
+        Some(Path::new("./multiple_input_layers_circuit.json")),
+    );
 }
 
 #[test]
@@ -1440,14 +1399,7 @@
 
     // --- This should be 2^2 ---
     let mle: DenseMle<Fr, Fr> = DenseMle::new_from_iter(
-<<<<<<< HEAD
         (0..size).map(|_| Fr::from(rng.gen::<u64>())),
-=======
-        (0..size).map(|_| {
-
-            Fr::from(rng.gen::<u64>())
-        }),
->>>>>>> 04d6cc84
         LayerId::Input(0),
         None,
     );
@@ -1479,31 +1431,17 @@
 
     // --- This should be 2^4 ---
     let mle: DenseMle<Fr, Fr> = DenseMle::new_from_iter(
-<<<<<<< HEAD
         (0..size).map(|_| Fr::from(rng.gen::<u64>())),
-=======
-        (0..size).map(|_| {
-
-            Fr::from(rng.gen::<u64>())
-        }),
->>>>>>> 04d6cc84
         LayerId::Input(0),
         // this is the batched bits
         None,
     );
 
     let negmle = DenseMle::new_from_iter(
-<<<<<<< HEAD
         mle.mle_ref()
             .bookkeeping_table
             .into_iter()
             .map(|elem| -elem),
-=======
-        mle.mle_ref().bookkeeping_table.into_iter().map(
-            |elem|
-            -elem
-        ),
->>>>>>> 04d6cc84
         LayerId::Input(0),
         // this is the batched bits
         None,
@@ -1530,30 +1468,16 @@
 
     // --- This should be 2^4 ---
     let mle: DenseMle<Fr, Fr> = DenseMle::new_from_iter(
-<<<<<<< HEAD
         (0..size).map(|_| Fr::from(rng.gen::<u64>())),
-=======
-        (0..size).map(|_| {
-
-            Fr::from(rng.gen::<u64>())
-        }),
->>>>>>> 04d6cc84
         LayerId::Input(0),
         // These are NOT the batched bits
         None,
     );
 
     let negmle = DenseMle::new_from_iter(
-<<<<<<< HEAD
         mle.mle_ref().bookkeeping_table[0..size2]
             .iter()
             .map(|elem| -elem),
-=======
-        mle.mle_ref().bookkeeping_table[0..size2].iter().map(
-            |elem|
-            -elem
-        ),
->>>>>>> 04d6cc84
         LayerId::Input(0),
         // These are NOT the batched bits
         None,
@@ -2044,7 +1968,6 @@
 
     let batch_size = 1 << 2;
     // --- This should be 2^2 ---
-<<<<<<< HEAD
     let batched_mle: Vec<DenseMle<Fr, Tuple2<Fr>>> = (0..batch_size)
         .map(|_idx1| {
             DenseMle::new_from_iter(
@@ -2059,19 +1982,6 @@
             )
         })
         .collect_vec();
-=======
-    let batched_mle: Vec<DenseMle<Fr, Tuple2<Fr>>> = (0..batch_size).map(|_idx1| {
-        DenseMle::new_from_iter(
-        (0..size).map(|_idx| {
-            let num = Fr::from(rng.gen::<u64>());
-            //let second_num = Fr::from(rng.gen::<u64>());
-            // let num = Fr::from(idx + idx1);
-            (num, num).into()
-        }),
-        LayerId::Input(0),
-        None)
-    }).collect_vec();
->>>>>>> 04d6cc84
     // let mle: DenseMle<Fr, Tuple2<Fr>> = DenseMle::new_from_iter(
     //     (0..size).map(|idx| (Fr::from(idx + 1), Fr::from(idx + 1)).into()),
     //     LayerId::Input(0),
