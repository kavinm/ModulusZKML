--- conflicted
+++ resolved
@@ -584,49 +584,5 @@
 
     let mut circuit: SimplePrecommitCircuit<Fr> = SimplePrecommitCircuit { mle, mle2 };
 
-<<<<<<< HEAD
-    let mut transcript: PoseidonTranscript<Fr> =
-        PoseidonTranscript::new("GKR Prover Transcript");
-    let now = Instant::now();
-
-    match circuit.prove(&mut transcript) {
-        Ok(proof) => {
-            println!(
-                "proof generated successfully in {}!",
-                now.elapsed().as_secs_f32()
-            );
-
-            let mut f = fs::File::create("./gkr_proof.json").unwrap();
-            to_writer(&mut f, &proof).unwrap();
-            let mut transcript: PoseidonTranscript<Fr> =
-                PoseidonTranscript::new("GKR Verifier Transcript");
-            let now = Instant::now();
-
-            let file = std::fs::File::open("./gkr_proof.json").unwrap();
-
-            let proof_real = from_reader(&file).unwrap();
-
-            match circuit.verify(&mut transcript, proof_real) {
-                Ok(_) => {
-                    println!(
-                        "Verification succeeded: takes {}!",
-                        now.elapsed().as_secs_f32()
-                    );
-                }
-                Err(err) => {
-                    println!("Verify failed! Error: {err}");
-                    panic!();
-                }
-            }
-        }
-        Err(err) => {
-            println!("Proof failed! Error: {err}");
-            panic!();
-        }
-    }
-
-    // panic!();
-=======
     test_circuit(circuit, Some(Path::new("./gkr_proof_with_precommit.json")));
->>>>>>> c92cb74e
 }