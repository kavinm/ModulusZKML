--- conflicted
+++ resolved
@@ -199,15 +199,11 @@
     /// The forward pass, defining the layer relationships and generating the layers
     fn synthesize(&mut self) -> Witness<F, Self::Transcript>;
 
-<<<<<<< HEAD
+    /// Calls `synthesize` and also generates commitments from each of the input layers
     fn synthesize_and_commit(
         &mut self,
         transcript: &mut Self::Transcript,
     ) -> Result<(Witness<F, Self::Transcript>, Vec<CommitmentEnum<F>>), GKRError> {
-=======
-    /// Calls `synthesize` and also generates commitments from each of the input layers
-    fn synthesize_and_commit(&mut self, transcript: &mut Self::Transcript) -> Result<(Witness<F, Self::Transcript>, Vec<CommitmentEnum<F>>), GKRError> {
->>>>>>> df2c57f7
         let mut witness = self.synthesize();
 
         let commitments = witness
@@ -471,7 +467,11 @@
         for output in output_layers.iter() {
             let mle_indices = output.mle_indices();
             let mut claim_chal: Vec<F> = vec![];
-            for (bit, index) in mle_indices.iter().filter(|index| !matches!(index, &&MleIndex::Fixed(_))).enumerate() {
+            for (bit, index) in mle_indices
+                .iter()
+                .filter(|index| !matches!(index, &&MleIndex::Fixed(_)))
+                .enumerate()
+            {
                 let challenge = transcript
                     .get_challenge("Setting Output Layer Claim")
                     .unwrap();
@@ -484,7 +484,13 @@
                 }
                 claim_chal.push(challenge);
             }
-            let claim = (mle_indices.into_iter().map(|index| index.val().unwrap()).collect(), F::zero());
+            let claim = (
+                mle_indices
+                    .into_iter()
+                    .map(|index| index.val().unwrap())
+                    .collect(),
+                F::zero(),
+            );
             let layer_id = output.get_layer_id();
 
             // --- Append claims to either the claim tracking map OR the first (sumchecked) layer's list of claims ---
