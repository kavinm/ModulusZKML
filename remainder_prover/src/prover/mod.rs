--- conflicted
+++ resolved
@@ -93,17 +93,6 @@
                 std::cmp::max(acc, z)
             }
         );
-<<<<<<< HEAD
-        let num_vars = lhs.num_vars();
-        let gate: AddGate<F, Tr> = AddGate::new(id.clone(), nonzero_gates.clone(), lhs.clone(), rhs.clone(), num_copy_bits);
-        let max_gate_val = nonzero_gates.clone().into_iter().fold(
-            0, 
-            |acc, (z, _, _)| {
-                std::cmp::max(acc, z)
-            }
-        );
-=======
->>>>>>> c46747a7
         self.0.push(gate.get_enum());
 
         let mut sum_table = vec![F::zero(); max_gate_val + 1];
@@ -115,8 +104,6 @@
                 
             }
         );
-<<<<<<< HEAD
-=======
 
         let res_mle: DenseMle<F, F> = DenseMle::new_from_raw(sum_table, id, None);
         res_mle
@@ -150,7 +137,6 @@
                     }
                 );
             });
->>>>>>> c46747a7
 
         let res_mle: DenseMle<F, F> = DenseMle::new_from_raw(sum_table, id, None);
         dbg!(&res_mle);
