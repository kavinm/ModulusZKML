--- conflicted
+++ resolved
@@ -51,13 +51,9 @@
 
 use core::cmp::Ordering;
 
-<<<<<<< HEAD
-///  New  type for containing the list of Layers that make up the GKR circuit
-=======
 use tracing::{debug, info, trace, warn};
 
 /// New type for containing the list of Layers that make up the GKR circuit
->>>>>>> ccfbb44a
 ///
 /// Literally just a Vec of pointers to various layer types!
 pub struct Layers<F: FieldExt, Tr: Transcript<F>>(pub Vec<LayerEnum<F, Tr>>);
@@ -489,10 +485,8 @@
             claim.to_layer_id = Some(layer_id);
             claim.mle_ref = Some(output.clone());
             debug!("Creating a claim: {:#?}", claim);
-<<<<<<< HEAD
-=======
-
->>>>>>> ccfbb44a
+            
+
 
             // --- Add the claim to either the set of current claims we're proving ---
             // --- or the global set of claims we need to eventually prove ---
@@ -565,11 +559,7 @@
 
                 let (layer_claim, relevant_wlx_evaluations) = aggregate_claims(
                     &layer_claim_group,
-<<<<<<< HEAD
-                    &|claims, _, layer_mle_refs| {
-=======
                     &mut |claims, _, layer_mle_refs| {
->>>>>>> ccfbb44a
                         let wlx_evals = layer
                             .get_wlx_evaluations(
                                 claims.get_claim_points_matrix(),
@@ -645,11 +635,9 @@
 
         let input_layers_timer = start_timer!(|| "INPUT layers proof generation");
 
-<<<<<<< HEAD
-=======
-
-
->>>>>>> ccfbb44a
+
+       
+
         // --- TRACE: Proving input layer ---
         let input_layer_proving_span = span!(Level::DEBUG, "input_layer_proving_span").entered();
 
@@ -697,11 +685,8 @@
 
                 let (layer_claim, relevant_wlx_evaluations) = aggregate_claims(
                     &layer_claim_group,
-<<<<<<< HEAD
-                    &|claims, _, _| {
-=======
+                   
                     &mut |claims, _, _| {
->>>>>>> ccfbb44a
                         let wlx_evals = input_layer.compute_claim_wlx(claims).unwrap();
                         // wlx_count += wlx_evals.len();
                         println!(
@@ -912,22 +897,22 @@
             // --- Perform the claim aggregation verification, first sampling `r` ---
             // --- Note that we ONLY do this if need be! ---
             let mut prev_claim = layer_claims[0].clone();
-<<<<<<< HEAD
-            // --- Perform the claim aggregation verification ---
-            let (claim, _) = aggregate_claims(
-                &layer_claim_group,
-                &|claim_group: &ClaimGroup<F>, idx, _| -> Result<Vec<F>, GKRError> {
-                    debug!("Compute_wlx was called during claim aggregation verification");
-
-                    let current_wlx_evaluations = relevant_wlx_evaluations[*idx].clone();
-                    // idx += 1;
+            if layer_num_claims > 1 {
+                info!("Got > 1 claims. Verifying aggregation...");
+
+                // --- Perform the claim aggregation verification ---
+                let (claim, _) = aggregate_claims(
+                    &layer_claim_group, // This is the "claim group" representing ALL claims on this layer
+                    &mut |claim_group: &ClaimGroup<F>, prover_supplied_wlx_evaluations_idx: usize, _| -> Result<Vec<F>, GKRError> {
+                        debug!("Compute_wlx was called during claim aggregation verification");
 
                     let claim_wlx_evaluations = claim_group.get_results().clone();
 
-                    let all_wlx_evaluations: Vec<F> = claim_wlx_evaluations
-                        .into_iter()
-                        .chain(current_wlx_evaluations.into_iter())
-                        .collect();
+                        
+                        let all_wlx_evaluations: Vec<F> = claim_wlx_evaluations
+                            .into_iter()
+                            .chain(relevant_wlx_evaluations[prover_supplied_wlx_evaluations_idx].clone().into_iter())
+                            .collect();
 
                     let claim_vecs = claim_group.get_claim_points_matrix();
                     let (expected_num_evals, _) = get_num_wlx_evaluations(claim_vecs);
@@ -938,44 +923,13 @@
                         ));
                     }
 
-                    Ok(all_wlx_evaluations)
-                },
-                transcript,
-            )?;
-            prev_claim = claim;
-=======
-            if layer_num_claims > 1 {
-                info!("Got > 1 claims. Verifying aggregation...");
-
-                // --- Perform the claim aggregation verification ---
-                let (claim, _) = aggregate_claims(
-                    &layer_claim_group, // This is the "claim group" representing ALL claims on this layer
-                    &mut |claim_group: &ClaimGroup<F>, prover_supplied_wlx_evaluations_idx: usize, _| -> Result<Vec<F>, GKRError> {
-                        debug!("Compute_wlx was called during claim aggregation verification");
-
-                        let claim_wlx_evaluations = claim_group.get_results().clone();
-
-                        let all_wlx_evaluations: Vec<F> = claim_wlx_evaluations
-                            .into_iter()
-                            .chain(relevant_wlx_evaluations[prover_supplied_wlx_evaluations_idx].clone().into_iter())
-                            .collect();
-
-                        let claim_vecs = claim_group.get_claim_points_matrix();
-                        let (expected_num_evals, _) = get_num_wlx_evaluations(claim_vecs);
-                        if expected_num_evals != all_wlx_evaluations.len() {
-                            return Err(GKRError::ErrorWhenVerifyingLayer(
-                                layer_id,
-                                LayerError::AggregationError,
-                            ));
-                        }
-
                         Ok(all_wlx_evaluations)
                     },
                     transcript,
                 )?;
                 prev_claim = claim;
             }
->>>>>>> ccfbb44a
+
             end_timer!(claim_aggr_timer);
 
             let sumcheck_msg_timer =
@@ -1051,24 +1005,14 @@
                 input_layer.layer_id
             ));
 
-<<<<<<< HEAD
-            let input_layer_claim = {
-                let (prev_claim, _) = aggregate_claims(
-                    &input_layer_claim_group,
-                    &|claim_group, idx, _| -> Result<Vec<F>, GKRError> {
-                        debug!("Compute_wlx was called during claim aggregation verification in the input layer");
-
-                        let current_wlx_evaluations = relevant_wlx_evaluations[*idx].clone();
-                        // idx += 1;
-
-=======
+            
             let input_layer_claim = if input_layer_claims.len() > 1 {
+                let mut idx = 0;
                 let (prev_claim, _) = aggregate_claims(
                     &input_layer_claim_group,
                     &mut |claim_group, prover_supplied_wlx_evaluations_idx, _| -> Result<Vec<F>, GKRError> {
                         debug!("Compute_wlx was called during claim aggregation verification in the input layer");
 
->>>>>>> ccfbb44a
                         let claim_wlx_evaluations = claim_group.get_results().clone();
                         let all_wlx_evaluations: Vec<F> = claim_wlx_evaluations
                             .into_iter()
@@ -1089,10 +1033,7 @@
                     },
                     transcript,
                 )?;
-<<<<<<< HEAD
-=======
-
->>>>>>> ccfbb44a
+
                 prev_claim
             };
 
