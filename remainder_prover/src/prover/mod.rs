--- conflicted
+++ resolved
@@ -362,14 +362,6 @@
                     .get(&layer_id)
                     .ok_or_else(|| GKRError::NoClaimsForLayer(layer_id.clone()))?;
 
-<<<<<<< HEAD
-            let (layer_claim, relevant_wlx_evaluations) = if layer_claims.len() > 1 {
-
-                // --- Aggregate claims by performing the claim aggregation protocol. First compute V_i(l(x)) ---
-                let wlx_evaluations = input_layer.compute_claim_wlx(&layer_claims).map_err(|err| GKRError::ErrorWhenProvingLayer(*layer_id, LayerError::ClaimError(err)))?;
-
-                let relevant_wlx_evaluations = wlx_evaluations[layer_claims.len()..].to_vec();
-=======
                 // --- Add the claimed values to the FS transcript ---
                 for claim in layer_claims {
                     transcript
@@ -382,7 +374,6 @@
                         .append_field_element("Claimed value to be aggregated", claim.1)
                         .unwrap();
                 }
->>>>>>> 17dba602
 
                 let (layer_claim, relevant_wlx_evaluations) = if layer_claims.len() > 1 {
                     // --- Aggregate claims by performing the claim aggregation protocol. First compute V_i(l(x)) ---
@@ -397,12 +388,6 @@
                             })?;
                     let relevant_wlx_evaluations = wlx_evaluations[layer_claims.len()..].to_vec();
 
-<<<<<<< HEAD
-                // --- Next, sample r^\star from the transcript ---
-                let agg_chal = transcript.get_challenge("Challenge for claim aggregation").unwrap();
-                let aggregated_challenges = input_layer.compute_aggregated_challenges(&layer_claims, agg_chal).map_err(|err| GKRError::ErrorWhenProvingLayer(*layer_id, LayerError::ClaimError(err)))?;
-                let claimed_val = evaluate_at_a_point(&wlx_evaluations, agg_chal).unwrap();
-=======
                     transcript
                         .append_field_elements(
                             "Claim Aggregation Wlx_evaluations",
@@ -414,7 +399,6 @@
                     let agg_chal = transcript
                         .get_challenge("Challenge for claim aggregation")
                         .unwrap();
->>>>>>> 17dba602
 
                     let aggregated_challenges = input_layer
                         .compute_aggregated_challenges(&layer_claims, agg_chal)
@@ -431,13 +415,6 @@
                     (layer_claims[0].clone(), None)
                 };
 
-<<<<<<< HEAD
-            Ok(InputLayerProof {
-                layer_id: *layer_id,
-                input_commitment: commitment,
-                input_layer_wlx_evaluations: relevant_wlx_evaluations.unwrap_or_default(),
-                input_opening_proof: opening_proof
-=======
                 let opening_proof = input_layer
                     .open(transcript, layer_claim)
                     .map_err(|err| GKRError::InputLayerError(err))?;
@@ -448,7 +425,6 @@
                     input_layer_wlx_evaluations: relevant_wlx_evaluations.unwrap_or_default(),
                     input_opening_proof: opening_proof,
                 })
->>>>>>> 17dba602
             })
             .try_collect()?;
 
