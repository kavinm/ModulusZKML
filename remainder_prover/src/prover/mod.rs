--- conflicted
+++ resolved
@@ -10,7 +10,6 @@
 use std::collections::HashMap;
 
 use crate::{
-<<<<<<< HEAD
     gate::{
         addgate::AddGate, batched_addgate::AddGateBatched, batched_mulgate::MulGateBatched,
         mulgate::MulGate,
@@ -23,34 +22,20 @@
         claims::{Claim, ClaimGroup},
         layer_enum::LayerEnum,
         GKRLayer, Layer, LayerBuilder, LayerError, LayerId,
-=======
-    layer::{
-        claims::compute_aggregated_challenges, claims::compute_claim_wlx,
-        claims::verify_aggregate_claim, layer_enum::LayerEnum, Claim, GKRLayer, Layer,
-        LayerBuilder, LayerError, LayerId,
->>>>>>> 04d6cc84
     },
     mle::{
         dense::{DenseMle, DenseMleRef},
         MleRef,
     },
-<<<<<<< HEAD
     mle::{mle_enum::MleEnum, MleIndex},
     sumcheck::evaluate_at_a_point,
     utils::pad_to_nearest_power_of_two,
-=======
-    mle::{MleIndex, mle_enum::MleEnum}, sumcheck::evaluate_at_a_point, gate::{addgate::AddGate, mulgate::MulGate, batched_addgate::AddGateBatched, batched_mulgate::MulGateBatched}
->>>>>>> 04d6cc84
 };
 
 // use lcpc_2d::{FieldExt, ligero_commit::{remainder_ligero_commit_prove, remainder_ligero_eval_prove, remainder_ligero_verify}, adapter::convert_halo_to_lcpc, LcProofAuxiliaryInfo, poseidon_ligero::PoseidonSpongeHasher, ligero_structs::LigeroEncoding, ligero_ml_helper::naive_eval_mle_at_challenge_point};
 // use lcpc_2d::fs_transcript::halo2_remainder_transcript::Transcript;
 
-<<<<<<< HEAD
 use remainder_shared_types::transcript::Transcript;
-=======
-use remainder_shared_types::transcript::{Transcript};
->>>>>>> 04d6cc84
 use remainder_shared_types::FieldExt;
 
 // use derive_more::From;
@@ -111,14 +96,9 @@
     ) -> DenseMle<F, F> {
         let id = LayerId::Layer(self.0.len());
         // use the add gate constructor in order to initialize a new add gate mle
-<<<<<<< HEAD
         let gate: AddGate<F, Tr> =
             AddGate::new(id, nonzero_gates.clone(), lhs.clone(), rhs.clone(), 0, None);
 
-=======
-        let gate: AddGate<F, Tr> = AddGate::new(id, nonzero_gates.clone(), lhs.clone(), rhs.clone(), 0, None);
-        
->>>>>>> 04d6cc84
         // we want to return an mle representing the evaluations of this over all the points in the boolean hypercube
         // the size of this mle is dependent on the max gate label given in the z coordinate of the tuples (as defined above)
         let max_gate_val = nonzero_gates
@@ -157,14 +137,9 @@
     ) -> DenseMle<F, F> {
         let id = LayerId::Layer(self.0.len());
         // use the mul gate constructor in order to initialize a new add gate mle
-<<<<<<< HEAD
         let gate: MulGate<F, Tr> =
             MulGate::new(id, nonzero_gates.clone(), lhs.clone(), rhs.clone(), 0, None);
 
-=======
-        let gate: MulGate<F, Tr> = MulGate::new(id, nonzero_gates.clone(), lhs.clone(), rhs.clone(), 0, None);
-        
->>>>>>> 04d6cc84
         // we want to return an mle representing the evaluations of this over all the points in the boolean hypercube
         // the size of this mle is dependent on the max gate label given in the z coordinate of the tuples (as defined above)
         let max_gate_val = nonzero_gates
@@ -208,21 +183,12 @@
     ) -> DenseMle<F, F> {
         let id = LayerId::Layer(self.0.len());
         // constructor for batched add gate struct
-<<<<<<< HEAD
         let gate: AddGateBatched<F, Tr> = AddGateBatched::new(
             num_dataparallel_bits,
             nonzero_gates.clone(),
             lhs.clone(),
             rhs.clone(),
             id,
-=======
-        let gate: AddGateBatched<F, Tr> = AddGateBatched::new(num_dataparallel_bits, nonzero_gates.clone(), lhs.clone(), rhs.clone(), id);
-        let max_gate_val = nonzero_gates.clone().into_iter().fold(
-            0, 
-            |acc, (z, _, _)| {
-                std::cmp::max(acc, z)
-            }
->>>>>>> 04d6cc84
         );
         let max_gate_val = nonzero_gates
             .clone()
@@ -237,7 +203,6 @@
 
         // iterate through each of the indices and compute the sum
         let mut sum_table = vec![F::zero(); sum_table_num_entries];
-<<<<<<< HEAD
         (0..num_dataparallel_vals).for_each(|idx| {
             nonzero_gates
                 .clone()
@@ -254,18 +219,6 @@
                     sum_table[idx + (z_ind * num_dataparallel_vals)] = f2_val + f3_val;
                 });
         });
-=======
-        (0..num_dataparallel_vals).for_each(|idx|
-            {
-                nonzero_gates.clone().into_iter().for_each(
-                    |(z_ind, x_ind, y_ind)| {
-                        let f2_val = *lhs.bookkeeping_table().get(idx + (x_ind * num_dataparallel_vals)).unwrap_or(&F::zero());
-                        let f3_val = *rhs.bookkeeping_table().get(idx + (y_ind * num_dataparallel_vals)).unwrap_or(&F::zero());
-                        sum_table[idx + (z_ind * num_dataparallel_vals)] = f2_val + f3_val;
-                    }
-                );
-            });
->>>>>>> 04d6cc84
         let res_mle: DenseMle<F, F> = DenseMle::new_from_raw(sum_table, id, None);
         res_mle
     }
@@ -293,26 +246,21 @@
     ) -> DenseMle<F, F> {
         let id = LayerId::Layer(self.0.len());
         // constructor for batched mul gate struct
-<<<<<<< HEAD
         let gate: MulGateBatched<F, Tr> = MulGateBatched::new(
             num_dataparallel_bits,
             nonzero_gates.clone(),
             lhs.clone(),
             rhs.clone(),
             id,
-=======
-        let gate: MulGateBatched<F, Tr> = MulGateBatched::new(num_dataparallel_bits, nonzero_gates.clone(), lhs.clone(), rhs.clone(), id);
-        let max_gate_val = nonzero_gates.clone().into_iter().fold(
-            0, 
-            |acc, (z, _, _)| {
-                std::cmp::max(acc, z)
-            }
->>>>>>> 04d6cc84
         );
         let max_gate_val = nonzero_gates
             .clone()
             .into_iter()
             .fold(0, |acc, (z, _, _)| std::cmp::max(acc, z));
+        let max_gate_val = nonzero_gates
+            .clone()
+            .into_iter()
+            .fold(0, |acc, (z, _, _)| std::cmp::max(acc, z));
 
         // number of entries in the resulting table is the max gate z value * 2 to the power of the number of dataparallel bits, as we are
         // evaluating over all values in the boolean hypercube which includes dataparallel bits
@@ -322,7 +270,6 @@
 
         // iterate through each of the indices and compute the product
         let mut mul_table = vec![F::zero(); sum_table_num_entries];
-<<<<<<< HEAD
         (0..num_dataparallel_vals).for_each(|idx| {
             nonzero_gates
                 .clone()
@@ -339,18 +286,6 @@
                     mul_table[idx + (z_ind * num_dataparallel_vals)] = f2_val * f3_val;
                 });
         });
-=======
-        (0..num_dataparallel_vals).for_each(|idx|
-            {
-                nonzero_gates.clone().into_iter().for_each(
-                    |(z_ind, x_ind, y_ind)| {
-                        let f2_val = *lhs.bookkeeping_table().get(idx + (x_ind * num_dataparallel_vals)).unwrap_or(&F::zero());
-                        let f3_val = *rhs.bookkeeping_table().get(idx + (y_ind * num_dataparallel_vals)).unwrap_or(&F::zero());
-                        mul_table[idx + (z_ind * num_dataparallel_vals)] = f2_val * f3_val;
-                    }
-                );
-            });
->>>>>>> 04d6cc84
 
         let res_mle: DenseMle<F, F> = DenseMle::new_from_raw(mul_table, id, None);
 
@@ -470,13 +405,7 @@
             .input_layers
             .iter_mut()
             .map(|input_layer| {
-<<<<<<< HEAD
                 let commitment = input_layer.commit().map_err(GKRError::InputLayerError)?;
-=======
-                let commitment = input_layer
-                    .commit()
-                    .map_err(GKRError::InputLayerError)?;
->>>>>>> 04d6cc84
                 InputLayerEnum::append_commitment_to_transcript(&commitment, transcript).unwrap();
                 Ok(commitment)
             })
@@ -553,7 +482,6 @@
             .map(|mut layer| {
                 // --- For each layer, get the ID and all the claims on that layer ---
                 let layer_id = *layer.id();
-<<<<<<< HEAD
                 info!("New Intermediate Layer: {:?}", layer_id);
                 let layer_claims_vec = claims
                     .get(&layer_id)
@@ -561,12 +489,6 @@
                     .clone();
                 let layer_claim_group = ClaimGroup::new(layer_claims_vec.clone()).unwrap();
                 debug!("Found Layer claims:\n{:#?}", layer_claim_group);
-=======
-                dbg!(layer_id);
-                let layer_claims = claims
-                    .get(&layer_id)
-                    .ok_or(GKRError::NoClaimsForLayer(layer_id))?;
->>>>>>> 04d6cc84
 
                 // --- Add the claimed values to the FS transcript ---
                 for claim in &layer_claims_vec {
@@ -578,7 +500,6 @@
                         .unwrap();
                 }
 
-<<<<<<< HEAD
                 info!("Time for claim aggregation...");
                 let (layer_claim, relevant_wlx_evaluations) = aggregate_claims(
                     &layer_claim_group,
@@ -588,53 +509,13 @@
                 );
                 info!("Done aggregating claims! New claim: {:#?}", layer_claim);
                 debug!("Relevant wlx evals: {:#?}", relevant_wlx_evaluations);
-=======
-                // --- If it's an empty layer, skip the claim aggregation ---
-                let empty_layer = layer_claims.iter().all(|claim| claim.0.is_empty());
-
-                // --- Aggregate claims by sampling r^\star from the verifier and performing the ---
-                // --- claim aggregation protocol. We ONLY aggregate if need be! ---
-                let (layer_claim, relevant_wlx_evaluations) = if layer_claims.len() > 1 && !empty_layer {
-
-                    // --- Aggregate claims by performing the claim aggregation protocol. First compute V_i(l(x)) ---
-                    let wlx_evaluations = compute_claim_wlx(layer_claims, &layer).unwrap();
-                    let relevant_wlx_evaluations = wlx_evaluations[layer_claims.len()..].to_vec();
-
-                    transcript
-                        .append_field_elements(
-                            "Claim Aggregation Wlx_evaluations",
-                            &relevant_wlx_evaluations,
-                        )
-                        .unwrap();
-
-                    // --- Next, sample r^\star from the transcript ---
-                    let agg_chal = transcript
-                        .get_challenge("Challenge for claim aggregation")
-                        .unwrap();
-
-                    let aggregated_challenges =
-                        compute_aggregated_challenges(layer_claims, agg_chal).unwrap();
-
-                    let claimed_val = evaluate_at_a_point(&wlx_evaluations, agg_chal).unwrap();
-
-                    (
-                        (aggregated_challenges, claimed_val),
-                        Some(relevant_wlx_evaluations),
-                    )
-                } else {
-                    (layer_claims[0].clone(), None)
-                };
->>>>>>> 04d6cc84
 
                 // --- Compute all sumcheck messages across this particular layer ---
                 let prover_sumcheck_messages = layer
                     .prove_rounds(layer_claim, transcript)
                     .map_err(|err| GKRError::ErrorWhenProvingLayer(layer_id, err))?;
-<<<<<<< HEAD
 
                 debug!("sumcheck_proof: {:#?}", prover_sumcheck_messages);
-=======
->>>>>>> 04d6cc84
 
                 // --- Grab all the resulting claims from the above sumcheck procedure and add them to the claim tracking map ---
                 let post_sumcheck_new_claims = layer
@@ -669,7 +550,6 @@
                 let layer_id = input_layer.layer_id();
                 info!("New Input Layer: {:?}", layer_id);
 
-<<<<<<< HEAD
                 let layer_claims_vec = claims
                     .get(&layer_id)
                     .ok_or_else(|| GKRError::NoClaimsForLayer(layer_id.clone()))?;
@@ -680,14 +560,6 @@
                     layer_claim_group
                 );
                 let num_claims = layer_claim_group.get_num_claims();
-=======
-                let layer_claims = claims
-                    .get(layer_id)
-                    .ok_or(GKRError::NoClaimsForLayer(*layer_id))?;
-
-                // dbg!("prover claims");
-                // dbg!(&layer_claims);
->>>>>>> 04d6cc84
 
                 // --- Add the claimed values to the FS transcript ---
                 for claim in layer_claims_vec {
@@ -702,7 +574,6 @@
                         .unwrap();
                 }
 
-<<<<<<< HEAD
                 let (layer_claim, relevant_wlx_evaluations) = aggregate_claims(
                     &layer_claim_group,
                     &mut |claims| input_layer.compute_claim_wlx(claims).unwrap(),
@@ -710,47 +581,6 @@
                     ENABLE_OPTIMIZATION,
                 );
                 debug!("Relevant wlx evaluations: {:#?}", relevant_wlx_evaluations);
-=======
-                let (layer_claim, relevant_wlx_evaluations) = if layer_claims.len() > 1 {
-                    // --- Aggregate claims by performing the claim aggregation protocol. First compute V_i(l(x)) ---
-                    let wlx_evaluations =
-                        input_layer
-                            .compute_claim_wlx(layer_claims)
-                            .map_err(|err| {
-                                GKRError::ErrorWhenProvingLayer(
-                                    *layer_id,
-                                    LayerError::ClaimError(err),
-                                )
-                            })?;
-                    let relevant_wlx_evaluations = wlx_evaluations[layer_claims.len()..].to_vec();
-
-                    transcript
-                        .append_field_elements(
-                            "Claim Aggregation Wlx_evaluations",
-                            &relevant_wlx_evaluations,
-                        )
-                        .unwrap();
-
-                    // --- Next, sample r^\star from the transcript ---
-                    let agg_chal = transcript
-                        .get_challenge("Challenge for claim aggregation")
-                        .unwrap();
-
-                    let aggregated_challenges = input_layer
-                        .compute_aggregated_challenges(layer_claims, agg_chal)
-                        .map_err(|err| {
-                            GKRError::ErrorWhenProvingLayer(*layer_id, LayerError::ClaimError(err))
-                        })?;
-                    let claimed_val = evaluate_at_a_point(&wlx_evaluations, agg_chal).unwrap();
-
-                    (
-                        (aggregated_challenges, claimed_val),
-                        Some(relevant_wlx_evaluations),
-                    )
-                } else {
-                    (layer_claims[0].clone(), None)
-                };
->>>>>>> 04d6cc84
 
                 let opening_proof = input_layer
                     .open(transcript, layer_claim)
@@ -857,7 +687,6 @@
 
             // --- Independently grab the claims which should've been imposed on this layer (based on the verifier's own claim tracking) ---
             let layer_id = *layer.id();
-<<<<<<< HEAD
             info!("Intermediate Layer: {:?}", layer_id);
             debug!("The LayerEnum: {:#?}", layer);
             let layer_claims = claims
@@ -866,12 +695,6 @@
             let layer_claim_group = ClaimGroup::new(layer_claims.clone()).unwrap();
             debug!("Found Layer claims:\n{:#?}", layer_claim_group);
             let layer_num_claims = layer_claim_group.get_num_claims();
-=======
-            let layer_claims = claims
-                .get(&layer_id)
-                .ok_or(GKRError::NoClaimsForLayer(layer_id))?;
-
->>>>>>> 04d6cc84
 
             // --- Append claims to the FS transcript... TODO!(ryancao): Do we actually need to do this??? ---
             for claim in layer_claims {
@@ -918,30 +741,8 @@
                 );
                 prev_claim = claim;
 
-<<<<<<< HEAD
                 if idx != relevant_wlx_evaluations.len() {
                     return Err(GKRError::ErrorWhenVerifyingLayer(
-=======
-            // dbg!(&layer_claims);
-            if layer_claims.len() > 1 {
-                // --- Perform the claim aggregation verification, first sampling `r` ---
-                let all_wlx_evaluations: Vec<F> = layer_claims
-                    .iter()
-                    .map(|(_, val)| *val)
-                    .chain(wlx_evaluations.clone().into_iter())
-                    .collect();
-
-                transcript
-                    .append_field_elements("Claim Aggregation Wlx_evaluations", &wlx_evaluations)
-                    .unwrap();
-                let agg_chal = transcript
-                    .get_challenge("Challenge for claim aggregation")
-                    .unwrap();
-
-                prev_claim = verify_aggregate_claim(&all_wlx_evaluations, layer_claims, agg_chal)
-                    .map_err(|_err| {
-                    GKRError::ErrorWhenVerifyingLayer(
->>>>>>> 04d6cc84
                         layer_id,
                         LayerError::AggregationError,
                     ));
@@ -986,14 +787,11 @@
             let other_claims = layer
                 .get_claims()
                 .map_err(|err| GKRError::ErrorWhenVerifyingLayer(layer_id, err))?;
-<<<<<<< HEAD
 
             debug!(
                 "After sumcheck, I have the following claims: {:#?}",
                 other_claims
             );
-=======
->>>>>>> 04d6cc84
 
             for claim in other_claims {
                 if let Some(curr_claims) = claims.get_mut(&claim.get_to_layer_id().unwrap()) {
@@ -1010,15 +808,9 @@
             info!("--- Input Layer: {:?} ---", input_layer_id);
             let input_layer_claims = claims
                 .get(&input_layer_id)
-<<<<<<< HEAD
                 .ok_or_else(|| GKRError::NoClaimsForLayer(input_layer_id.clone()))?;
             let input_layer_claim_group = ClaimGroup::new(input_layer_claims.clone()).unwrap();
             debug!("Layer Claim Group for input: {:#?}", input_layer_claims);
-=======
-                .ok_or(GKRError::NoClaimsForLayer(input_layer_id))?;
-
-            // dbg!(&input_layer_claims);
->>>>>>> 04d6cc84
 
             // --- Add the claimed values to the FS transcript ---
             for claim in input_layer_claims {
@@ -1034,7 +826,6 @@
             }
 
             let input_layer_claim = if input_layer_claims.len() > 1 {
-<<<<<<< HEAD
                 let mut idx = 0;
                 let (prev_claim, _) = aggregate_claims(
                     &input_layer_claim_group,
@@ -1053,23 +844,6 @@
                     transcript,
                     ENABLE_OPTIMIZATION,
                 );
-=======
-                let all_input_wlx_evaluations: Vec<F> = input_layer_claims
-                    .iter()
-                    .map(|(_, val)| *val)
-                    .chain(input_layer.input_layer_wlx_evaluations.clone().into_iter())
-                    .collect();
-
-                // dbg!(&all_input_wlx_evaluations);
-
-                // --- Add the aggregation step to the transcript ---
-                transcript
-                    .append_field_elements(
-                        "Input claim aggregation Wlx_evaluations",
-                        &input_layer.input_layer_wlx_evaluations,
-                    )
-                    .unwrap();
->>>>>>> 04d6cc84
 
                 if idx != relevant_wlx_evaluations.len() {
                     return Err(GKRError::ErrorWhenVerifyingLayer(
