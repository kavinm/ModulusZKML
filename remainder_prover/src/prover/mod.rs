//!Module that orchestrates creating a GKR Proof

/// For the input layer to the GKR circuit
pub mod input_layer;
#[cfg(test)]
mod tests;

use std::collections::HashMap;

use crate::{
    layer::{
        from_mle, claims::aggregate_claims, claims::verify_aggregate_claim, claims::compute_aggregated_challenges, claims::compute_claim_wlx, Claim, GKRLayer, Layer,
        LayerBuilder, LayerError, LayerId, layer_enum::LayerEnum,
    },
    mle::{MleIndex, mle_enum::MleEnum},
    mle::{MleRef, dense::{DenseMleRef, DenseMle}, gate::AddGate},
    expression::ExpressionStandard,
    utils::pad_to_nearest_power_of_two, sumcheck::evaluate_at_a_point
};

// use lcpc_2d::{FieldExt, ligero_commit::{remainder_ligero_commit_prove, remainder_ligero_eval_prove, remainder_ligero_verify}, adapter::convert_halo_to_lcpc, LcProofAuxiliaryInfo, poseidon_ligero::PoseidonSpongeHasher, ligero_structs::LigeroEncoding, ligero_ml_helper::naive_eval_mle_at_challenge_point};
// use lcpc_2d::fs_transcript::halo2_remainder_transcript::Transcript;
use remainder_ligero::{adapter::LigeroProof, ligero_commit::{remainder_ligero_commit_prove, remainder_ligero_eval_prove, remainder_ligero_verify}, adapter::convert_halo_to_lcpc, LcProofAuxiliaryInfo, poseidon_ligero::PoseidonSpongeHasher, ligero_structs::LigeroEncoding};
use remainder_shared_types::transcript::{Transcript, poseidon_transcript::PoseidonTranscript};
use remainder_shared_types::FieldExt;

// use derive_more::From;
use itertools::Itertools;
use serde::{Deserialize, Serialize};
use thiserror::Error;

use self::input_layer::{InputLayer, enum_input_layer::{InputLayerEnum, CommitmentEnum, OpeningEnum}, InputLayerError};

// use lcpc_2d::ScalarField;
// use lcpc_2d::adapter::LigeroProof;

///  New  type for containing the list of Layers that make up the GKR circuit
/// 
/// Literally just a Vec of pointers to various layer types!
pub struct Layers<F: FieldExt, Tr: Transcript<F>>(Vec<LayerEnum<F, Tr>>);

impl<F: FieldExt, Tr: Transcript<F> + 'static> Layers<F, Tr> {
    /// Add a layer to a list of layers
    pub fn add<B: LayerBuilder<F>, L: Layer<F, Transcript = Tr> + 'static>(
        &mut self,
        new_layer: B,
    ) -> B::Successor {
        let id = LayerId::Layer(self.0.len());
        let successor = new_layer.next_layer(id.clone(), None);
        let layer = L::new(new_layer, id);
        self.0.push(layer.get_enum());
        successor
    }

    /// Add a GKRLayer to a list of layers
    pub fn add_gkr<B: LayerBuilder<F>>(&mut self, new_layer: B) -> B::Successor {
        self.add::<_, GKRLayer<_, Tr>>(new_layer)
    }

    /// Add an AddGate to a list of layers
    pub fn add_add_gate(&mut self, nonzero_gates: Vec<(usize, usize, usize)>, lhs: DenseMleRef<F>, rhs: DenseMleRef<F>, num_copy_bits: usize) -> DenseMle<F, F> {
        let id = LayerId::Layer(self.0.len());
        let gate: AddGate<F, Tr> = AddGate::new(id.clone(), nonzero_gates.clone(), lhs.clone(), rhs.clone(), num_copy_bits);
        let num_vars = lhs.num_vars();
        self.0.push(gate.get_enum());

        let mut sum_table = vec![F::zero(); 1 << num_vars];
        nonzero_gates.into_iter().for_each(
            |(z, x, y)| {
                let sum_val = *lhs.bookkeeping_table().get(x).unwrap_or(&F::zero()) + 
                *rhs.bookkeeping_table().get(y).unwrap_or(&F::zero());
                sum_table[z] = sum_val;
                
            }
        );

        let res_mle: DenseMle<F, F> = DenseMle::new_from_raw(sum_table, id, None);
        res_mle

        //ZeroMleRef::new(*num_vars, None, id.clone())
    }

    /// Creates a new Layers
    pub fn new() -> Self {
        Self(vec![])
    }
}

impl<F: FieldExt, Tr: Transcript<F> + 'static> Default for Layers<F, Tr> {
    fn default() -> Self {
        Self::new()
    }
}

///An output layer which will have it's bits bound and then evaluated
pub type OutputLayer<F> = Box<dyn MleRef<F = F>>;

#[derive(Error, Debug, Clone)]
/// Errors relating to the proving of a GKR circuit
pub enum GKRError {
    #[error("No claims were found for layer {0:?}")]
    /// No claims were found for layer
    NoClaimsForLayer(LayerId),
    #[error("Error when proving layer {0:?}: {1}")]
    /// Error when proving layer
    ErrorWhenProvingLayer(LayerId, LayerError),
    #[error("Error when verifying layer {0:?}: {1}")]
    /// Error when verifying layer
    ErrorWhenVerifyingLayer(LayerId, LayerError),
    #[error("Error when verifying output layer")]
    /// Error when verifying output layer
    ErrorWhenVerifyingOutputLayer,
    #[error("Error when commiting to InputLayer {0}")]
    InputLayerError(InputLayerError)
}

/// A proof of the sumcheck protocol; Outer vec is rounds, inner vec is evaluations
#[derive(Clone, Debug, Serialize, Deserialize)]
pub struct SumcheckProof<F>(pub Vec<Vec<F>>);

impl<F: FieldExt> From<Vec<Vec<F>>> for SumcheckProof<F> {
    fn from(value: Vec<Vec<F>>) -> Self {
        Self(value)
    }
}

/// The proof for an individual GKR layer
#[derive(Serialize, Deserialize)]
#[serde(bound = "F: FieldExt")]
<<<<<<< HEAD
pub struct LayerProof<F, Tr> {
=======

pub struct LayerProof<F: FieldExt, Tr: Transcript<F>> {
>>>>>>> bf7179a7
    pub sumcheck_proof: SumcheckProof<F>,
    pub layer: LayerEnum<F, Tr>,
    pub wlx_evaluations: Vec<F>,
}

/// Proof for circuit input layer
#[derive(Serialize, Deserialize)]
#[serde(bound = "F: FieldExt")]
pub struct InputLayerProof<F: FieldExt> {
    pub layer_id: LayerId,
    pub input_layer_wlx_evaluations: Vec<F>,
    pub input_commitment: CommitmentEnum<F>,
    pub input_opening_proof: OpeningEnum<F>
}

/// All the elements to be passed to the verifier for the succinct non-interactive sumcheck proof
#[derive(Serialize, Deserialize)]
#[serde(bound = "F: FieldExt")]
<<<<<<< HEAD
pub struct GKRProof<F: FieldExt, Tr> {
=======
pub struct GKRProof<F: FieldExt, Tr: Transcript<F>> {
>>>>>>> bf7179a7
    /// The sumcheck proof of each GKR Layer, along with the fully bound expression.
    /// 
    /// In reverse order (i.e. layer closest to the output layer is first)
    pub layer_sumcheck_proofs: Vec<LayerProof<F, Tr>>,
    /// All the output layers that this circuit yields
    pub output_layers: Vec<MleEnum<F>>,

    pub input_layer_proofs: Vec<InputLayerProof<F>>,
}

pub struct Witness<F: FieldExt, Tr: Transcript<F>> {
    pub layers: Layers<F, Tr>,
    pub output_layers: Vec<MleEnum<F>>,
    pub input_layers: Vec<InputLayerEnum<F, Tr>>
}

/// A GKRCircuit ready to be proven
pub trait GKRCircuit<F: FieldExt> {
    /// The transcript this circuit uses
    type Transcript: Transcript<F>;

    /// The forward pass, defining the layer relationships and generating the layers
    fn synthesize(&mut self) -> Witness<F, Self::Transcript>;

    fn synthesize_and_commit(&mut self, transcript: &mut Self::Transcript) -> Result<(Witness<F, Self::Transcript>, Vec<CommitmentEnum<F>>), GKRError> {
        let mut witness = self.synthesize();

        let commitments = witness.input_layers.iter_mut().map(|input_layer| {
            let commitment = input_layer.commit().map_err(|err| GKRError::InputLayerError(err))?;
            InputLayerEnum::append_commitment_to_transcript(&commitment, transcript).unwrap();
            Ok(commitment)
        }).try_collect()?;

        Ok((witness, commitments))
    }

    ///  The backwards pass, creating the GKRProof
    fn prove(
        &mut self,
        transcript: &mut Self::Transcript,
    ) -> Result<GKRProof<F, Self::Transcript>, GKRError> {

        // --- Synthesize the circuit, using LayerBuilders to create internal, output, and input layers ---
        // --- Also commit and add those commitments to the transcript
        let (Witness {input_layers, mut output_layers, layers}, commitments) = self.synthesize_and_commit(transcript)?;

        // --- Keep track of GKR-style claims across all layers ---
        let mut claims: HashMap<LayerId, Vec<Claim<F>>> = HashMap::new(); 

        // --- Go through circuit output layers and grab claims on each ---
        for output in output_layers.iter_mut() {
            
            let mut claim = None;
            let bits = output.index_mle_indices(0);

            // --- Evaluate each output MLE at a random challenge point ---
            for bit in 0..bits {
                let challenge = transcript
                    .get_challenge("Setting Output Layer Claim")
                    .unwrap();
                claim = output.fix_variable(bit, challenge);
            }

            // --- Gather the claim and layer ID ---
            let claim = claim.unwrap();
            let layer_id = output.get_layer_id();

            // --- Add the claim to either the set of current claims we're proving ---
            // --- or the global set of claims we need to eventually prove ---
            if let Some(curr_claims) = claims.get_mut(&layer_id) {
                curr_claims.push(claim);
            } else {
                claims.insert(layer_id, vec![claim]);
            }
        }

        // --- Collects all the prover messages for sumchecking over each layer, ---
        // --- as well as all the prover messages for claim aggregation at the ---
        // --- beginning of proving each layer ---
        let layer_sumcheck_proofs = layers
            .0
            .into_iter()
            .rev()
            .map(|mut layer| {
                
                // --- For each layer, get the ID and all the claims on that layer ---
                let layer_id = layer.id().clone();
                let layer_claims = claims
                    .get(&layer_id)
                    .ok_or_else(|| GKRError::NoClaimsForLayer(layer_id.clone()))?;

                // --- Add the claimed values to the FS transcript ---
                for claim in layer_claims {
                    transcript
                        .append_field_elements("Claimed bits to be aggregated", &claim.0)
                        .unwrap();
                    transcript
                        .append_field_element("Claimed value to be aggregated", claim.1)
                        .unwrap();
                }

                // --- Aggregate claims by sampling r^\star from the verifier and performing the ---
                // --- claim aggregation protocol. We ONLY aggregate if need be! ---
                let (layer_claim, relevant_wlx_evaluations) = if layer_claims.len() > 1 {
                    // --- Aggregate claims by performing the claim aggregation protocol. First compute V_i(l(x)) ---
                    let wlx_evaluations = compute_claim_wlx(&layer_claims, &layer).unwrap();
                    let relevant_wlx_evaluations = wlx_evaluations[layer_claims.len()..].to_vec();

                    transcript.append_field_elements("Claim Aggregation Wlx_evaluations", &relevant_wlx_evaluations).unwrap();

                    // --- Next, sample r^\star from the transcript ---
                    let agg_chal = transcript.get_challenge("Challenge for claim aggregation").unwrap();

                    let aggregated_challenges = compute_aggregated_challenges(&layer_claims, agg_chal).unwrap();
                    let claimed_val = evaluate_at_a_point(&wlx_evaluations, agg_chal).unwrap();

                    ((aggregated_challenges, claimed_val), Some(relevant_wlx_evaluations))
                } else {
                    (layer_claims[0].clone(), None)
                };

                // --- Compute all sumcheck messages across this particular layer ---
                let prover_sumcheck_messages = layer
                    .prove_rounds(layer_claim, transcript)
                    .map_err(|err| GKRError::ErrorWhenProvingLayer(layer_id.clone(), err))?;

                // --- Grab all the resulting claims from the above sumcheck procedure and add them to the claim tracking map ---
                let post_sumcheck_new_claims = layer
                    .get_claims()
                    .map_err(|err| GKRError::ErrorWhenProvingLayer(layer_id.clone(), err))?;

                for (layer_id, claim) in post_sumcheck_new_claims {
                    if let Some(curr_claims) = claims.get_mut(&layer_id) {
                        curr_claims.push(claim);
                    } else {
                        claims.insert(layer_id, vec![claim]);
                    }
                }

                Ok(LayerProof {
                    sumcheck_proof: prover_sumcheck_messages,
                    layer,
                    wlx_evaluations: relevant_wlx_evaluations.unwrap_or_default(),
                })
            })
            .try_collect()?;

        let input_layer_proofs = input_layers.into_iter().zip(commitments).map(|(input_layer, commitment)| {
            let layer_id = input_layer.layer_id();

            let layer_claims = claims
                .get(&layer_id)
                .ok_or_else(|| GKRError::NoClaimsForLayer(layer_id.clone()))?;

            // --- Add the claimed values to the FS transcript ---
            for claim in layer_claims {
                transcript
                    .append_field_elements("Claimed challenge coordinates to be aggregated", &claim.0)
                    .unwrap();
                transcript
                    .append_field_element("Claimed value to be aggregated", claim.1)
                    .unwrap();
            }

            let (layer_claim, relevant_wlx_evaluations) = if layer_claims.len() > 1 {
                // --- Aggregate claims by performing the claim aggregation protocol. First compute V_i(l(x)) ---
                let wlx_evaluations = input_layer.compute_claim_wlx(&layer_claims).map_err(|err| GKRError::ErrorWhenProvingLayer(*layer_id, LayerError::ClaimError(err)))?;
                let relevant_wlx_evaluations = wlx_evaluations[layer_claims.len()..].to_vec();

                transcript.append_field_elements("Claim Aggregation Wlx_evaluations", &relevant_wlx_evaluations).unwrap();

                // --- Next, sample r^\star from the transcript ---
                let agg_chal = transcript.get_challenge("Challenge for claim aggregation").unwrap();

                let aggregated_challenges = input_layer.compute_aggregated_challenges(&layer_claims, agg_chal).map_err(|err| GKRError::ErrorWhenProvingLayer(*layer_id, LayerError::ClaimError(err)))?;
                let claimed_val = evaluate_at_a_point(&wlx_evaluations, agg_chal).unwrap();

                ((aggregated_challenges, claimed_val), Some(relevant_wlx_evaluations))
            } else {
                (layer_claims[0].clone(), None)
            };

            let opening_proof = input_layer.open(transcript, layer_claim).map_err(|err| GKRError::InputLayerError(err))?;


            Ok(InputLayerProof {
                layer_id: *layer_id,
                input_commitment: commitment,
                input_layer_wlx_evaluations: relevant_wlx_evaluations.unwrap_or_default(),
                input_opening_proof: opening_proof
            })
        }).try_collect()?;

        let gkr_proof = GKRProof {
            layer_sumcheck_proofs,
            output_layers,
            input_layer_proofs
        };

        Ok(gkr_proof)
    }

    /// Verifies the GKRProof produced by fn prove
    /// 
    /// Takes in a transcript for FS and re-generates challenges on its own
    fn verify(
        &mut self,
        transcript: &mut Self::Transcript,
        gkr_proof: GKRProof<F, Self::Transcript>,
    ) -> Result<(), GKRError> {
        let GKRProof {
            layer_sumcheck_proofs,
            output_layers,
            input_layer_proofs,
        } = gkr_proof;

        for input_layer in input_layer_proofs.iter() {
            InputLayerEnum::append_commitment_to_transcript(&input_layer.input_commitment, transcript).map_err(|err| GKRError::ErrorWhenVerifyingLayer(input_layer.layer_id, LayerError::TranscriptError(err)))?;
        }

        // --- Verifier keeps track of the claims on its own ---
        let mut claims: HashMap<LayerId, Vec<Claim<F>>> = HashMap::new();

        // --- NOTE that all the `Expression`s and MLEs contained within `gkr_proof` are already bound! ---
        for output in output_layers.iter() {

            let mle_indices = output.mle_indices();
            let mut claim_chal: Vec<F> = vec![];
            for (bit, index) in mle_indices.iter().enumerate() {
                let challenge = transcript
                    .get_challenge("Setting Output Layer Claim")
                    .unwrap();

                // We assume that all the outputs are zero-valued for now. We should be 
                // doing the initial step of evaluating V_1'(z) as specified in Thaler 13 page 14,
                // but given the assumption we have that V_1'(z) = 0 for all z if the prover is honest.
                if MleIndex::Bound(challenge, bit) != *index {
                    return Err(GKRError::ErrorWhenVerifyingOutputLayer);
                }
                claim_chal.push(challenge);
            }
            let claim = (claim_chal, F::zero());
            let layer_id = output.get_layer_id();

            // --- Append claims to either the claim tracking map OR the first (sumchecked) layer's list of claims ---
            if let Some(curr_claims) = claims.get_mut(&layer_id) {
                curr_claims.push(claim);
            } else {
                claims.insert(layer_id, vec![claim]);
            }
        }

        // --- Go through each of the layers' sumcheck proofs... ---
        for sumcheck_proof_single in layer_sumcheck_proofs {

            let LayerProof {
                sumcheck_proof,
                mut layer,
                wlx_evaluations,
            } = sumcheck_proof_single;

            // --- Independently grab the claims which should've been imposed on this layer (based on the verifier's own claim tracking) ---
            let layer_id = layer.id().clone();
            let layer_claims = claims
                .get(&layer_id)
                .ok_or_else(|| GKRError::NoClaimsForLayer(layer_id.clone()))?;

            // --- Append claims to the FS transcript... TODO!(ryancao): Do we actually need to do this??? ---
            for claim in layer_claims {
                transcript
                    .append_field_elements("Claimed bits to be aggregated", &claim.0)
                    .unwrap();
                transcript
                    .append_field_element("Claimed value to be aggregated", claim.1)
                    .unwrap();
            }

            // --- Perform the claim aggregation verification, first sampling `r` ---
            // --- Note that we ONLY do this if need be! ---
            let mut prev_claim = layer_claims[0].clone();
            if layer_claims.len() > 1 {
                // --- Perform the claim aggregation verification, first sampling `r` ---

                let all_wlx_evaluations: Vec<F> = layer_claims.into_iter().map(
                    |(_, val)| *val
                ).chain(wlx_evaluations.clone().into_iter()).collect();

                transcript
                    .append_field_elements("Claim Aggregation Wlx_evaluations", &wlx_evaluations)
                    .unwrap();
                let agg_chal = transcript
                        .get_challenge("Challenge for claim aggregation")
                        .unwrap();

                prev_claim = verify_aggregate_claim(&all_wlx_evaluations, layer_claims, agg_chal)
                    .map_err(|_err| {
                        GKRError::ErrorWhenVerifyingLayer(
                            layer_id.clone(),
                            LayerError::AggregationError,
                        )
                    })?;

                   
            }

            // --- Performs the actual sumcheck verification step ---
            layer
                .verify_rounds(prev_claim, sumcheck_proof.0, transcript)
                .map_err(|err| GKRError::ErrorWhenVerifyingLayer(layer_id.clone(), err))?;

            // --- Extract/track claims from the expression independently (this ensures implicitly that the ---
            // --- prover is behaving correctly with respect to claim reduction, as otherwise the claim ---
            // --- aggregation verification step will fail ---
            let other_claims = layer
                .get_claims()
                .map_err(|err| GKRError::ErrorWhenVerifyingLayer(layer_id.clone(), err))?;

            for (layer_id, claim) in other_claims {
                if let Some(curr_claims) = claims.get_mut(&layer_id) {
                    curr_claims.push(claim);
                } else {
                    claims.insert(layer_id, vec![claim]);
                }
            }
        }

        for input_layer in input_layer_proofs {
            let input_layer_id = input_layer.layer_id;
            let input_layer_claims = claims
                .get(&input_layer_id)
                .ok_or_else(|| GKRError::NoClaimsForLayer(input_layer_id.clone()))?;

            // --- Add the claimed values to the FS transcript ---
            for claim in input_layer_claims {
                transcript
                    .append_field_elements("Claimed challenge coordinates to be aggregated", &claim.0)
                    .unwrap();
                transcript
                    .append_field_element("Claimed value to be aggregated", claim.1)
                    .unwrap();
            }

            let input_layer_claim = if input_layer_claims.len() > 1 {
                let all_input_wlx_evaluations: Vec<F> = input_layer_claims.into_iter().map(
                        |(_, val)| *val 
                    ).chain(input_layer.input_layer_wlx_evaluations.clone().into_iter()).collect();

                // --- Add the aggregation step to the transcript ---
                transcript
                .append_field_elements("Input claim aggregation Wlx_evaluations", &input_layer.input_layer_wlx_evaluations)
                .unwrap();

<<<<<<< HEAD
                // --- Grab the input claim aggregation challenge ---
                let input_r_star = transcript
                    .get_challenge("Challenge for input claim aggregation")
                    .unwrap();
=======
            // --- Perform the aggregation verification step and extract the correct input layer claim ---
            input_layer_claim = verify_aggregate_claim(&all_input_wlx_evaluations, input_layer_claims, input_r_star)
                .map_err(|_err| {
                    GKRError::ErrorWhenVerifyingLayer(
                        input_layer_id,
                        LayerError::AggregationError,
                    )
                })?;
        }

        let (root, ligero_eval_proof, _) = convert_halo_to_lcpc::<PoseidonSpongeHasher<F>, LigeroEncoding<F>, F>(ligero_aux.clone(), ligero_commit_eval_proof);
        remainder_ligero_verify::<F>(&root, &ligero_eval_proof, ligero_aux, transcript, &input_layer_claim.0, input_layer_claim.1);

        Ok(())
    }
}

#[cfg(test)]
mod tests {
    use std::{cmp::max, time::Instant};
    use halo2_base::halo2_proofs::halo2curves::bn256::Fr;
    use ark_std::{test_rng, UniformRand, log2, One, Zero};
    use rand::Rng;

    use crate::{mle::{dense::{DenseMle, Tuple2}, MleRef, Mle, zero::ZeroMleRef, mle_enum::MleEnum}, layer::{LayerBuilder, from_mle, LayerId}, expression::ExpressionStandard, zkdt::{structs::{DecisionNode, LeafNode, BinDecomp16Bit, InputAttribute}, zkdt_layer::{DecisionPackingBuilder, LeafPackingBuilder, ConcatBuilder, RMinusXBuilder, BitExponentiationBuilder, SquaringBuilder, ProductBuilder, SplitProductBuilder, EqualityCheck, AttributeConsistencyBuilder, InputPackingBuilder}}};
    use remainder_shared_types::{FieldExt, transcript::{poseidon_transcript::PoseidonTranscript, Transcript}};

    use super::{GKRCircuit, Layers, input_layer::InputLayer};

    /// This circuit is a 4 --> 2 circuit, such that
    /// [x_1, x_2, x_3, x_4, (y_1, y_2)] --> [x_1 * x_3, x_2 * x_4] --> [x_1 * x_3 - y_1, x_2 * x_4 - y_2]
    /// Note that we also have the difference thingy (of size 2)
    struct SimpleCircuit<F: FieldExt> {
        mle: DenseMle<F, Tuple2<F>>,
    }
    impl<F: FieldExt> GKRCircuit<F> for SimpleCircuit<F> {

        type Transcript = PoseidonTranscript<F>;

        fn synthesize(&mut self) -> (Layers<F, Self::Transcript>, Vec<MleEnum<F>>, InputLayer<F>) {

            // --- The input layer should just be the concatenation of `mle` and `output_input` ---
            let mut input_mles: Vec<Box<&mut dyn Mle<F>>> = vec![Box::new(&mut self.mle)];
            let mut input_layer = InputLayer::<F>::new_from_mles(&mut input_mles, Some(5));
            let mle_clone = self.mle.clone();

            // --- Create Layers to be added to ---
            let mut layers = Layers::new();

            // --- Create a SimpleLayer from the first `mle` within the circuit ---
            let mult_builder = from_mle(
                mle_clone,
                // --- The expression is a simple product between the first and second halves ---
                |mle| ExpressionStandard::products(vec![mle.first(), mle.second()]),
                // --- The witness generation simply zips the two halves and multiplies them ---
                |mle, layer_id, prefix_bits| {
                    DenseMle::new_from_iter(
                        mle.into_iter()
                            .map(|Tuple2((first, second))| first * second),
                        layer_id,
                        prefix_bits,
                    )
                },
            );

            // --- Stacks the two aforementioned layers together into a single layer ---
            // --- Then adds them to the overall circuit ---
            let first_layer_output = layers.add_gkr(mult_builder);

            // --- Ahh. So we're doing the thing where we add the "real" circuit output as a circuit input, ---
            // --- then check if the difference between the two is zero ---
            let mut output_input =
                DenseMle::new_from_iter(first_layer_output.into_iter(), LayerId::Input, None);

            // --- Index the input-output layer ONLY for the input ---
            input_layer.index_input_output_mle(&mut Box::new(&mut output_input));

            // --- Subtract the computed circuit output from the advice circuit output ---
            let output_diff_builder = from_mle(
                (first_layer_output, output_input.clone()),
                |(mle1, mle2)| mle1.mle_ref().expression() - mle2.mle_ref().expression(),
                |(mle1, mle2), layer_id, prefix_bits| {
                    let num_vars = max(mle1.num_iterated_vars(), mle2.num_iterated_vars());
                    ZeroMleRef::new(num_vars, prefix_bits, layer_id)
                },
            );

            // --- Add this final layer to the circuit ---
            let circuit_output = layers.add_gkr(output_diff_builder);

            // --- The input layer should just be the concatenation of `mle` and `output_input` ---
            let input_mles: Vec<Box<&mut dyn Mle<F>>> = vec![Box::new(&mut self.mle)];
            input_layer.combine_input_mles(&input_mles, Some(Box::new(&mut output_input)));

            (layers, vec![circuit_output.get_enum()], input_layer)
        }
    }

    /// Circuit which just subtracts its two halves! No input-output layer needed.
    struct SimplestCircuit<F: FieldExt> {
        mle: DenseMle<F, Tuple2<F>>,
    }
    impl<F: FieldExt> GKRCircuit<F> for SimplestCircuit<F> {

        type Transcript = PoseidonTranscript<F>;

        fn synthesize(&mut self) -> (Layers<F, Self::Transcript>, Vec<MleEnum<F>>, InputLayer<F>) {

            // --- The input layer should just be the concatenation of `mle` and `output_input` ---
            let mut input_mles: Vec<Box<&mut dyn Mle<F>>> = vec![Box::new(&mut self.mle)];
            let mut input_layer = InputLayer::<F>::new_from_mles(&mut input_mles, None);
            let mle_clone = self.mle.clone();

            // --- Create Layers to be added to ---
            let mut layers = Layers::new();

            // --- Create a SimpleLayer from the first `mle` within the circuit ---
            let diff_builder = from_mle(
                mle_clone,
                // --- The expression is a simple diff between the first and second halves ---
                |mle| {
                    let first_half = Box::new(ExpressionStandard::Mle(mle.first()));
                    let second_half = Box::new(ExpressionStandard::Mle(mle.second()));
                    let negated_second_half = Box::new(ExpressionStandard::Negated(second_half));
                    ExpressionStandard::Sum(first_half, negated_second_half)
                },
                // --- The witness generation simply zips the two halves and subtracts them ---
                |mle, layer_id, prefix_bits| {
                    // DenseMle::new_from_iter(
                    //     mle.into_iter()
                    //         .map(|Tuple2((first, second))| first - second),
                    //     layer_id,
                    //     prefix_bits,
                    // )
                    // --- The output SHOULD be all zeros ---
                    let num_vars = max(mle.first().num_vars(), mle.second().num_vars());
                    ZeroMleRef::new(num_vars, prefix_bits, layer_id)
                },
            );

            // --- Stacks the two aforementioned layers together into a single layer ---
            // --- Then adds them to the overall circuit ---
            let first_layer_output = layers.add_gkr(diff_builder);

            // --- The input layer should just be the concatenation of `mle` and `output_input` ---
            let input_mles: Vec<Box<&mut dyn Mle<F>>> = vec![Box::new(&mut self.mle)];
            input_layer.combine_input_mles(&input_mles, None);

            (layers, vec![first_layer_output.get_enum()], input_layer)
        }
    }

    /// Circuit which just subtracts its two halves with gate mle
    struct SimplestGateCircuit<F: FieldExt> {
        mle: DenseMle<F, F>,
        negmle: DenseMle<F, F>
    }
    impl<F: FieldExt> GKRCircuit<F> for SimplestGateCircuit<F> {

        type Transcript = PoseidonTranscript<F>;

        fn synthesize(&mut self) -> (Layers<F, Self::Transcript>, Vec<MleEnum<F>>, InputLayer<F>) {

            // --- The input layer should just be the concatenation of `mle` and `output_input` ---
            let mut input_mles: Vec<Box<&mut dyn Mle<F>>> = vec![Box::new(&mut self.mle), Box::new(&mut self.negmle)];
            let mut input_layer = InputLayer::<F>::new_from_mles(&mut input_mles, None);
            let mle_clone = self.mle.clone();

            // --- Create Layers to be added to ---
            let mut layers = Layers::new();

            let mut nonzero_gates = vec![];
            let num_vars = self.mle.mle_ref().num_vars();

            (0..num_vars).for_each(
                |idx| {
                    nonzero_gates.push((idx, idx, idx));
                }
            );

            let first_layer_output = layers.add_add_gate(nonzero_gates, self.mle.mle_ref(), self.negmle.mle_ref(), 0);

            // --- Stacks the two aforementioned layers together into a single layer ---
            // --- Then adds them to the overall circuit ---
           // let first_layer_output = layers.add_gkr(diff_builder);

            // --- The input layer should just be the concatenation of `mle` and `output_input` ---
            let input_mles: Vec<Box<&mut dyn Mle<F>>> = vec![Box::new(&mut self.mle), Box::new(&mut self.negmle)];
            input_layer.combine_input_mles(&input_mles, None);

            (layers, vec![first_layer_output.mle_ref().get_enum()], input_layer)
        }
    }

    /// This circuit is a 4k --> k circuit, such that
    /// [x_1, x_2, x_3, x_4] --> [x_1 * x_3, x_2 + x_4] --> [(x_1 * x_3) - (x_2 + x_4)]
    struct TestCircuit<F: FieldExt> {
        mle: DenseMle<F, Tuple2<F>>,
        mle_2: DenseMle<F, Tuple2<F>>,
    }

    impl<F: FieldExt> GKRCircuit<F> for TestCircuit<F> {

        type Transcript = PoseidonTranscript<F>;

        fn synthesize(&mut self) -> (Layers<F, Self::Transcript>, Vec<MleEnum<F>>, InputLayer<F>) {

            // --- The input layer should just be the concatenation of `mle`, `mle_2`, and `output_input` ---
            // let mut self_mle_clone = self.mle.clone();
            // let mut self_mle_2_clone = self.mle_2.clone();
            let mut input_mles: Vec<Box<&mut dyn Mle<F>>> = vec![Box::new(&mut self.mle), Box::new(&mut self.mle_2)];
            let mut input_layer = InputLayer::<F>::new_from_mles(&mut input_mles, Some(1));
            let mle_clone = self.mle.clone();
            let mle_2_clone = self.mle_2.clone();

            // --- Create Layers to be added to ---

            // --- Create Layers to be added to ---
            let mut layers = Layers::new();

            // --- Create a SimpleLayer from the first `mle` within the circuit ---
            let builder = from_mle(
                mle_clone,
                // --- The expression is a simple product between the first and second halves ---
                |mle| ExpressionStandard::products(vec![mle.first(), mle.second()]),
                // --- The witness generation simply zips the two halves and multiplies them ---
                |mle, layer_id, prefix_bits| {
                    DenseMle::new_from_iter(
                        mle.into_iter()
                            .map(|Tuple2((first, second))| first * second),
                        layer_id,
                        prefix_bits,
                    )
                },
            );

            // --- Similarly here, but with addition between the two halves ---
            // --- Note that EACH of `mle` and `mle_2` are parts of the input layer ---
            let builder2 = from_mle(
                mle_2_clone,
                |mle| mle.first().expression() + mle.second().expression(),
                |mle, layer_id, prefix_bits| {
                    DenseMle::new_from_iter(
                        mle.into_iter()
                            .map(|Tuple2((first, second))| first + second),
                        layer_id,
                        prefix_bits,
                    )
                },
            );

            // --- Stacks the two aforementioned layers together into a single layer ---
            // --- Then adds them to the overall circuit ---
            let builder3 = builder.concat(builder2);
            let output = layers.add_gkr(builder3);

            // --- Creates a single layer which takes [x_1, ..., x_n, y_1, ..., y_n] and returns [x_1 - y_1, ..., x_n - y_n] ---
            let builder4 = from_mle(
                output,
                |(mle1, mle2)| mle1.mle_ref().expression() - mle2.mle_ref().expression(),
                |(mle1, mle2), layer_id, prefix_bits| {
                    DenseMle::new_from_iter(
                        mle1.clone()
                            .into_iter()
                            .zip(mle2.clone().into_iter())
                            .map(|(first, second)| first - second),
                        layer_id,
                        prefix_bits,
                    )
                },
            );

            // --- Appends this to the circuit ---
            let computed_output = layers.add_gkr(builder4);

            // --- Ahh. So we're doing the thing where we add the "real" circuit output as a circuit input, ---
            // --- then check if the difference between the two is zero ---
            let mut output_input =
                DenseMle::new_from_iter(computed_output.into_iter(), LayerId::Input, None);
            input_layer.index_input_output_mle(&mut Box::new(&mut output_input));

            // --- Subtract the computed circuit output from the advice circuit output ---
            let builder5 = from_mle(
                (computed_output, output_input.clone().clone()),
                |(mle1, mle2)| mle1.mle_ref().expression() - mle2.mle_ref().expression(),
                |(mle1, mle2), layer_id, prefix_bits| {
                    let num_vars = max(mle1.num_iterated_vars(), mle2.num_iterated_vars());
                    ZeroMleRef::new(num_vars, prefix_bits, layer_id)
                },
            );

            // --- Add this final layer to the circuit ---
            let circuit_circuit_output = layers.add_gkr(builder5);

            // --- The input layer should just be the concatenation of `mle`, `mle_2`, and `output_input` ---
            let input_mles: Vec<Box<&mut dyn Mle<F>>> = vec![Box::new(&mut self.mle), Box::new(&mut self.mle_2)];
            input_layer.combine_input_mles(&input_mles, Some(Box::new(&mut output_input)));

            (layers, vec![circuit_circuit_output.get_enum()], input_layer)
        }
    }

    #[test]
    fn test_gkr_simplest_circuit() {
        let mut rng = test_rng();
        let size = 1 << 4;

        // --- This should be 2^2 ---
        let mle: DenseMle<Fr, Tuple2<Fr>> = DenseMle::new_from_iter(
            (0..size).map(|_| {
                let num = Fr::from(rng.gen::<u64>());
                //let second_num = Fr::from(rng.gen::<u64>());
                (num, num).into()
            }),
            LayerId::Input,
            None,
        );
        // let mle: DenseMle<Fr, Tuple2<Fr>> = DenseMle::new_from_iter(
        //     (0..size).map(|idx| (Fr::from(idx + 1), Fr::from(idx + 1)).into()),
        //     LayerId::Input,
        //     None,
        // );

        let mut circuit: SimplestCircuit<Fr> = SimplestCircuit { mle };

        let mut transcript: PoseidonTranscript<Fr> =
            PoseidonTranscript::new("GKR Prover Transcript");
        let now = Instant::now();

        match circuit.prove(&mut transcript) {
            Ok(proof) => {
                println!(
                    "proof generated successfully in {}!",
                    now.elapsed().as_secs_f32()
                );
                let mut transcript: PoseidonTranscript<Fr> =
                    PoseidonTranscript::new("GKR Verifier Transcript");
                let now = Instant::now();
                match circuit.verify(&mut transcript, proof) {
                    Ok(_) => {
                        println!(
                            "Verification succeeded: takes {}!",
                            now.elapsed().as_secs_f32()
                        );
                    }
                    Err(err) => {
                        println!("Verify failed! Error: {err}");
                        panic!();
                    }
                }
            }
            Err(err) => {
                println!("Proof failed! Error: {err}");
                panic!();
            }
        }
>>>>>>> bf7179a7

                // --- Perform the aggregation verification step and extract the correct input layer claim ---
                verify_aggregate_claim(&all_input_wlx_evaluations, input_layer_claims, input_r_star)
                    .map_err(|_err| {
                        GKRError::ErrorWhenVerifyingLayer(
                            input_layer_id,
                            LayerError::AggregationError,
                        )
                })?
            } else {
                input_layer_claims[0].clone()
            };

            InputLayerEnum::verify(&input_layer.input_commitment, &input_layer.input_opening_proof, input_layer_claim, transcript).map_err(|err| GKRError::InputLayerError(err))?;
        }

<<<<<<< HEAD
        Ok(())
=======
        // panic!();
    }

    #[test]
    fn test_gkr_gate_simplest_circuit() {
        let mut rng = test_rng();
        let size = 1 << 4;

        // --- This should be 2^2 ---
        let mle: DenseMle<Fr, Fr> = DenseMle::new_from_iter(
            (0..size).map(|_| {
                let num = Fr::from(rng.gen::<u64>());
                num
            }),
            LayerId::Input,
            None,
        );

        let negmle = DenseMle::new_from_iter(
            mle.mle_ref().bookkeeping_table.into_iter().map(
                |elem|
                -elem
            ), 
            LayerId::Input,
            None,
        );
        // let mle: DenseMle<Fr, Tuple2<Fr>> = DenseMle::new_from_iter(
        //     (0..size).map(|idx| (Fr::from(idx + 1), Fr::from(idx + 1)).into()),
        //     LayerId::Input,
        //     None,
        // );

        let mut circuit: SimplestGateCircuit<Fr> = SimplestGateCircuit { mle, negmle };

        let mut transcript: PoseidonTranscript<Fr> =
            PoseidonTranscript::new("GKR Prover Transcript");
        let now = Instant::now();

        match circuit.prove(&mut transcript) {
            Ok(proof) => {
                println!(
                    "proof generated successfully in {}!",
                    now.elapsed().as_secs_f32()
                );
                let mut transcript: PoseidonTranscript<Fr> =
                    PoseidonTranscript::new("GKR Verifier Transcript");
                let now = Instant::now();
                match circuit.verify(&mut transcript, proof) {
                    Ok(_) => {
                        println!(
                            "Verification succeeded: takes {}!",
                            now.elapsed().as_secs_f32()
                        );
                    }
                    Err(err) => {
                        println!("Verify failed! Error: {err}");
                        panic!();
                    }
                }
            }
            Err(err) => {
                println!("Proof failed! Error: {err}");
                panic!();
            }
        }

        // panic!();
    }

    #[test]
    fn test_gkr() {
        let mut rng = test_rng();
        let size = 1 << 1;
        // let subscriber = tracing_subscriber::fmt().with_max_level(Level::TRACE).finish();
        // tracing::subscriber::set_global_default(subscriber)
        //     .map_err(|_err| eprintln!("Unable to set global default subscriber"));

        // --- This should be 2^2 ---
        let mle: DenseMle<Fr, Tuple2<Fr>> = DenseMle::new_from_iter(
            (0..size).map(|_| (Fr::from(rng.gen::<u64>()), Fr::from(rng.gen::<u64>())).into()),
            LayerId::Input,
            None,
        );
        // --- This should be 2^2 ---
        let mle_2: DenseMle<Fr, Tuple2<Fr>> = DenseMle::new_from_iter(
            (0..size).map(|_| (Fr::from(rng.gen::<u64>()), Fr::from(rng.gen::<u64>())).into()),
            LayerId::Input,
            None,
        );

        let mut circuit: TestCircuit<Fr> = TestCircuit { mle, mle_2 };

        let mut transcript: PoseidonTranscript<Fr> =
            PoseidonTranscript::new("GKR Prover Transcript");
        let now = Instant::now();

        match circuit.prove(&mut transcript) {
            Ok(proof) => {
                println!(
                    "proof generated successfully in {}!",
                    now.elapsed().as_secs_f32()
                );
                let mut transcript: PoseidonTranscript<Fr> =
                    PoseidonTranscript::new("GKR Verifier Transcript");
                let now = Instant::now();
                match circuit.verify(&mut transcript, proof) {
                    Ok(_) => {
                        println!(
                            "Verification succeeded: takes {}!",
                            now.elapsed().as_secs_f32()
                        );
                    }
                    Err(err) => {
                        println!("Verify failed! Error: {err}");
                        panic!();
                    }
                }
            }
            Err(err) => {
                println!("Proof failed! Error: {err}");
                panic!();
            }
        }
>>>>>>> bf7179a7
    }
}<|MERGE_RESOLUTION|>--- conflicted
+++ resolved
@@ -127,12 +127,7 @@
 /// The proof for an individual GKR layer
 #[derive(Serialize, Deserialize)]
 #[serde(bound = "F: FieldExt")]
-<<<<<<< HEAD
-pub struct LayerProof<F, Tr> {
-=======
-
 pub struct LayerProof<F: FieldExt, Tr: Transcript<F>> {
->>>>>>> bf7179a7
     pub sumcheck_proof: SumcheckProof<F>,
     pub layer: LayerEnum<F, Tr>,
     pub wlx_evaluations: Vec<F>,
@@ -151,11 +146,7 @@
 /// All the elements to be passed to the verifier for the succinct non-interactive sumcheck proof
 #[derive(Serialize, Deserialize)]
 #[serde(bound = "F: FieldExt")]
-<<<<<<< HEAD
-pub struct GKRProof<F: FieldExt, Tr> {
-=======
 pub struct GKRProof<F: FieldExt, Tr: Transcript<F>> {
->>>>>>> bf7179a7
     /// The sumcheck proof of each GKR Layer, along with the fully bound expression.
     /// 
     /// In reverse order (i.e. layer closest to the output layer is first)
@@ -508,369 +499,10 @@
                 .append_field_elements("Input claim aggregation Wlx_evaluations", &input_layer.input_layer_wlx_evaluations)
                 .unwrap();
 
-<<<<<<< HEAD
                 // --- Grab the input claim aggregation challenge ---
                 let input_r_star = transcript
                     .get_challenge("Challenge for input claim aggregation")
                     .unwrap();
-=======
-            // --- Perform the aggregation verification step and extract the correct input layer claim ---
-            input_layer_claim = verify_aggregate_claim(&all_input_wlx_evaluations, input_layer_claims, input_r_star)
-                .map_err(|_err| {
-                    GKRError::ErrorWhenVerifyingLayer(
-                        input_layer_id,
-                        LayerError::AggregationError,
-                    )
-                })?;
-        }
-
-        let (root, ligero_eval_proof, _) = convert_halo_to_lcpc::<PoseidonSpongeHasher<F>, LigeroEncoding<F>, F>(ligero_aux.clone(), ligero_commit_eval_proof);
-        remainder_ligero_verify::<F>(&root, &ligero_eval_proof, ligero_aux, transcript, &input_layer_claim.0, input_layer_claim.1);
-
-        Ok(())
-    }
-}
-
-#[cfg(test)]
-mod tests {
-    use std::{cmp::max, time::Instant};
-    use halo2_base::halo2_proofs::halo2curves::bn256::Fr;
-    use ark_std::{test_rng, UniformRand, log2, One, Zero};
-    use rand::Rng;
-
-    use crate::{mle::{dense::{DenseMle, Tuple2}, MleRef, Mle, zero::ZeroMleRef, mle_enum::MleEnum}, layer::{LayerBuilder, from_mle, LayerId}, expression::ExpressionStandard, zkdt::{structs::{DecisionNode, LeafNode, BinDecomp16Bit, InputAttribute}, zkdt_layer::{DecisionPackingBuilder, LeafPackingBuilder, ConcatBuilder, RMinusXBuilder, BitExponentiationBuilder, SquaringBuilder, ProductBuilder, SplitProductBuilder, EqualityCheck, AttributeConsistencyBuilder, InputPackingBuilder}}};
-    use remainder_shared_types::{FieldExt, transcript::{poseidon_transcript::PoseidonTranscript, Transcript}};
-
-    use super::{GKRCircuit, Layers, input_layer::InputLayer};
-
-    /// This circuit is a 4 --> 2 circuit, such that
-    /// [x_1, x_2, x_3, x_4, (y_1, y_2)] --> [x_1 * x_3, x_2 * x_4] --> [x_1 * x_3 - y_1, x_2 * x_4 - y_2]
-    /// Note that we also have the difference thingy (of size 2)
-    struct SimpleCircuit<F: FieldExt> {
-        mle: DenseMle<F, Tuple2<F>>,
-    }
-    impl<F: FieldExt> GKRCircuit<F> for SimpleCircuit<F> {
-
-        type Transcript = PoseidonTranscript<F>;
-
-        fn synthesize(&mut self) -> (Layers<F, Self::Transcript>, Vec<MleEnum<F>>, InputLayer<F>) {
-
-            // --- The input layer should just be the concatenation of `mle` and `output_input` ---
-            let mut input_mles: Vec<Box<&mut dyn Mle<F>>> = vec![Box::new(&mut self.mle)];
-            let mut input_layer = InputLayer::<F>::new_from_mles(&mut input_mles, Some(5));
-            let mle_clone = self.mle.clone();
-
-            // --- Create Layers to be added to ---
-            let mut layers = Layers::new();
-
-            // --- Create a SimpleLayer from the first `mle` within the circuit ---
-            let mult_builder = from_mle(
-                mle_clone,
-                // --- The expression is a simple product between the first and second halves ---
-                |mle| ExpressionStandard::products(vec![mle.first(), mle.second()]),
-                // --- The witness generation simply zips the two halves and multiplies them ---
-                |mle, layer_id, prefix_bits| {
-                    DenseMle::new_from_iter(
-                        mle.into_iter()
-                            .map(|Tuple2((first, second))| first * second),
-                        layer_id,
-                        prefix_bits,
-                    )
-                },
-            );
-
-            // --- Stacks the two aforementioned layers together into a single layer ---
-            // --- Then adds them to the overall circuit ---
-            let first_layer_output = layers.add_gkr(mult_builder);
-
-            // --- Ahh. So we're doing the thing where we add the "real" circuit output as a circuit input, ---
-            // --- then check if the difference between the two is zero ---
-            let mut output_input =
-                DenseMle::new_from_iter(first_layer_output.into_iter(), LayerId::Input, None);
-
-            // --- Index the input-output layer ONLY for the input ---
-            input_layer.index_input_output_mle(&mut Box::new(&mut output_input));
-
-            // --- Subtract the computed circuit output from the advice circuit output ---
-            let output_diff_builder = from_mle(
-                (first_layer_output, output_input.clone()),
-                |(mle1, mle2)| mle1.mle_ref().expression() - mle2.mle_ref().expression(),
-                |(mle1, mle2), layer_id, prefix_bits| {
-                    let num_vars = max(mle1.num_iterated_vars(), mle2.num_iterated_vars());
-                    ZeroMleRef::new(num_vars, prefix_bits, layer_id)
-                },
-            );
-
-            // --- Add this final layer to the circuit ---
-            let circuit_output = layers.add_gkr(output_diff_builder);
-
-            // --- The input layer should just be the concatenation of `mle` and `output_input` ---
-            let input_mles: Vec<Box<&mut dyn Mle<F>>> = vec![Box::new(&mut self.mle)];
-            input_layer.combine_input_mles(&input_mles, Some(Box::new(&mut output_input)));
-
-            (layers, vec![circuit_output.get_enum()], input_layer)
-        }
-    }
-
-    /// Circuit which just subtracts its two halves! No input-output layer needed.
-    struct SimplestCircuit<F: FieldExt> {
-        mle: DenseMle<F, Tuple2<F>>,
-    }
-    impl<F: FieldExt> GKRCircuit<F> for SimplestCircuit<F> {
-
-        type Transcript = PoseidonTranscript<F>;
-
-        fn synthesize(&mut self) -> (Layers<F, Self::Transcript>, Vec<MleEnum<F>>, InputLayer<F>) {
-
-            // --- The input layer should just be the concatenation of `mle` and `output_input` ---
-            let mut input_mles: Vec<Box<&mut dyn Mle<F>>> = vec![Box::new(&mut self.mle)];
-            let mut input_layer = InputLayer::<F>::new_from_mles(&mut input_mles, None);
-            let mle_clone = self.mle.clone();
-
-            // --- Create Layers to be added to ---
-            let mut layers = Layers::new();
-
-            // --- Create a SimpleLayer from the first `mle` within the circuit ---
-            let diff_builder = from_mle(
-                mle_clone,
-                // --- The expression is a simple diff between the first and second halves ---
-                |mle| {
-                    let first_half = Box::new(ExpressionStandard::Mle(mle.first()));
-                    let second_half = Box::new(ExpressionStandard::Mle(mle.second()));
-                    let negated_second_half = Box::new(ExpressionStandard::Negated(second_half));
-                    ExpressionStandard::Sum(first_half, negated_second_half)
-                },
-                // --- The witness generation simply zips the two halves and subtracts them ---
-                |mle, layer_id, prefix_bits| {
-                    // DenseMle::new_from_iter(
-                    //     mle.into_iter()
-                    //         .map(|Tuple2((first, second))| first - second),
-                    //     layer_id,
-                    //     prefix_bits,
-                    // )
-                    // --- The output SHOULD be all zeros ---
-                    let num_vars = max(mle.first().num_vars(), mle.second().num_vars());
-                    ZeroMleRef::new(num_vars, prefix_bits, layer_id)
-                },
-            );
-
-            // --- Stacks the two aforementioned layers together into a single layer ---
-            // --- Then adds them to the overall circuit ---
-            let first_layer_output = layers.add_gkr(diff_builder);
-
-            // --- The input layer should just be the concatenation of `mle` and `output_input` ---
-            let input_mles: Vec<Box<&mut dyn Mle<F>>> = vec![Box::new(&mut self.mle)];
-            input_layer.combine_input_mles(&input_mles, None);
-
-            (layers, vec![first_layer_output.get_enum()], input_layer)
-        }
-    }
-
-    /// Circuit which just subtracts its two halves with gate mle
-    struct SimplestGateCircuit<F: FieldExt> {
-        mle: DenseMle<F, F>,
-        negmle: DenseMle<F, F>
-    }
-    impl<F: FieldExt> GKRCircuit<F> for SimplestGateCircuit<F> {
-
-        type Transcript = PoseidonTranscript<F>;
-
-        fn synthesize(&mut self) -> (Layers<F, Self::Transcript>, Vec<MleEnum<F>>, InputLayer<F>) {
-
-            // --- The input layer should just be the concatenation of `mle` and `output_input` ---
-            let mut input_mles: Vec<Box<&mut dyn Mle<F>>> = vec![Box::new(&mut self.mle), Box::new(&mut self.negmle)];
-            let mut input_layer = InputLayer::<F>::new_from_mles(&mut input_mles, None);
-            let mle_clone = self.mle.clone();
-
-            // --- Create Layers to be added to ---
-            let mut layers = Layers::new();
-
-            let mut nonzero_gates = vec![];
-            let num_vars = self.mle.mle_ref().num_vars();
-
-            (0..num_vars).for_each(
-                |idx| {
-                    nonzero_gates.push((idx, idx, idx));
-                }
-            );
-
-            let first_layer_output = layers.add_add_gate(nonzero_gates, self.mle.mle_ref(), self.negmle.mle_ref(), 0);
-
-            // --- Stacks the two aforementioned layers together into a single layer ---
-            // --- Then adds them to the overall circuit ---
-           // let first_layer_output = layers.add_gkr(diff_builder);
-
-            // --- The input layer should just be the concatenation of `mle` and `output_input` ---
-            let input_mles: Vec<Box<&mut dyn Mle<F>>> = vec![Box::new(&mut self.mle), Box::new(&mut self.negmle)];
-            input_layer.combine_input_mles(&input_mles, None);
-
-            (layers, vec![first_layer_output.mle_ref().get_enum()], input_layer)
-        }
-    }
-
-    /// This circuit is a 4k --> k circuit, such that
-    /// [x_1, x_2, x_3, x_4] --> [x_1 * x_3, x_2 + x_4] --> [(x_1 * x_3) - (x_2 + x_4)]
-    struct TestCircuit<F: FieldExt> {
-        mle: DenseMle<F, Tuple2<F>>,
-        mle_2: DenseMle<F, Tuple2<F>>,
-    }
-
-    impl<F: FieldExt> GKRCircuit<F> for TestCircuit<F> {
-
-        type Transcript = PoseidonTranscript<F>;
-
-        fn synthesize(&mut self) -> (Layers<F, Self::Transcript>, Vec<MleEnum<F>>, InputLayer<F>) {
-
-            // --- The input layer should just be the concatenation of `mle`, `mle_2`, and `output_input` ---
-            // let mut self_mle_clone = self.mle.clone();
-            // let mut self_mle_2_clone = self.mle_2.clone();
-            let mut input_mles: Vec<Box<&mut dyn Mle<F>>> = vec![Box::new(&mut self.mle), Box::new(&mut self.mle_2)];
-            let mut input_layer = InputLayer::<F>::new_from_mles(&mut input_mles, Some(1));
-            let mle_clone = self.mle.clone();
-            let mle_2_clone = self.mle_2.clone();
-
-            // --- Create Layers to be added to ---
-
-            // --- Create Layers to be added to ---
-            let mut layers = Layers::new();
-
-            // --- Create a SimpleLayer from the first `mle` within the circuit ---
-            let builder = from_mle(
-                mle_clone,
-                // --- The expression is a simple product between the first and second halves ---
-                |mle| ExpressionStandard::products(vec![mle.first(), mle.second()]),
-                // --- The witness generation simply zips the two halves and multiplies them ---
-                |mle, layer_id, prefix_bits| {
-                    DenseMle::new_from_iter(
-                        mle.into_iter()
-                            .map(|Tuple2((first, second))| first * second),
-                        layer_id,
-                        prefix_bits,
-                    )
-                },
-            );
-
-            // --- Similarly here, but with addition between the two halves ---
-            // --- Note that EACH of `mle` and `mle_2` are parts of the input layer ---
-            let builder2 = from_mle(
-                mle_2_clone,
-                |mle| mle.first().expression() + mle.second().expression(),
-                |mle, layer_id, prefix_bits| {
-                    DenseMle::new_from_iter(
-                        mle.into_iter()
-                            .map(|Tuple2((first, second))| first + second),
-                        layer_id,
-                        prefix_bits,
-                    )
-                },
-            );
-
-            // --- Stacks the two aforementioned layers together into a single layer ---
-            // --- Then adds them to the overall circuit ---
-            let builder3 = builder.concat(builder2);
-            let output = layers.add_gkr(builder3);
-
-            // --- Creates a single layer which takes [x_1, ..., x_n, y_1, ..., y_n] and returns [x_1 - y_1, ..., x_n - y_n] ---
-            let builder4 = from_mle(
-                output,
-                |(mle1, mle2)| mle1.mle_ref().expression() - mle2.mle_ref().expression(),
-                |(mle1, mle2), layer_id, prefix_bits| {
-                    DenseMle::new_from_iter(
-                        mle1.clone()
-                            .into_iter()
-                            .zip(mle2.clone().into_iter())
-                            .map(|(first, second)| first - second),
-                        layer_id,
-                        prefix_bits,
-                    )
-                },
-            );
-
-            // --- Appends this to the circuit ---
-            let computed_output = layers.add_gkr(builder4);
-
-            // --- Ahh. So we're doing the thing where we add the "real" circuit output as a circuit input, ---
-            // --- then check if the difference between the two is zero ---
-            let mut output_input =
-                DenseMle::new_from_iter(computed_output.into_iter(), LayerId::Input, None);
-            input_layer.index_input_output_mle(&mut Box::new(&mut output_input));
-
-            // --- Subtract the computed circuit output from the advice circuit output ---
-            let builder5 = from_mle(
-                (computed_output, output_input.clone().clone()),
-                |(mle1, mle2)| mle1.mle_ref().expression() - mle2.mle_ref().expression(),
-                |(mle1, mle2), layer_id, prefix_bits| {
-                    let num_vars = max(mle1.num_iterated_vars(), mle2.num_iterated_vars());
-                    ZeroMleRef::new(num_vars, prefix_bits, layer_id)
-                },
-            );
-
-            // --- Add this final layer to the circuit ---
-            let circuit_circuit_output = layers.add_gkr(builder5);
-
-            // --- The input layer should just be the concatenation of `mle`, `mle_2`, and `output_input` ---
-            let input_mles: Vec<Box<&mut dyn Mle<F>>> = vec![Box::new(&mut self.mle), Box::new(&mut self.mle_2)];
-            input_layer.combine_input_mles(&input_mles, Some(Box::new(&mut output_input)));
-
-            (layers, vec![circuit_circuit_output.get_enum()], input_layer)
-        }
-    }
-
-    #[test]
-    fn test_gkr_simplest_circuit() {
-        let mut rng = test_rng();
-        let size = 1 << 4;
-
-        // --- This should be 2^2 ---
-        let mle: DenseMle<Fr, Tuple2<Fr>> = DenseMle::new_from_iter(
-            (0..size).map(|_| {
-                let num = Fr::from(rng.gen::<u64>());
-                //let second_num = Fr::from(rng.gen::<u64>());
-                (num, num).into()
-            }),
-            LayerId::Input,
-            None,
-        );
-        // let mle: DenseMle<Fr, Tuple2<Fr>> = DenseMle::new_from_iter(
-        //     (0..size).map(|idx| (Fr::from(idx + 1), Fr::from(idx + 1)).into()),
-        //     LayerId::Input,
-        //     None,
-        // );
-
-        let mut circuit: SimplestCircuit<Fr> = SimplestCircuit { mle };
-
-        let mut transcript: PoseidonTranscript<Fr> =
-            PoseidonTranscript::new("GKR Prover Transcript");
-        let now = Instant::now();
-
-        match circuit.prove(&mut transcript) {
-            Ok(proof) => {
-                println!(
-                    "proof generated successfully in {}!",
-                    now.elapsed().as_secs_f32()
-                );
-                let mut transcript: PoseidonTranscript<Fr> =
-                    PoseidonTranscript::new("GKR Verifier Transcript");
-                let now = Instant::now();
-                match circuit.verify(&mut transcript, proof) {
-                    Ok(_) => {
-                        println!(
-                            "Verification succeeded: takes {}!",
-                            now.elapsed().as_secs_f32()
-                        );
-                    }
-                    Err(err) => {
-                        println!("Verify failed! Error: {err}");
-                        panic!();
-                    }
-                }
-            }
-            Err(err) => {
-                println!("Proof failed! Error: {err}");
-                panic!();
-            }
-        }
->>>>>>> bf7179a7
 
                 // --- Perform the aggregation verification step and extract the correct input layer claim ---
                 verify_aggregate_claim(&all_input_wlx_evaluations, input_layer_claims, input_r_star)
@@ -887,132 +519,6 @@
             InputLayerEnum::verify(&input_layer.input_commitment, &input_layer.input_opening_proof, input_layer_claim, transcript).map_err(|err| GKRError::InputLayerError(err))?;
         }
 
-<<<<<<< HEAD
         Ok(())
-=======
-        // panic!();
-    }
-
-    #[test]
-    fn test_gkr_gate_simplest_circuit() {
-        let mut rng = test_rng();
-        let size = 1 << 4;
-
-        // --- This should be 2^2 ---
-        let mle: DenseMle<Fr, Fr> = DenseMle::new_from_iter(
-            (0..size).map(|_| {
-                let num = Fr::from(rng.gen::<u64>());
-                num
-            }),
-            LayerId::Input,
-            None,
-        );
-
-        let negmle = DenseMle::new_from_iter(
-            mle.mle_ref().bookkeeping_table.into_iter().map(
-                |elem|
-                -elem
-            ), 
-            LayerId::Input,
-            None,
-        );
-        // let mle: DenseMle<Fr, Tuple2<Fr>> = DenseMle::new_from_iter(
-        //     (0..size).map(|idx| (Fr::from(idx + 1), Fr::from(idx + 1)).into()),
-        //     LayerId::Input,
-        //     None,
-        // );
-
-        let mut circuit: SimplestGateCircuit<Fr> = SimplestGateCircuit { mle, negmle };
-
-        let mut transcript: PoseidonTranscript<Fr> =
-            PoseidonTranscript::new("GKR Prover Transcript");
-        let now = Instant::now();
-
-        match circuit.prove(&mut transcript) {
-            Ok(proof) => {
-                println!(
-                    "proof generated successfully in {}!",
-                    now.elapsed().as_secs_f32()
-                );
-                let mut transcript: PoseidonTranscript<Fr> =
-                    PoseidonTranscript::new("GKR Verifier Transcript");
-                let now = Instant::now();
-                match circuit.verify(&mut transcript, proof) {
-                    Ok(_) => {
-                        println!(
-                            "Verification succeeded: takes {}!",
-                            now.elapsed().as_secs_f32()
-                        );
-                    }
-                    Err(err) => {
-                        println!("Verify failed! Error: {err}");
-                        panic!();
-                    }
-                }
-            }
-            Err(err) => {
-                println!("Proof failed! Error: {err}");
-                panic!();
-            }
-        }
-
-        // panic!();
-    }
-
-    #[test]
-    fn test_gkr() {
-        let mut rng = test_rng();
-        let size = 1 << 1;
-        // let subscriber = tracing_subscriber::fmt().with_max_level(Level::TRACE).finish();
-        // tracing::subscriber::set_global_default(subscriber)
-        //     .map_err(|_err| eprintln!("Unable to set global default subscriber"));
-
-        // --- This should be 2^2 ---
-        let mle: DenseMle<Fr, Tuple2<Fr>> = DenseMle::new_from_iter(
-            (0..size).map(|_| (Fr::from(rng.gen::<u64>()), Fr::from(rng.gen::<u64>())).into()),
-            LayerId::Input,
-            None,
-        );
-        // --- This should be 2^2 ---
-        let mle_2: DenseMle<Fr, Tuple2<Fr>> = DenseMle::new_from_iter(
-            (0..size).map(|_| (Fr::from(rng.gen::<u64>()), Fr::from(rng.gen::<u64>())).into()),
-            LayerId::Input,
-            None,
-        );
-
-        let mut circuit: TestCircuit<Fr> = TestCircuit { mle, mle_2 };
-
-        let mut transcript: PoseidonTranscript<Fr> =
-            PoseidonTranscript::new("GKR Prover Transcript");
-        let now = Instant::now();
-
-        match circuit.prove(&mut transcript) {
-            Ok(proof) => {
-                println!(
-                    "proof generated successfully in {}!",
-                    now.elapsed().as_secs_f32()
-                );
-                let mut transcript: PoseidonTranscript<Fr> =
-                    PoseidonTranscript::new("GKR Verifier Transcript");
-                let now = Instant::now();
-                match circuit.verify(&mut transcript, proof) {
-                    Ok(_) => {
-                        println!(
-                            "Verification succeeded: takes {}!",
-                            now.elapsed().as_secs_f32()
-                        );
-                    }
-                    Err(err) => {
-                        println!("Verify failed! Error: {err}");
-                        panic!();
-                    }
-                }
-            }
-            Err(err) => {
-                println!("Proof failed! Error: {err}");
-                panic!();
-            }
-        }
->>>>>>> bf7179a7
     }
 }