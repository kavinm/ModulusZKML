--- conflicted
+++ resolved
@@ -51,13 +51,9 @@
 
 use core::cmp::Ordering;
 
-<<<<<<< HEAD
-///  New  type for containing the list of Layers that make up the GKR circuit
-=======
-use tracing::{debug, info, trace, warn};
+use tracing::{warn};
 
 /// New type for containing the list of Layers that make up the GKR circuit
->>>>>>> e83d29b9
 ///
 /// Literally just a Vec of pointers to various layer types!
 pub struct Layers<F: FieldExt, Tr: Transcript<F>>(pub Vec<LayerEnum<F, Tr>>);
@@ -489,10 +485,8 @@
             claim.to_layer_id = Some(layer_id);
             claim.mle_ref = Some(output.clone());
             debug!("Creating a claim: {:#?}", claim);
-<<<<<<< HEAD
-=======
-
->>>>>>> e83d29b9
+            
+
 
             // --- Add the claim to either the set of current claims we're proving ---
             // --- or the global set of claims we need to eventually prove ---
@@ -565,11 +559,7 @@
 
                 let (layer_claim, relevant_wlx_evaluations) = aggregate_claims(
                     &layer_claim_group,
-<<<<<<< HEAD
-                    &|claims, _, layer_mle_refs| {
-=======
                     &mut |claims, _, layer_mle_refs| {
->>>>>>> e83d29b9
                         let wlx_evals = layer
                             .get_wlx_evaluations(
                                 claims.get_claim_points_matrix(),
@@ -602,6 +592,8 @@
                 ));
 
                 // --- Compute all sumcheck messages across this particular layer ---
+                // dbg!(&layer_claim);
+                // dbg!(&claims);
                 let prover_sumcheck_messages = layer
                     .prove_rounds(layer_claim, transcript)
                     .map_err(|err| GKRError::ErrorWhenProvingLayer(layer_id, err))?;
@@ -643,11 +635,9 @@
 
         let input_layers_timer = start_timer!(|| "INPUT layers proof generation");
 
-<<<<<<< HEAD
-=======
-
-
->>>>>>> e83d29b9
+
+       
+
         // --- TRACE: Proving input layer ---
         let input_layer_proving_span = span!(Level::DEBUG, "input_layer_proving_span").entered();
 
@@ -665,13 +655,13 @@
                 let layer_claims_vec = claims
                     .get(&layer_id)
                     .ok_or_else(|| GKRError::NoClaimsForLayer(layer_id.clone()))?;
+
                 let layer_claim_group = ClaimGroup::new(layer_claims_vec.clone()).unwrap();
                 trace!(
                     "Layer Claim Group for {:?}:\n{:#?}",
                     layer_id,
                     layer_claim_group
                 );
-                let num_claims = layer_claim_group.get_num_claims();
 
                 // --- Add the claimed values to the FS transcript ---
                 for claim in layer_claims_vec {
@@ -695,11 +685,8 @@
 
                 let (layer_claim, relevant_wlx_evaluations) = aggregate_claims(
                     &layer_claim_group,
-<<<<<<< HEAD
-                    &|claims, _, _| {
-=======
+                   
                     &mut |claims, _, _| {
->>>>>>> e83d29b9
                         let wlx_evals = input_layer.compute_claim_wlx(claims).unwrap();
                         // wlx_count += wlx_evals.len();
                         println!(
@@ -823,6 +810,8 @@
                 // doing the initial step of evaluating V_1'(z) as specified in Thaler 13 page 14,
                 // but given the assumption we have that V_1'(z) = 0 for all z if the prover is honest.
                 if MleIndex::Bound(challenge, bit) != *index {
+                    dbg!(&(challenge, bit));
+                    dbg!(&index);
                     return Err(GKRError::ErrorWhenVerifyingOutputLayer);
                 }
                 claim_chal.push(challenge);
@@ -908,22 +897,22 @@
             // --- Perform the claim aggregation verification, first sampling `r` ---
             // --- Note that we ONLY do this if need be! ---
             let mut prev_claim = layer_claims[0].clone();
-<<<<<<< HEAD
-            // --- Perform the claim aggregation verification ---
-            let (claim, _) = aggregate_claims(
-                &layer_claim_group,
-                &|claim_group: &ClaimGroup<F>, idx, _| -> Result<Vec<F>, GKRError> {
-                    debug!("Compute_wlx was called during claim aggregation verification");
-
-                    let current_wlx_evaluations = relevant_wlx_evaluations[*idx].clone();
-                    // idx += 1;
+            if layer_num_claims > 1 {
+                info!("Got > 1 claims. Verifying aggregation...");
+
+                // --- Perform the claim aggregation verification ---
+                let (claim, _) = aggregate_claims(
+                    &layer_claim_group, // This is the "claim group" representing ALL claims on this layer
+                    &mut |claim_group: &ClaimGroup<F>, prover_supplied_wlx_evaluations_idx: usize, _| -> Result<Vec<F>, GKRError> {
+                        debug!("Compute_wlx was called during claim aggregation verification");
 
                     let claim_wlx_evaluations = claim_group.get_results().clone();
 
-                    let all_wlx_evaluations: Vec<F> = claim_wlx_evaluations
-                        .into_iter()
-                        .chain(current_wlx_evaluations.into_iter())
-                        .collect();
+                        
+                        let all_wlx_evaluations: Vec<F> = claim_wlx_evaluations
+                            .into_iter()
+                            .chain(relevant_wlx_evaluations[prover_supplied_wlx_evaluations_idx].clone().into_iter())
+                            .collect();
 
                     let claim_vecs = claim_group.get_claim_points_matrix();
                     let (expected_num_evals, _) = get_num_wlx_evaluations(claim_vecs);
@@ -934,44 +923,13 @@
                         ));
                     }
 
-                    Ok(all_wlx_evaluations)
-                },
-                transcript,
-            )?;
-            prev_claim = claim;
-=======
-            if layer_num_claims > 1 {
-                info!("Got > 1 claims. Verifying aggregation...");
-
-                // --- Perform the claim aggregation verification ---
-                let (claim, _) = aggregate_claims(
-                    &layer_claim_group, // This is the "claim group" representing ALL claims on this layer
-                    &mut |claim_group: &ClaimGroup<F>, prover_supplied_wlx_evaluations_idx: usize, _| -> Result<Vec<F>, GKRError> {
-                        debug!("Compute_wlx was called during claim aggregation verification");
-
-                        let claim_wlx_evaluations = claim_group.get_results().clone();
-
-                        let all_wlx_evaluations: Vec<F> = claim_wlx_evaluations
-                            .into_iter()
-                            .chain(relevant_wlx_evaluations[prover_supplied_wlx_evaluations_idx].clone().into_iter())
-                            .collect();
-
-                        let claim_vecs = claim_group.get_claim_points_matrix();
-                        let (expected_num_evals, _) = get_num_wlx_evaluations(claim_vecs);
-                        if expected_num_evals != all_wlx_evaluations.len() {
-                            return Err(GKRError::ErrorWhenVerifyingLayer(
-                                layer_id,
-                                LayerError::AggregationError,
-                            ));
-                        }
-
                         Ok(all_wlx_evaluations)
                     },
                     transcript,
                 )?;
                 prev_claim = claim;
             }
->>>>>>> e83d29b9
+
             end_timer!(claim_aggr_timer);
 
             let sumcheck_msg_timer =
@@ -1047,24 +1005,13 @@
                 input_layer.layer_id
             ));
 
-<<<<<<< HEAD
-            let input_layer_claim = {
-                let (prev_claim, _) = aggregate_claims(
-                    &input_layer_claim_group,
-                    &|claim_group, idx, _| -> Result<Vec<F>, GKRError> {
-                        debug!("Compute_wlx was called during claim aggregation verification in the input layer");
-
-                        let current_wlx_evaluations = relevant_wlx_evaluations[*idx].clone();
-                        // idx += 1;
-
-=======
+            
             let input_layer_claim = if input_layer_claims.len() > 1 {
                 let (prev_claim, _) = aggregate_claims(
                     &input_layer_claim_group,
                     &mut |claim_group, prover_supplied_wlx_evaluations_idx, _| -> Result<Vec<F>, GKRError> {
                         debug!("Compute_wlx was called during claim aggregation verification in the input layer");
 
->>>>>>> e83d29b9
                         let claim_wlx_evaluations = claim_group.get_results().clone();
                         let all_wlx_evaluations: Vec<F> = claim_wlx_evaluations
                             .into_iter()
@@ -1085,11 +1032,10 @@
                     },
                     transcript,
                 )?;
-<<<<<<< HEAD
-=======
-
->>>>>>> e83d29b9
+
                 prev_claim
+            } else {
+                input_layer_claims[0].clone()
             };
 
             debug!("Input layer claim: {:#?}", input_layer_claim);
