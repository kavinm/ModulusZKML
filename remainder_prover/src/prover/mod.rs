--- conflicted
+++ resolved
@@ -29,40 +29,29 @@
     utils::pad_to_nearest_power_of_two,
 };
 
-<<<<<<< HEAD
+use tracing::{debug, info, trace};
+
 // use lcpc_2d::{FieldExt, ligero_commit::{remainder_ligero_commit_prove, remainder_ligero_eval_prove, remainder_ligero_verify}, adapter::convert_halo_to_lcpc, LcProofAuxiliaryInfo, poseidon_ligero::PoseidonSpongeHasher, ligero_structs::LigeroEncoding, ligero_ml_helper::naive_eval_mle_at_challenge_point};
 // use lcpc_2d::fs_transcript::halo2_remainder_transcript::Transcript;
 
 use ark_std::{end_timer, start_timer};
 use remainder_shared_types::transcript::Transcript;
-=======
-use remainder_shared_types::transcript::{Transcript};
->>>>>>> 81c92c16
 use remainder_shared_types::FieldExt;
 
 // use derive_more::From;
 use itertools::{Either, Itertools};
 use serde::{Deserialize, Serialize};
 use thiserror::Error;
-use tracing::{instrument, span, event, Level};
+use tracing::{event, instrument, span, Level};
 
 use self::input_layer::{
     enum_input_layer::{CommitmentEnum, InputLayerEnum, OpeningEnum},
     InputLayer, InputLayerError,
 };
 
-<<<<<<< HEAD
 use core::cmp::Ordering;
 
-use log::{debug, info, trace, warn};
-
-// use lcpc_2d::ScalarField;
-// use lcpc_2d::adapter::LigeroProof;
-
 ///  New  type for containing the list of Layers that make up the GKR circuit
-=======
-/// New type for containing the list of Layers that make up the GKR circuit
->>>>>>> 81c92c16
 ///
 /// Literally just a Vec of pointers to various layer types!
 pub struct Layers<F: FieldExt, Tr: Transcript<F>>(pub Vec<LayerEnum<F, Tr>>);
@@ -88,19 +77,11 @@
     /// Add an Add Gate layer to a list of layers (unbatched version)
     ///
     /// # Arguments
-<<<<<<< HEAD
-    /// `nonzero_gates`: the gate wiring between `lhs` and `rhs` represented as tuples (z, x, y) where
-    /// x is the label on the `lhs`, y is the label on the `rhs`, and z is the label on the next layer
-    /// `lhs`: the mle representing the left side of the sum
-    /// `rhs`: the mle representing the right side of the sum
-    ///
-=======
-    /// * `nonzero_gates`: the gate wiring between `lhs` and `rhs` represented as tuples (z, x, y) where 
+    /// * `nonzero_gates`: the gate wiring between `lhs` and `rhs` represented as tuples (z, x, y) where
     /// x is the label on the `lhs`, y is the label on the `rhs`, and z is the label on the next layer
     /// * `lhs`: the mle representing the left side of the sum
     /// * `rhs`: the mle representing the right side of the sum
-    /// 
->>>>>>> 81c92c16
+    ///
     /// # Returns
     /// A `DenseMle` that represents the evaluations of the add gate wiring on `lhs` and `rhs` over the boolean hypercube
     pub fn add_add_gate(
@@ -137,19 +118,11 @@
     /// Add a Mul Gate layer to a list of layers (unbatched version)
     ///
     /// # Arguments
-<<<<<<< HEAD
-    /// `nonzero_gates`: the gate wiring between `lhs` and `rhs` represented as tuples (z, x, y) where
-    /// x is the label on the `lhs`, y is the label on the `rhs`, and z is the label on the next layer
-    /// `lhs`: the mle representing the left side of the multiplication
-    /// `rhs`: the mle representing the right side of the multiplication
-    ///
-=======
-    /// * `nonzero_gates`: the gate wiring between `lhs` and `rhs` represented as tuples (z, x, y) where 
+    /// * `nonzero_gates`: the gate wiring between `lhs` and `rhs` represented as tuples (z, x, y) where
     /// x is the label on the `lhs`, y is the label on the `rhs`, and z is the label on the next layer
     /// * `lhs`: the mle representing the left side of the multiplication
     /// * `rhs`: the mle representing the right side of the multiplication
-    /// 
->>>>>>> 81c92c16
+    ///
     /// # Returns
     /// A `DenseMle` that represents the evaluations of the mul gate wiring on `lhs` and `rhs` over the boolean hypercube
     pub fn add_mul_gate(
@@ -191,17 +164,10 @@
     /// # Arguments
     /// * `nonzero_gates`: the gate wiring between single-copy circuit (as the wiring for each circuit remains the same)
     /// x is the label on the batched mle `lhs`, y is the label on the batched mle `rhs`, and z is the label on the next layer, batched
-<<<<<<< HEAD
-    /// `lhs`: the flattened mle representing the left side of the summation
-    /// `rhs`: the flattened mle representing the right side of the summation
-    /// `num_dataparallel_bits`: the number of bits representing the circuit copy we are looking at
-    ///
-=======
     /// * `lhs`: the flattened mle representing the left side of the summation
     /// * `rhs`: the flattened mle representing the right side of the summation
     /// * `num_dataparallel_bits`: the number of bits representing the circuit copy we are looking at
-    /// 
->>>>>>> 81c92c16
+    ///
     /// # Returns
     /// A flattened `DenseMle` that represents the evaluations of the add gate wiring on `lhs` and `rhs` over the boolean hypercube
     pub fn add_add_gate_batched(
@@ -261,17 +227,10 @@
     /// # Arguments
     /// * `nonzero_gates`: the gate wiring between single-copy circuit (as the wiring for each circuit remains the same)
     /// x is the label on the batched mle `lhs`, y is the label on the batched mle `rhs`, and z is the label on the next layer, batched
-<<<<<<< HEAD
-    /// `lhs`: the flattened mle representing the left side of the summation
-    /// `rhs`: the flattened mle representing the right side of the summation
-    /// `num_dataparallel_bits`: the number of bits representing the circuit copy we are looking at
-    ///
-=======
     /// * `lhs`: the flattened mle representing the left side of the summation
     /// * `rhs`: the flattened mle representing the right side of the summation
     /// * `num_dataparallel_bits`: the number of bits representing the circuit copy we are looking at
-    /// 
->>>>>>> 81c92c16
+    ///
     /// # Returns
     /// A flattened `DenseMle` that represents the evaluations of the mul gate wiring on `lhs` and `rhs` over the boolean hypercube
     pub fn add_mul_gate_batched(
@@ -519,20 +478,18 @@
             }
         }
 
-<<<<<<< HEAD
         end_timer!(claims_timer);
 
         let intermediate_layers_timer = start_timer!(|| "ALL intermediate layers proof generation");
 
         // Count the total number of wlx evaluations for benchmarking purposes.
         let mut wlx_count = 0;
-=======
         // --- END TRACE: grabbing output claims ---
         output_claims_span.exit();
 
         // --- TRACE: Proving intermediate GKR layers ---
-        let all_layers_sumcheck_proving_span = span!(Level::DEBUG, "all_layers_sumcheck_proving_span").entered();
->>>>>>> 81c92c16
+        let all_layers_sumcheck_proving_span =
+            span!(Level::DEBUG, "all_layers_sumcheck_proving_span").entered();
 
         // --- Collects all the prover messages for sumchecking over each layer, ---
         // --- as well as all the prover messages for claim aggregation at the ---
@@ -542,24 +499,21 @@
             .into_iter()
             .rev()
             .map(|mut layer| {
-<<<<<<< HEAD
                 let layer_timer =
                     start_timer!(|| format!("proof generation for layer {:?}", *layer.id()));
-
-                // --- For each layer, get the ID and all the claims on that layer ---
-                let layer_id = *layer.id();
-                info!("New Intermediate Layer: {:?}", layer_id);
-                let layer_claims_vec = claims
-=======
 
                 // --- TRACE: Proving an individual GKR layer ---
                 let layer_id = *layer.id();
                 let layer_id_trace_repr = format!("{}", layer_id);
-                let _layer_sumcheck_proving_span = span!(Level::DEBUG, "layer_sumcheck_proving_span", layer_id = layer_id_trace_repr).entered();
+                let _layer_sumcheck_proving_span = span!(
+                    Level::DEBUG,
+                    "layer_sumcheck_proving_span",
+                    layer_id = layer_id_trace_repr
+                )
+                .entered();
 
                 // --- For each layer, get the ID and all the claims on that layer ---
-                let layer_claims = claims
->>>>>>> 81c92c16
+                let layer_claims_vec = claims
                     .get(&layer_id)
                     .ok_or_else(|| GKRError::NoClaimsForLayer(layer_id.clone()))?
                     .clone();
@@ -651,17 +605,14 @@
             })
             .try_collect()?;
 
-<<<<<<< HEAD
         end_timer!(intermediate_layers_timer);
 
         let input_layers_timer = start_timer!(|| "INPUT layers proof generation");
-=======
         // --- END TRACE: Proving intermediate GKR layers ---
         all_layers_sumcheck_proving_span.exit();
 
         // --- TRACE: Proving input layer ---
         let input_layer_proving_span = span!(Level::DEBUG, "input_layer_proving_span").entered();
->>>>>>> 81c92c16
 
         let input_layer_proofs = input_layers
             .into_iter()
@@ -674,7 +625,6 @@
                 let layer_id = input_layer.layer_id();
                 info!("New Input Layer: {:?}", layer_id);
 
-<<<<<<< HEAD
                 let layer_claims_vec = claims
                     .get(&layer_id)
                     .ok_or_else(|| GKRError::NoClaimsForLayer(layer_id.clone()))?;
@@ -685,11 +635,6 @@
                     layer_claim_group
                 );
                 let num_claims = layer_claim_group.get_num_claims();
-=======
-                let layer_claims = claims
-                    .get(layer_id)
-                    .ok_or(GKRError::NoClaimsForLayer(*layer_id))?;
->>>>>>> 81c92c16
 
                 // --- Add the claimed values to the FS transcript ---
                 for claim in layer_claims_vec {
@@ -757,13 +702,10 @@
             })
             .try_collect()?;
 
-<<<<<<< HEAD
         end_timer!(input_layers_timer);
         println!("TOTAL EVALUATIONS: {}", wlx_count);
-=======
         // --- END TRACE: Proving input layer ---
         input_layer_proving_span.exit();
->>>>>>> 81c92c16
 
         let gkr_proof = GKRProof {
             layer_sumcheck_proofs,
@@ -783,7 +725,6 @@
         transcript: &mut Self::Transcript,
         gkr_proof: GKRProof<F, Self::Transcript>,
     ) -> Result<(), GKRError> {
-
         // --- Unpacking GKR proof + adding input commitments to transcript first ---
         let GKRProof {
             layer_sumcheck_proofs,
@@ -810,12 +751,10 @@
         // --- Verifier keeps track of the claims on its own ---
         let mut claims: HashMap<LayerId, Vec<Claim<F>>> = HashMap::new();
 
-<<<<<<< HEAD
         let claims_timer = start_timer!(|| "output claims generation");
-=======
         // --- TRACE: output claims ---
-        let verifier_output_claims_span = span!(Level::DEBUG, "verifier_output_claims_span").entered();
->>>>>>> 81c92c16
+        let verifier_output_claims_span =
+            span!(Level::DEBUG, "verifier_output_claims_span").entered();
 
         // --- NOTE that all the `Expression`s and MLEs contained within `gkr_proof` are already bound! ---
         for output in output_layers.iter() {
@@ -860,15 +799,12 @@
             }
         }
 
-<<<<<<< HEAD
         end_timer!(claims_timer);
 
         let intermediate_layers_timer =
             start_timer!(|| "ALL intermediate layers proof verification");
-=======
         // --- END TRACE: output claims ---
         verifier_output_claims_span.exit();
->>>>>>> 81c92c16
 
         // --- Go through each of the layers' sumcheck proofs... ---
         for sumcheck_proof_single in layer_sumcheck_proofs {
@@ -878,7 +814,6 @@
                 wlx_evaluations: relevant_wlx_evaluations,
             } = sumcheck_proof_single;
 
-<<<<<<< HEAD
             let layer_timer =
                 start_timer!(|| format!("proof verification for layer {:?}", *layer.id()));
 
@@ -892,17 +827,20 @@
             let layer_claim_group = ClaimGroup::new(layer_claims.clone()).unwrap();
             debug!("Found Layer claims:\n{:#?}", layer_claim_group);
             let layer_num_claims = layer_claim_group.get_num_claims();
-=======
             // --- TRACE: Proving an individual GKR layer ---
             let layer_id = *layer.id();
             let layer_id_trace_repr = format!("{}", layer_id);
-            let _layer_sumcheck_verification_span = span!(Level::DEBUG, "layer_sumcheck_verification_span", layer_id = layer_id_trace_repr).entered();
+            let _layer_sumcheck_verification_span = span!(
+                Level::DEBUG,
+                "layer_sumcheck_verification_span",
+                layer_id = layer_id_trace_repr
+            )
+            .entered();
 
             // --- Independently grab the claims which should've been imposed on this layer (based on the verifier's own claim tracking) ---
             let layer_claims = claims
                 .get(&layer_id)
                 .ok_or(GKRError::NoClaimsForLayer(layer_id))?;
->>>>>>> 81c92c16
 
             // --- Append claims to the FS transcript... TODO!(ryancao): Do we actually need to do this??? ---
             for claim in layer_claims {
@@ -961,7 +899,6 @@
                     ));
                 }
             }
-<<<<<<< HEAD
             end_timer!(claim_aggr_timer);
 
             let sumcheck_msg_timer =
@@ -970,9 +907,6 @@
             debug!("Aggregated claim: {:#?}", prev_claim);
             info!("Verifier: about to verify layer");
 
-=======
-            
->>>>>>> 81c92c16
             // --- Performs the actual sumcheck verification step ---
             layer
                 .verify_rounds(prev_claim, sumcheck_proof.0, transcript)
