//!Module that orchestrates creating a GKR Proof

pub mod combine_layers;
/// For the input layer to the GKR circuit
pub mod input_layer;
pub mod test_helper_circuits;
#[cfg(test)]
pub(crate) mod tests;

use std::collections::HashMap;

use crate::{
    gate::{
        addgate::AddGate, batched_addgate::AddGateBatched, batched_mulgate::MulGateBatched,
        mulgate::MulGate,
    },
    layer::{
        claims::{aggregate_claims, get_num_wlx_evaluations},
        claims::{Claim, ClaimGroup},
        layer_enum::LayerEnum,
        GKRLayer, Layer, LayerBuilder, LayerError, LayerId,
    },
    mle::{
        dense::{DenseMle, DenseMleRef},
        MleRef,
    },
<<<<<<< HEAD
    mle::{mle_enum::MleEnum, MleIndex},
    sumcheck::evaluate_at_a_point,
    utils::pad_to_nearest_power_of_two,
};

use tracing::{debug, info, trace};

// use lcpc_2d::{FieldExt, ligero_commit::{remainder_ligero_commit_prove, remainder_ligero_eval_prove, remainder_ligero_verify}, adapter::convert_halo_to_lcpc, LcProofAuxiliaryInfo, poseidon_ligero::PoseidonSpongeHasher, ligero_structs::LigeroEncoding, ligero_ml_helper::naive_eval_mle_at_challenge_point};
// use lcpc_2d::fs_transcript::halo2_remainder_transcript::Transcript;

use ark_std::{end_timer, start_timer};
use remainder_shared_types::transcript::Transcript;
=======
    mle::{MleIndex, mle_enum::MleEnum}, sumcheck::evaluate_at_a_point,
    utils::{pad_to_nearest_power_of_two, hash_layers}
};

use ark_std::{end_timer, start_timer};
use remainder_shared_types::transcript::Transcript;


>>>>>>> 07d18c80
use remainder_shared_types::FieldExt;

// use derive_more::From;
use itertools::{Either, Itertools};
use serde::{Deserialize, Serialize};
use thiserror::Error;
use tracing::{event, instrument, span, Level};

use self::input_layer::{
    enum_input_layer::{CommitmentEnum, InputLayerEnum, OpeningEnum},
    InputLayer, InputLayerError,
};

use core::cmp::Ordering;

<<<<<<< HEAD
///  New  type for containing the list of Layers that make up the GKR circuit
=======
use log::{debug, info, trace, warn};


/// New type for containing the list of Layers that make up the GKR circuit
>>>>>>> 07d18c80
///
/// Literally just a Vec of pointers to various layer types!
pub struct Layers<F: FieldExt, Tr: Transcript<F>>(pub Vec<LayerEnum<F, Tr>>);

impl<F: FieldExt, Tr: Transcript<F> + 'static> Layers<F, Tr> {
    /// Add a layer to a list of layers
    pub fn add<B: LayerBuilder<F>, L: Layer<F, Transcript = Tr> + 'static>(
        &mut self,
        new_layer: B,
    ) -> B::Successor {
        let id = LayerId::Layer(self.0.len());
        let successor = new_layer.next_layer(id, None);
        let layer = L::new(new_layer, id);
        self.0.push(layer.get_enum());
        successor
    }

    /// Add a GKRLayer to a list of layers
    pub fn add_gkr<B: LayerBuilder<F>>(&mut self, new_layer: B) -> B::Successor {
        self.add::<_, GKRLayer<_, Tr>>(new_layer)
    }

    /// Add an Add Gate layer to a list of layers (unbatched version)
    ///
    /// # Arguments
    /// * `nonzero_gates`: the gate wiring between `lhs` and `rhs` represented as tuples (z, x, y) where
    /// x is the label on the `lhs`, y is the label on the `rhs`, and z is the label on the next layer
    /// * `lhs`: the mle representing the left side of the sum
    /// * `rhs`: the mle representing the right side of the sum
    ///
    /// # Returns
    /// A `DenseMle` that represents the evaluations of the add gate wiring on `lhs` and `rhs` over the boolean hypercube
    pub fn add_add_gate(
        &mut self,
        nonzero_gates: Vec<(usize, usize, usize)>,
        lhs: DenseMleRef<F>,
        rhs: DenseMleRef<F>,
    ) -> DenseMle<F, F> {
        let id = LayerId::Layer(self.0.len());
        // use the add gate constructor in order to initialize a new add gate mle
        let gate: AddGate<F, Tr> =
            AddGate::new(id, nonzero_gates.clone(), lhs.clone(), rhs.clone(), 0, None);

        // we want to return an mle representing the evaluations of this over all the points in the boolean hypercube
        // the size of this mle is dependent on the max gate label given in the z coordinate of the tuples (as defined above)
        let max_gate_val = nonzero_gates
            .clone()
            .into_iter()
            .fold(0, |acc, (z, _, _)| std::cmp::max(acc, z));
        self.0.push(gate.get_enum());

        // we use the nonzero add gates in order to evaluate the values at the next layer
        let mut sum_table = vec![F::zero(); max_gate_val + 1];
        nonzero_gates.into_iter().for_each(|(z, x, y)| {
            let sum_val = *lhs.bookkeeping_table().get(x).unwrap_or(&F::zero())
                + *rhs.bookkeeping_table().get(y).unwrap_or(&F::zero());
            sum_table[z] = sum_val;
        });

        let res_mle: DenseMle<F, F> = DenseMle::new_from_raw(sum_table, id, None);
        res_mle
    }

    /// Add a Mul Gate layer to a list of layers (unbatched version)
    ///
    /// # Arguments
    /// * `nonzero_gates`: the gate wiring between `lhs` and `rhs` represented as tuples (z, x, y) where
    /// x is the label on the `lhs`, y is the label on the `rhs`, and z is the label on the next layer
    /// * `lhs`: the mle representing the left side of the multiplication
    /// * `rhs`: the mle representing the right side of the multiplication
    ///
    /// # Returns
    /// A `DenseMle` that represents the evaluations of the mul gate wiring on `lhs` and `rhs` over the boolean hypercube
    pub fn add_mul_gate(
        &mut self,
        nonzero_gates: Vec<(usize, usize, usize)>,
        lhs: DenseMleRef<F>,
        rhs: DenseMleRef<F>,
    ) -> DenseMle<F, F> {
        let id = LayerId::Layer(self.0.len());
        // use the mul gate constructor in order to initialize a new add gate mle
        let gate: MulGate<F, Tr> =
            MulGate::new(id, nonzero_gates.clone(), lhs.clone(), rhs.clone(), 0, None);

        // we want to return an mle representing the evaluations of this over all the points in the boolean hypercube
        // the size of this mle is dependent on the max gate label given in the z coordinate of the tuples (as defined above)
        let max_gate_val = nonzero_gates
            .clone()
            .into_iter()
            .fold(0, |acc, (z, _, _)| std::cmp::max(acc, z));
        self.0.push(gate.get_enum());

        // we use the nonzero mul gates in order to evaluate the values at the next layer
        let mut mul_table = vec![F::zero(); max_gate_val + 1];
        nonzero_gates.into_iter().for_each(|(z, x, y)| {
            let mul_val = *lhs.bookkeeping_table().get(x).unwrap_or(&F::zero())
                * *rhs.bookkeeping_table().get(y).unwrap_or(&F::zero());
            mul_table[z] = mul_val;
        });

        let res_mle: DenseMle<F, F> = DenseMle::new_from_raw(mul_table, id, None);
        res_mle
    }

    /// Add a batched Add Gate layer to a list of layers
    /// In the batched case, consider a vector of mles corresponding to an mle for each "batch" or "copy".
    /// Then we refer to the mle that represents the concatenation of these mles by interleaving as the
    /// flattened mle and each individual mle as a batched mle.
    ///
    /// # Arguments
    /// * `nonzero_gates`: the gate wiring between single-copy circuit (as the wiring for each circuit remains the same)
    /// x is the label on the batched mle `lhs`, y is the label on the batched mle `rhs`, and z is the label on the next layer, batched
    /// * `lhs`: the flattened mle representing the left side of the summation
    /// * `rhs`: the flattened mle representing the right side of the summation
    /// * `num_dataparallel_bits`: the number of bits representing the circuit copy we are looking at
    ///
    /// # Returns
    /// A flattened `DenseMle` that represents the evaluations of the add gate wiring on `lhs` and `rhs` over the boolean hypercube
    pub fn add_add_gate_batched(
        &mut self,
        nonzero_gates: Vec<(usize, usize, usize)>,
        lhs: DenseMleRef<F>,
        rhs: DenseMleRef<F>,
        num_dataparallel_bits: usize,
    ) -> DenseMle<F, F> {
        let id = LayerId::Layer(self.0.len());
        // constructor for batched add gate struct
        let gate: AddGateBatched<F, Tr> = AddGateBatched::new(
            num_dataparallel_bits,
            nonzero_gates.clone(),
            lhs.clone(),
            rhs.clone(),
            id,
        );
        let max_gate_val = nonzero_gates
            .clone()
            .into_iter()
            .fold(0, |acc, (z, _, _)| std::cmp::max(acc, z));

        // number of entries in the resulting table is the max gate z value * 2 to the power of the number of dataparallel bits, as we are
        // evaluating over all values in the boolean hypercube which includes dataparallel bits
        let num_dataparallel_vals = 1 << num_dataparallel_bits;
        let sum_table_num_entries = (max_gate_val + 1) * num_dataparallel_vals;
        self.0.push(gate.get_enum());

        // iterate through each of the indices and compute the sum
        let mut sum_table = vec![F::zero(); sum_table_num_entries];
        (0..num_dataparallel_vals).for_each(|idx| {
            nonzero_gates
                .clone()
                .into_iter()
                .for_each(|(z_ind, x_ind, y_ind)| {
                    let f2_val = *lhs
                        .bookkeeping_table()
                        .get(idx + (x_ind * num_dataparallel_vals))
                        .unwrap_or(&F::zero());
                    let f3_val = *rhs
                        .bookkeeping_table()
                        .get(idx + (y_ind * num_dataparallel_vals))
                        .unwrap_or(&F::zero());
                    sum_table[idx + (z_ind * num_dataparallel_vals)] = f2_val + f3_val;
                });
        });
        let res_mle: DenseMle<F, F> = DenseMle::new_from_raw(sum_table, id, None);
        res_mle
    }

    /// Add a batched Mul Gate layer to a list of layers
    /// In the batched case, consider a vector of mles corresponding to an mle for each "batch" or "copy".
    /// Then we refer to the mle that represents the concatenation of these mles by interleaving as the
    /// flattened mle and each individual mle as a batched mle.
    ///
    /// # Arguments
    /// * `nonzero_gates`: the gate wiring between single-copy circuit (as the wiring for each circuit remains the same)
    /// x is the label on the batched mle `lhs`, y is the label on the batched mle `rhs`, and z is the label on the next layer, batched
    /// * `lhs`: the flattened mle representing the left side of the summation
    /// * `rhs`: the flattened mle representing the right side of the summation
    /// * `num_dataparallel_bits`: the number of bits representing the circuit copy we are looking at
    ///
    /// # Returns
    /// A flattened `DenseMle` that represents the evaluations of the mul gate wiring on `lhs` and `rhs` over the boolean hypercube
    pub fn add_mul_gate_batched(
        &mut self,
        nonzero_gates: Vec<(usize, usize, usize)>,
        lhs: DenseMleRef<F>,
        rhs: DenseMleRef<F>,
        num_dataparallel_bits: usize,
    ) -> DenseMle<F, F> {
        let id = LayerId::Layer(self.0.len());
        // constructor for batched mul gate struct
        let gate: MulGateBatched<F, Tr> = MulGateBatched::new(
            num_dataparallel_bits,
            nonzero_gates.clone(),
            lhs.clone(),
            rhs.clone(),
            id,
        );
        let max_gate_val = nonzero_gates
            .clone()
            .into_iter()
            .fold(0, |acc, (z, _, _)| std::cmp::max(acc, z));
<<<<<<< HEAD
        let max_gate_val = nonzero_gates
            .clone()
            .into_iter()
            .fold(0, |acc, (z, _, _)| std::cmp::max(acc, z));
=======
>>>>>>> 07d18c80

        // number of entries in the resulting table is the max gate z value * 2 to the power of the number of dataparallel bits, as we are
        // evaluating over all values in the boolean hypercube which includes dataparallel bits
        let num_dataparallel_vals = 1 << num_dataparallel_bits;
        let sum_table_num_entries = (max_gate_val + 1) * num_dataparallel_vals;
        self.0.push(gate.get_enum());

        // iterate through each of the indices and compute the product
        let mut mul_table = vec![F::zero(); sum_table_num_entries];
        (0..num_dataparallel_vals).for_each(|idx| {
            nonzero_gates
                .clone()
                .into_iter()
                .for_each(|(z_ind, x_ind, y_ind)| {
                    let f2_val = *lhs
                        .bookkeeping_table()
                        .get(idx + (x_ind * num_dataparallel_vals))
                        .unwrap_or(&F::zero());
                    let f3_val = *rhs
                        .bookkeeping_table()
                        .get(idx + (y_ind * num_dataparallel_vals))
                        .unwrap_or(&F::zero());
                    mul_table[idx + (z_ind * num_dataparallel_vals)] = f2_val * f3_val;
                });
        });

        let res_mle: DenseMle<F, F> = DenseMle::new_from_raw(mul_table, id, None);

        res_mle
    }

    /// Creates a new Layers
    pub fn new() -> Self {
        Self(vec![])
    }

    pub fn next_layer_id(&self) -> usize {
        self.0.len()
    }
}

impl<F: FieldExt, Tr: Transcript<F> + 'static> Default for Layers<F, Tr> {
    fn default() -> Self {
        Self::new()
    }
}

///An output layer which will have it's bits bound and then evaluated
pub type OutputLayer<F> = Box<dyn MleRef<F = F>>;

#[derive(Error, Debug, Clone)]
/// Errors relating to the proving of a GKR circuit
pub enum GKRError {
    #[error("No claims were found for layer {0:?}")]
    /// No claims were found for layer
    NoClaimsForLayer(LayerId),
    #[error("Error when proving layer {0:?}: {1}")]
    /// Error when proving layer
    ErrorWhenProvingLayer(LayerId, LayerError),
    #[error("Error when verifying layer {0:?}: {1}")]
    /// Error when verifying layer
    ErrorWhenVerifyingLayer(LayerId, LayerError),
    #[error("Error when verifying output layer")]
    /// Error when verifying output layer
    ErrorWhenVerifyingOutputLayer,
    /// Error for input layer commitment
    #[error("Error when commiting to InputLayer {0}")]
    InputLayerError(InputLayerError),
}

/// A proof of the sumcheck protocol; Outer vec is rounds, inner vec is evaluations
#[derive(Clone, Debug, Serialize, Deserialize)]
pub struct SumcheckProof<F>(pub Vec<Vec<F>>);

impl<F: FieldExt> From<Vec<Vec<F>>> for SumcheckProof<F> {
    fn from(value: Vec<Vec<F>>) -> Self {
        Self(value)
    }
}

/// The proof for an individual GKR layer
#[derive(Serialize, Deserialize)]
#[serde(bound = "F: FieldExt")]
pub struct LayerProof<F: FieldExt, Tr: Transcript<F>> {
    pub sumcheck_proof: SumcheckProof<F>,
    pub layer: LayerEnum<F, Tr>,
    /// When the claim aggregation optimization is on, each Layer produces many
    /// wlx evaluations.
    pub wlx_evaluations: Vec<Vec<F>>,
}

/// Proof for circuit input layer
#[derive(Serialize, Deserialize)]
#[serde(bound = "F: FieldExt")]
pub struct InputLayerProof<F: FieldExt> {
    pub layer_id: LayerId,
    /// When the claim aggregation optimization is on, each Layer produces many
    /// wlx evaluations.
    pub input_layer_wlx_evaluations: Vec<Vec<F>>,
    pub input_commitment: CommitmentEnum<F>,
    pub input_opening_proof: OpeningEnum<F>,
}

/// All the elements to be passed to the verifier for the succinct non-interactive sumcheck proof
#[derive(Serialize, Deserialize)]
#[serde(bound = "F: FieldExt")]
pub struct GKRProof<F: FieldExt, Tr: Transcript<F>> {
    /// The sumcheck proof of each GKR Layer, along with the fully bound expression.
    ///
    /// In reverse order (i.e. layer closest to the output layer is first)
    pub layer_sumcheck_proofs: Vec<LayerProof<F, Tr>>,
    /// All the output layers that this circuit yields
    pub output_layers: Vec<MleEnum<F>>,

    pub input_layer_proofs: Vec<InputLayerProof<F>>,
}

pub struct Witness<F: FieldExt, Tr: Transcript<F>> {
    pub layers: Layers<F, Tr>,
    pub output_layers: Vec<MleEnum<F>>,
    pub input_layers: Vec<InputLayerEnum<F, Tr>>,
}

/// Controls claim aggregation behavior.
pub const ENABLE_OPTIMIZATION: bool = true;

<<<<<<< HEAD
=======
/// Controls 

>>>>>>> 07d18c80
/// A GKRCircuit ready to be proven
pub trait GKRCircuit<F: FieldExt> {
    /// The transcript this circuit uses
    type Transcript: Transcript<F>;

    const CIRCUIT_HASH: Option<[u8; 32]> = None;

    /// The forward pass, defining the layer relationships and generating the layers
    fn synthesize(&mut self) -> Witness<F, Self::Transcript>;

    /// Calls `synthesize` and also generates commitments from each of the input layers
    #[instrument(skip_all, err)]
    fn synthesize_and_commit(
        &mut self,
        transcript: &mut Self::Transcript,
    ) -> Result<(Witness<F, Self::Transcript>, Vec<CommitmentEnum<F>>), GKRError> {
        let mut witness = self.synthesize();

        let commitments = witness
            .input_layers
            .iter_mut()
            .map(|input_layer| {
                let commitment = input_layer.commit().map_err(GKRError::InputLayerError)?;
                InputLayerEnum::append_commitment_to_transcript(&commitment, transcript).unwrap();
                Ok(commitment)
            })
            .try_collect()?;

        Ok((witness, commitments))
    }

    /// The backwards pass, creating the GKRProof
    #[instrument(skip_all, err)]
    fn prove(
        &mut self,
        transcript: &mut Self::Transcript,
<<<<<<< HEAD
    ) -> Result<GKRProof<F, Self::Transcript>, GKRError>
    where
        <Self as GKRCircuit<F>>::Transcript: Sync,
    {
=======
    ) -> Result<GKRProof<F, Self::Transcript>, GKRError> {
>>>>>>> 07d18c80
        let synthesize_commit_timer = start_timer!(|| "synthesize and commit");
        // --- Synthesize the circuit, using LayerBuilders to create internal, output, and input layers ---
        // --- Also commit and add those commitments to the transcript
        info!("Synethesizing circuit...");
<<<<<<< HEAD
=======

        if let Some(circuit_hash) = Self::get_circuit_hash() {
            transcript
                .append_field_element("Circuit Hash", circuit_hash)
                .unwrap();
        }

>>>>>>> 07d18c80
        let (
            Witness {
                input_layers,
                mut output_layers,
                layers,
            },
            commitments,
        ) = self.synthesize_and_commit(transcript)?;
        info!("Circuit synthesized and witness generated.");
        end_timer!(synthesize_commit_timer);

        let claims_timer = start_timer!(|| "output claims generation");

        // --- TRACE: grabbing output claims ---
        let output_claims_span = span!(Level::DEBUG, "output_claims_span").entered();

        // --- Keep track of GKR-style claims across all layers ---
        let mut claims: HashMap<LayerId, Vec<Claim<F>>> = HashMap::new();

        // --- Go through circuit output layers and grab claims on each ---
        for output in output_layers.iter_mut() {
            info!("New Output Layer: {:?}", output.get_layer_id());
            let mut claim = None;
            let bits = output.index_mle_indices(0);

            let claim = if bits != 0 {
                debug!("Bookkeeping table: {:?}", output.bookkeeping_table());
                // --- Evaluate each output MLE at a random challenge point ---
                for bit in 0..bits {
                    let challenge = transcript
                        .get_challenge("Setting Output Layer Claim")
                        .unwrap();
                    claim = output.fix_variable(bit, challenge);
                }

                // --- Gather the claim and layer ID ---
                claim.unwrap()
            } else {
                Claim::new_raw(vec![], output.bookkeeping_table()[0])
            };

            // --- Gather the claim and layer ID ---
            let mut claim = claim;
            let layer_id = output.get_layer_id();
            claim.to_layer_id = Some(layer_id);
<<<<<<< HEAD
            debug!("Creating a claim: {:#?}", claim);
=======
            claim.mle_ref = Some(output.clone());
            debug!("Creating a claim: {:#?}", claim);
            
>>>>>>> 07d18c80

            // --- Add the claim to either the set of current claims we're proving ---
            // --- or the global set of claims we need to eventually prove ---
            if let Some(curr_claims) = claims.get_mut(&layer_id) {
                curr_claims.push(claim);
            } else {
                claims.insert(layer_id, vec![claim]);
            }
        }

        end_timer!(claims_timer);

        let intermediate_layers_timer = start_timer!(|| "ALL intermediate layers proof generation");

        // Count the total number of wlx evaluations for benchmarking purposes.
        let mut wlx_count = 0;
<<<<<<< HEAD
=======

>>>>>>> 07d18c80
        // --- END TRACE: grabbing output claims ---
        output_claims_span.exit();

        // --- TRACE: Proving intermediate GKR layers ---
        let all_layers_sumcheck_proving_span =
            span!(Level::DEBUG, "all_layers_sumcheck_proving_span").entered();

        // --- Collects all the prover messages for sumchecking over each layer, ---
        // --- as well as all the prover messages for claim aggregation at the ---
        // --- beginning of proving each layer ---
        let layer_sumcheck_proofs = layers
            .0
            .into_iter()
            .rev()
            .map(|mut layer| {
                let layer_timer =
                    start_timer!(|| format!("proof generation for layer {:?}", *layer.id()));
<<<<<<< HEAD
=======

>>>>>>> 07d18c80

                // --- TRACE: Proving an individual GKR layer ---
                let layer_id = *layer.id();
                info!("New Intermediate Layer: {:?}", layer_id);

                let layer_id_trace_repr = format!("{}", layer_id);
                let _layer_sumcheck_proving_span = span!(
                    Level::DEBUG,
                    "layer_sumcheck_proving_span",
                    layer_id = layer_id_trace_repr
                )
                .entered();

                // --- For each layer, get the ID and all the claims on that layer ---
                let layer_claims_vec = claims
                    .get(&layer_id)
                    .ok_or_else(|| GKRError::NoClaimsForLayer(layer_id.clone()))?
                    .clone();
                let layer_claim_group = ClaimGroup::new(layer_claims_vec.clone()).unwrap();
                debug!("Found Layer claims:\n{:#?}", layer_claim_group);

                // --- Add the claimed values to the FS transcript ---
                for claim in &layer_claims_vec {
                    transcript
                        .append_field_elements("Claimed bits to be aggregated", claim.get_point())
                        .unwrap();
                    transcript
                        .append_field_element("Claimed value to be aggregated", claim.get_result())
                        .unwrap();
                }

                info!("Time for claim aggregation...");
                let claim_aggr_timer =
                    start_timer!(|| format!("claim aggregation for layer {:?}", *layer.id()));

                let layer_init_wlx_count = wlx_count;

                let (layer_claim, relevant_wlx_evaluations) = aggregate_claims(
                    &layer_claim_group,
<<<<<<< HEAD
                    &|claims, _| {
=======
                    &mut |claims, layer_mle_refs| {
>>>>>>> 07d18c80
                        let wlx_evals = layer
                            .get_wlx_evaluations(
                                claims.get_claim_points_matrix(),
                                claims.get_results(),
<<<<<<< HEAD
=======
                                layer_mle_refs.unwrap().clone(),
>>>>>>> 07d18c80
                                claims.get_num_claims(),
                                claims.get_num_vars(),
                            )
                            .unwrap();
<<<<<<< HEAD
                        // wlx_count += wlx_evals.len();
=======
                        wlx_count += wlx_evals.len();
>>>>>>> 07d18c80
                        println!("Layer {:?}: +{} evaluations.", layer_id, wlx_evals.len());
                        Ok(wlx_evals)
                    },
                    transcript,
                )
                .unwrap();
                info!("Done aggregating claims! New claim: {:#?}", layer_claim);

<<<<<<< HEAD
                // println!(
                //     "Total Evaluations for Intermediate Layer {:?}: {}",
                //     layer_id,
                //     wlx_count - layer_init_wlx_count
                // );
=======
                println!(
                    "Total Evaluations for Intermediate Layer {:?}: {}",
                    layer_id,
                    wlx_count - layer_init_wlx_count
                );
>>>>>>> 07d18c80

                debug!("Relevant wlx evals: {:#?}", relevant_wlx_evaluations);
                end_timer!(claim_aggr_timer);
                let sumcheck_msg_timer = start_timer!(|| format!(
                    "compute sumcheck message for layer {:?}",
                    *layer.id()
                ));

                // --- Compute all sumcheck messages across this particular layer ---
                let prover_sumcheck_messages = layer
                    .prove_rounds(layer_claim, transcript)
                    .map_err(|err| GKRError::ErrorWhenProvingLayer(layer_id, err))?;

                debug!("sumcheck_proof: {:#?}", prover_sumcheck_messages);
                end_timer!(sumcheck_msg_timer);

                // --- Grab all the resulting claims from the above sumcheck procedure and add them to the claim tracking map ---
                let post_sumcheck_new_claims = layer
                    .get_claims()
                    .map_err(|err| GKRError::ErrorWhenProvingLayer(layer_id, err))?;

                debug!(
                    "After sumcheck, I have the following claims: {:#?}",
                    post_sumcheck_new_claims
                );

                for claim in post_sumcheck_new_claims {
                    if let Some(curr_claims) = claims.get_mut(&claim.get_to_layer_id().unwrap()) {
                        curr_claims.push(claim);
                    } else {
                        claims.insert(claim.get_to_layer_id().unwrap(), vec![claim]);
                    }
                }

                end_timer!(layer_timer);

                Ok(LayerProof {
                    sumcheck_proof: prover_sumcheck_messages,
                    layer,
                    wlx_evaluations: relevant_wlx_evaluations,
                })
            })
            .try_collect()?;

        end_timer!(intermediate_layers_timer);
<<<<<<< HEAD

        let input_layers_timer = start_timer!(|| "INPUT layers proof generation");
        // --- END TRACE: Proving intermediate GKR layers ---
        all_layers_sumcheck_proving_span.exit();
=======
         // --- END TRACE: Proving intermediate GKR layers ---
         all_layers_sumcheck_proving_span.exit();

        let input_layers_timer = start_timer!(|| "INPUT layers proof generation");

       
>>>>>>> 07d18c80

        // --- TRACE: Proving input layer ---
        let input_layer_proving_span = span!(Level::DEBUG, "input_layer_proving_span").entered();

        let input_layer_proofs = input_layers
            .into_iter()
            .zip(commitments)
            .map(|(input_layer, commitment)| {
                let layer_timer = start_timer!(|| format!(
                    "proof generation for INPUT layer {:?}",
                    input_layer.layer_id()
                ));
                let layer_id = input_layer.layer_id();
                info!("New Input Layer: {:?}", layer_id);

                let layer_claims_vec = claims
                    .get(&layer_id)
                    .ok_or_else(|| GKRError::NoClaimsForLayer(layer_id.clone()))?;
                let layer_claim_group = ClaimGroup::new(layer_claims_vec.clone()).unwrap();
                trace!(
                    "Layer Claim Group for {:?}:\n{:#?}",
                    layer_id,
                    layer_claim_group
                );
                let num_claims = layer_claim_group.get_num_claims();

                // --- Add the claimed values to the FS transcript ---
                for claim in layer_claims_vec {
                    transcript
                        .append_field_elements(
                            "Claimed challenge coordinates to be aggregated",
                            claim.get_point(),
                        )
                        .unwrap();
                    transcript
                        .append_field_element("Claimed value to be aggregated", claim.get_result())
                        .unwrap();
                }

                let claim_aggr_timer = start_timer!(|| format!(
                    "claim aggregation for INPUT layer {:?}",
                    input_layer.layer_id()
                ));

                let layer_init_wlx_count = wlx_count;

                let (layer_claim, relevant_wlx_evaluations) = aggregate_claims(
                    &layer_claim_group,
<<<<<<< HEAD
                    &|claims, _| {
                        let wlx_evals = input_layer.compute_claim_wlx(claims).unwrap();
                        // wlx_count += wlx_evals.len();
=======
                    &mut |claims, _| {
                        let wlx_evals = input_layer.compute_claim_wlx(claims).unwrap();
                        wlx_count += wlx_evals.len();
>>>>>>> 07d18c80
                        println!(
                            "Input Layer {:?}: +{} evaluations.",
                            layer_id,
                            wlx_evals.len()
                        );
                        Ok(wlx_evals)
                    },
                    transcript,
                )
                .unwrap();
<<<<<<< HEAD

                // println!(
                //     "Total Evaluations for Input Layer {:?}: {}",
                //     layer_id,
                //     wlx_count - layer_init_wlx_count
                // );
                debug!("Relevant wlx evaluations: {:#?}", relevant_wlx_evaluations);
                end_timer!(claim_aggr_timer);

=======

                println!(
                    "Total Evaluations for Input Layer {:?}: {}",
                    layer_id,
                    wlx_count - layer_init_wlx_count
                );
                debug!("Relevant wlx evaluations: {:#?}", relevant_wlx_evaluations);
                end_timer!(claim_aggr_timer);

>>>>>>> 07d18c80
                let opening_proof_timer = start_timer!(|| format!(
                    "opening proof for INPUT layer {:?}",
                    input_layer.layer_id()
                ));

                let opening_proof = input_layer
                    .open(transcript, layer_claim)
                    .map_err(GKRError::InputLayerError)?;

                end_timer!(opening_proof_timer);

                end_timer!(layer_timer);

                Ok(InputLayerProof {
                    layer_id: *layer_id,
                    input_commitment: commitment,
                    input_layer_wlx_evaluations: relevant_wlx_evaluations,
                    input_opening_proof: opening_proof,
                })
            })
            .try_collect()?;

        end_timer!(input_layers_timer);
        println!("TOTAL EVALUATIONS: {}", wlx_count);
<<<<<<< HEAD
=======

>>>>>>> 07d18c80
        // --- END TRACE: Proving input layer ---
        input_layer_proving_span.exit();

        let gkr_proof = GKRProof {
            layer_sumcheck_proofs,
            output_layers,
            input_layer_proofs,
        };

        Ok(gkr_proof)
    }

    /// Verifies the GKRProof produced by fn prove
    ///
    /// Takes in a transcript for FS and re-generates challenges on its own
    #[instrument(skip_all, err)]
    fn verify(
        &mut self,
        transcript: &mut Self::Transcript,
        gkr_proof: GKRProof<F, Self::Transcript>,
    ) -> Result<(), GKRError> {
        // --- Unpacking GKR proof + adding input commitments to transcript first ---
        let GKRProof {
            layer_sumcheck_proofs,
            output_layers,
            input_layer_proofs,
        } = gkr_proof;

        let input_layers_timer = start_timer!(|| "append INPUT commitments to transcript");

<<<<<<< HEAD
=======
        if let Some(circuit_hash) = Self::get_circuit_hash() {
            transcript
                .append_field_element("Circuit Hash", circuit_hash)
                .unwrap();
        }

>>>>>>> 07d18c80
        for input_layer in input_layer_proofs.iter() {
            InputLayerEnum::append_commitment_to_transcript(
                &input_layer.input_commitment,
                transcript,
            )
            .map_err(|err| {
                GKRError::ErrorWhenVerifyingLayer(
                    input_layer.layer_id,
                    LayerError::TranscriptError(err),
                )
            })?;
        }
        end_timer!(input_layers_timer);

        // --- Verifier keeps track of the claims on its own ---
        let mut claims: HashMap<LayerId, Vec<Claim<F>>> = HashMap::new();

        let claims_timer = start_timer!(|| "output claims generation");
<<<<<<< HEAD
=======

>>>>>>> 07d18c80
        // --- TRACE: output claims ---
        let verifier_output_claims_span =
            span!(Level::DEBUG, "verifier_output_claims_span").entered();

        // --- NOTE that all the `Expression`s and MLEs contained within `gkr_proof` are already bound! ---
        for output in output_layers.iter() {
            let mle_indices = output.mle_indices();
            let mut claim_chal: Vec<F> = vec![];
            debug!("Bookkeeping table: {:#?}", output.bookkeeping_table());
            for (bit, index) in mle_indices
                .iter()
                .filter(|index| !matches!(index, &&MleIndex::Fixed(_)))
                .enumerate()
            {
                let challenge = transcript
                    .get_challenge("Setting Output Layer Claim")
                    .unwrap();

                // We assume that all the outputs are zero-valued for now. We should be
                // doing the initial step of evaluating V_1'(z) as specified in Thaler 13 page 14,
                // but given the assumption we have that V_1'(z) = 0 for all z if the prover is honest.
                if MleIndex::Bound(challenge, bit) != *index {
                    return Err(GKRError::ErrorWhenVerifyingOutputLayer);
                }
                claim_chal.push(challenge);
            }
            let layer_id = output.get_layer_id();
            info!("New Output Layer {:?}", layer_id);
<<<<<<< HEAD
=======

>>>>>>> 07d18c80
            let claim = Claim::new(
                mle_indices
                    .iter()
                    .map(|index| index.val().unwrap())
                    .collect(),
                F::zero(),
                None,
                Some(layer_id),
<<<<<<< HEAD
=======
                Some(output.clone()),
>>>>>>> 07d18c80
            );

            debug!("Generating claim: {:#?}", claim);
            // --- Append claims to either the claim tracking map OR the first (sumchecked) layer's list of claims ---
            if let Some(curr_claims) = claims.get_mut(&layer_id) {
                curr_claims.push(claim);
            } else {
                claims.insert(layer_id, vec![claim]);
            }
        }

        end_timer!(claims_timer);

        let intermediate_layers_timer =
            start_timer!(|| "ALL intermediate layers proof verification");
        // --- END TRACE: output claims ---
        verifier_output_claims_span.exit();

        end_timer!(claims_timer);

        let intermediate_layers_timer =
            start_timer!(|| "ALL intermediate layers proof verification");


        // --- Go through each of the layers' sumcheck proofs... ---
        for sumcheck_proof_single in layer_sumcheck_proofs {
            let LayerProof {
                sumcheck_proof,
                mut layer,
                wlx_evaluations: relevant_wlx_evaluations,
            } = sumcheck_proof_single;

            let layer_timer =
                start_timer!(|| format!("proof verification for layer {:?}", *layer.id()));

<<<<<<< HEAD
            // --- Independently grab the claims which should've been imposed on this layer (based on the verifier's own claim tracking) ---
            let layer_id = *layer.id();
            info!("Intermediate Layer: {:?}", layer_id);
            debug!("The LayerEnum: {:#?}", layer);
            let layer_claims = claims
                .get(&layer_id)
                .ok_or_else(|| GKRError::NoClaimsForLayer(layer_id.clone()))?;
            let layer_claim_group = ClaimGroup::new(layer_claims.clone()).unwrap();
            debug!("Found Layer claims:\n{:#?}", layer_claim_group);
            let layer_num_claims = layer_claim_group.get_num_claims();
=======
>>>>>>> 07d18c80
            // --- TRACE: Proving an individual GKR layer ---
            let layer_id = *layer.id();
            info!("Intermediate Layer: {:?}", layer_id);
            debug!("The LayerEnum: {:#?}", layer);
            let layer_id_trace_repr = format!("{}", layer_id);
            let _layer_sumcheck_verification_span = span!(
                Level::DEBUG,
                "layer_sumcheck_verification_span",
                layer_id = layer_id_trace_repr
            )
            .entered();

            // --- Independently grab the claims which should've been imposed on this layer (based on the verifier's own claim tracking) ---
            let layer_claims = claims
                .get(&layer_id)
                .ok_or_else(|| GKRError::NoClaimsForLayer(layer_id.clone()))?;
            let layer_claim_group = ClaimGroup::new(layer_claims.clone()).unwrap();
            debug!("Found Layer claims:\n{:#?}", layer_claim_group);
            let layer_num_claims = layer_claim_group.get_num_claims();

            // --- Append claims to the FS transcript... TODO!(ryancao): Do we actually need to do this??? ---
            for claim in layer_claims {
                transcript
                    .append_field_elements("Claimed bits to be aggregated", claim.get_point())
                    .unwrap();
                transcript
                    .append_field_element("Claimed value to be aggregated", claim.get_result())
                    .unwrap();
            }

            let claim_aggr_timer =
                start_timer!(|| format!("verify aggregated claim for layer {:?}", *layer.id()));
            // --- Perform the claim aggregation verification, first sampling `r` ---
            // --- Note that we ONLY do this if need be! ---
            let mut prev_claim = layer_claims[0].clone();
            if layer_num_claims > 1 {
                info!("Got > 1 claims. Verifying aggregation...");

                // --- Perform the claim aggregation verification ---
                let mut idx = 0;
                let (claim, _) = aggregate_claims(
                    &layer_claim_group,
<<<<<<< HEAD
                    &|claim_group: &ClaimGroup<F>, idx| -> Result<Vec<F>, GKRError> {
                        debug!("Compute_wlx was called during claim aggregation verification");

                        let current_wlx_evaluations = relevant_wlx_evaluations[*idx].clone();
                        // idx += 1;
=======
                    &mut |claim_group: &ClaimGroup<F>, _| -> Result<Vec<F>, GKRError> {
                        debug!("Compute_wlx was called during claim aggregation verification");

                        let current_wlx_evaluations = relevant_wlx_evaluations[idx].clone();
                        idx += 1;
>>>>>>> 07d18c80

                        let claim_wlx_evaluations = claim_group.get_results().clone();

                        let all_wlx_evaluations: Vec<F> = claim_wlx_evaluations
                            .into_iter()
                            .chain(current_wlx_evaluations.into_iter())
                            .collect();

                        let claim_vecs = claim_group.get_claim_points_matrix();
<<<<<<< HEAD
                        let expected_num_evals = get_num_wlx_evaluations(claim_vecs);
=======
                        let (expected_num_evals, _) = get_num_wlx_evaluations(claim_vecs);
>>>>>>> 07d18c80
                        if expected_num_evals != all_wlx_evaluations.len() {
                            return Err(GKRError::ErrorWhenVerifyingLayer(
                                layer_id,
                                LayerError::AggregationError,
                            ));
                        }

                        Ok(all_wlx_evaluations)
                    },
                    transcript,
                )?;
                prev_claim = claim;

                if idx != relevant_wlx_evaluations.len() {
                    return Err(GKRError::ErrorWhenVerifyingLayer(
                        layer_id,
                        LayerError::AggregationError,
                    ));
                }
            }
            end_timer!(claim_aggr_timer);

            let sumcheck_msg_timer =
                start_timer!(|| format!("verify sumcheck message for layer {:?}", *layer.id()));

            debug!("Aggregated claim: {:#?}", prev_claim);
            info!("Verifier: about to verify layer");

            // --- Performs the actual sumcheck verification step ---
            layer
                .verify_rounds(prev_claim, sumcheck_proof.0, transcript)
                .map_err(|err| GKRError::ErrorWhenVerifyingLayer(layer_id, err))?;

            end_timer!(sumcheck_msg_timer);

            // --- Extract/track claims from the expression independently (this ensures implicitly that the ---
            // --- prover is behaving correctly with respect to claim reduction, as otherwise the claim ---
            // --- aggregation verification step will fail ---
            let other_claims = layer
                .get_claims()
                .map_err(|err| GKRError::ErrorWhenVerifyingLayer(layer_id, err))?;

            debug!(
                "After sumcheck, I have the following claims: {:#?}",
                other_claims
            );

            for claim in other_claims {
                if let Some(curr_claims) = claims.get_mut(&claim.get_to_layer_id().unwrap()) {
                    curr_claims.push(claim);
                } else {
                    claims.insert(claim.get_to_layer_id().unwrap(), vec![claim]);
                }
            }

            end_timer!(layer_timer);
        }

        end_timer!(intermediate_layers_timer);

        let input_layers_timer = start_timer!(|| "INPUT layers proof verification");

        for input_layer in input_layer_proofs {
            let layer_timer = start_timer!(|| format!(
                "proof generation for INPUT layer {:?}",
                input_layer.layer_id
            ));

            let input_layer_id = input_layer.layer_id;
            let relevant_wlx_evaluations = input_layer.input_layer_wlx_evaluations.clone();
            info!("--- Input Layer: {:?} ---", input_layer_id);
            let input_layer_claims = claims
                .get(&input_layer_id)
                .ok_or_else(|| GKRError::NoClaimsForLayer(input_layer_id.clone()))?;
            let input_layer_claim_group = ClaimGroup::new(input_layer_claims.clone()).unwrap();
            debug!("Layer Claim Group for input: {:#?}", input_layer_claims);

            // --- Add the claimed values to the FS transcript ---
            for claim in input_layer_claims {
                transcript
                    .append_field_elements(
                        "Claimed challenge coordinates to be aggregated",
                        claim.get_point(),
                    )
                    .unwrap();
                transcript
                    .append_field_element("Claimed value to be aggregated", claim.get_result())
                    .unwrap();
            }

            let claim_aggr_timer = start_timer!(|| format!(
                "verify aggregated claim for INPUT layer {:?}",
                input_layer.layer_id
            ));

            let input_layer_claim = if input_layer_claims.len() > 1 {
                let mut idx = 0;
                let (prev_claim, _) = aggregate_claims(
                    &input_layer_claim_group,
<<<<<<< HEAD
                    &|claim_group, idx| -> Result<Vec<F>, GKRError> {
                        debug!("Compute_wlx was called during claim aggregation verification in the input layer");

                        let current_wlx_evaluations = relevant_wlx_evaluations[*idx].clone();
                        // idx += 1;
=======
                    &mut |claim_group, _| -> Result<Vec<F>, GKRError> {
                        debug!("Compute_wlx was called during claim aggregation verification in the input layer");

                        let current_wlx_evaluations = relevant_wlx_evaluations[idx].clone();
                        idx += 1;
>>>>>>> 07d18c80

                        let claim_wlx_evaluations = claim_group.get_results().clone();
                        let all_wlx_evaluations: Vec<F> = claim_wlx_evaluations
                            .into_iter()
                            .chain(current_wlx_evaluations.into_iter())
                            .collect();

                        let claim_vecs = claim_group.get_claim_points_matrix();
<<<<<<< HEAD
                        let expected_num_evals = get_num_wlx_evaluations(claim_vecs);
=======
                        let (expected_num_evals, _) = get_num_wlx_evaluations(claim_vecs);
>>>>>>> 07d18c80
                        if expected_num_evals != all_wlx_evaluations.len() {
                            debug!("wlx eval lengths don't match:\nexpected = {expected_num_evals}\nfound = {}", all_wlx_evaluations.len());
                            return Err(GKRError::ErrorWhenVerifyingLayer(
                                input_layer_id,
                                LayerError::AggregationError,
                            ));
                        }

                        Ok(all_wlx_evaluations)
                    },
                    transcript,
                )?;

                if idx != relevant_wlx_evaluations.len() {
                    return Err(GKRError::ErrorWhenVerifyingLayer(
                        input_layer_id,
                        LayerError::AggregationError,
                    ));
                }

                prev_claim
            } else {
                input_layer_claims[0].clone()
            };
            debug!("Input layer claim: {:#?}", input_layer_claim);
            end_timer!(claim_aggr_timer);

            let sumcheck_msg_timer = start_timer!(|| format!(
                "verify sumcheck message for INPUT layer {:?}",
                input_layer.layer_id
            ));

            InputLayerEnum::verify(
                &input_layer.input_commitment,
                &input_layer.input_opening_proof,
                input_layer_claim,
                transcript,
            )
            .map_err(GKRError::InputLayerError)?;

            end_timer!(sumcheck_msg_timer);

            end_timer!(layer_timer);
        }

        end_timer!(input_layers_timer);

        Ok(())
    }

    ///Gen the circuit hash
    fn gen_circuit_hash(&mut self) -> F {
        let mut transcript = Self::Transcript::new("blah");
        let (Witness { layers, .. }, _) = self.synthesize_and_commit(&mut transcript).unwrap();

        hash_layers(&layers)
    }

    fn get_circuit_hash() -> Option<F> {
        Self::CIRCUIT_HASH.map(|bytes| F::from_bytes_le(&bytes))
    }
}<|MERGE_RESOLUTION|>--- conflicted
+++ resolved
@@ -24,10 +24,9 @@
         dense::{DenseMle, DenseMleRef},
         MleRef,
     },
-<<<<<<< HEAD
     mle::{mle_enum::MleEnum, MleIndex},
     sumcheck::evaluate_at_a_point,
-    utils::pad_to_nearest_power_of_two,
+    utils::{hash_layers, pad_to_nearest_power_of_two},
 };
 
 use tracing::{debug, info, trace};
@@ -37,16 +36,6 @@
 
 use ark_std::{end_timer, start_timer};
 use remainder_shared_types::transcript::Transcript;
-=======
-    mle::{MleIndex, mle_enum::MleEnum}, sumcheck::evaluate_at_a_point,
-    utils::{pad_to_nearest_power_of_two, hash_layers}
-};
-
-use ark_std::{end_timer, start_timer};
-use remainder_shared_types::transcript::Transcript;
-
-
->>>>>>> 07d18c80
 use remainder_shared_types::FieldExt;
 
 // use derive_more::From;
@@ -62,14 +51,7 @@
 
 use core::cmp::Ordering;
 
-<<<<<<< HEAD
 ///  New  type for containing the list of Layers that make up the GKR circuit
-=======
-use log::{debug, info, trace, warn};
-
-
-/// New type for containing the list of Layers that make up the GKR circuit
->>>>>>> 07d18c80
 ///
 /// Literally just a Vec of pointers to various layer types!
 pub struct Layers<F: FieldExt, Tr: Transcript<F>>(pub Vec<LayerEnum<F, Tr>>);
@@ -271,13 +253,6 @@
             .clone()
             .into_iter()
             .fold(0, |acc, (z, _, _)| std::cmp::max(acc, z));
-<<<<<<< HEAD
-        let max_gate_val = nonzero_gates
-            .clone()
-            .into_iter()
-            .fold(0, |acc, (z, _, _)| std::cmp::max(acc, z));
-=======
->>>>>>> 07d18c80
 
         // number of entries in the resulting table is the max gate z value * 2 to the power of the number of dataparallel bits, as we are
         // evaluating over all values in the boolean hypercube which includes dataparallel bits
@@ -404,11 +379,8 @@
 /// Controls claim aggregation behavior.
 pub const ENABLE_OPTIMIZATION: bool = true;
 
-<<<<<<< HEAD
-=======
-/// Controls 
-
->>>>>>> 07d18c80
+/// Controls
+
 /// A GKRCircuit ready to be proven
 pub trait GKRCircuit<F: FieldExt> {
     /// The transcript this circuit uses
@@ -445,20 +417,14 @@
     fn prove(
         &mut self,
         transcript: &mut Self::Transcript,
-<<<<<<< HEAD
     ) -> Result<GKRProof<F, Self::Transcript>, GKRError>
     where
         <Self as GKRCircuit<F>>::Transcript: Sync,
     {
-=======
-    ) -> Result<GKRProof<F, Self::Transcript>, GKRError> {
->>>>>>> 07d18c80
         let synthesize_commit_timer = start_timer!(|| "synthesize and commit");
         // --- Synthesize the circuit, using LayerBuilders to create internal, output, and input layers ---
         // --- Also commit and add those commitments to the transcript
         info!("Synethesizing circuit...");
-<<<<<<< HEAD
-=======
 
         if let Some(circuit_hash) = Self::get_circuit_hash() {
             transcript
@@ -466,7 +432,6 @@
                 .unwrap();
         }
 
->>>>>>> 07d18c80
         let (
             Witness {
                 input_layers,
@@ -512,13 +477,8 @@
             let mut claim = claim;
             let layer_id = output.get_layer_id();
             claim.to_layer_id = Some(layer_id);
-<<<<<<< HEAD
-            debug!("Creating a claim: {:#?}", claim);
-=======
             claim.mle_ref = Some(output.clone());
             debug!("Creating a claim: {:#?}", claim);
-            
->>>>>>> 07d18c80
 
             // --- Add the claim to either the set of current claims we're proving ---
             // --- or the global set of claims we need to eventually prove ---
@@ -535,10 +495,6 @@
 
         // Count the total number of wlx evaluations for benchmarking purposes.
         let mut wlx_count = 0;
-<<<<<<< HEAD
-=======
-
->>>>>>> 07d18c80
         // --- END TRACE: grabbing output claims ---
         output_claims_span.exit();
 
@@ -556,10 +512,6 @@
             .map(|mut layer| {
                 let layer_timer =
                     start_timer!(|| format!("proof generation for layer {:?}", *layer.id()));
-<<<<<<< HEAD
-=======
-
->>>>>>> 07d18c80
 
                 // --- TRACE: Proving an individual GKR layer ---
                 let layer_id = *layer.id();
@@ -599,28 +551,17 @@
 
                 let (layer_claim, relevant_wlx_evaluations) = aggregate_claims(
                     &layer_claim_group,
-<<<<<<< HEAD
-                    &|claims, _| {
-=======
-                    &mut |claims, layer_mle_refs| {
->>>>>>> 07d18c80
+                    &|claims, _, layer_mle_refs| {
                         let wlx_evals = layer
                             .get_wlx_evaluations(
                                 claims.get_claim_points_matrix(),
                                 claims.get_results(),
-<<<<<<< HEAD
-=======
                                 layer_mle_refs.unwrap().clone(),
->>>>>>> 07d18c80
                                 claims.get_num_claims(),
                                 claims.get_num_vars(),
                             )
                             .unwrap();
-<<<<<<< HEAD
                         // wlx_count += wlx_evals.len();
-=======
-                        wlx_count += wlx_evals.len();
->>>>>>> 07d18c80
                         println!("Layer {:?}: +{} evaluations.", layer_id, wlx_evals.len());
                         Ok(wlx_evals)
                     },
@@ -629,19 +570,11 @@
                 .unwrap();
                 info!("Done aggregating claims! New claim: {:#?}", layer_claim);
 
-<<<<<<< HEAD
                 // println!(
                 //     "Total Evaluations for Intermediate Layer {:?}: {}",
                 //     layer_id,
                 //     wlx_count - layer_init_wlx_count
                 // );
-=======
-                println!(
-                    "Total Evaluations for Intermediate Layer {:?}: {}",
-                    layer_id,
-                    wlx_count - layer_init_wlx_count
-                );
->>>>>>> 07d18c80
 
                 debug!("Relevant wlx evals: {:#?}", relevant_wlx_evaluations);
                 end_timer!(claim_aggr_timer);
@@ -687,19 +620,10 @@
             .try_collect()?;
 
         end_timer!(intermediate_layers_timer);
-<<<<<<< HEAD
-
-        let input_layers_timer = start_timer!(|| "INPUT layers proof generation");
         // --- END TRACE: Proving intermediate GKR layers ---
         all_layers_sumcheck_proving_span.exit();
-=======
-         // --- END TRACE: Proving intermediate GKR layers ---
-         all_layers_sumcheck_proving_span.exit();
 
         let input_layers_timer = start_timer!(|| "INPUT layers proof generation");
-
-       
->>>>>>> 07d18c80
 
         // --- TRACE: Proving input layer ---
         let input_layer_proving_span = span!(Level::DEBUG, "input_layer_proving_span").entered();
@@ -748,15 +672,9 @@
 
                 let (layer_claim, relevant_wlx_evaluations) = aggregate_claims(
                     &layer_claim_group,
-<<<<<<< HEAD
-                    &|claims, _| {
+                    &|claims, _, _| {
                         let wlx_evals = input_layer.compute_claim_wlx(claims).unwrap();
                         // wlx_count += wlx_evals.len();
-=======
-                    &mut |claims, _| {
-                        let wlx_evals = input_layer.compute_claim_wlx(claims).unwrap();
-                        wlx_count += wlx_evals.len();
->>>>>>> 07d18c80
                         println!(
                             "Input Layer {:?}: +{} evaluations.",
                             layer_id,
@@ -767,7 +685,6 @@
                     transcript,
                 )
                 .unwrap();
-<<<<<<< HEAD
 
                 // println!(
                 //     "Total Evaluations for Input Layer {:?}: {}",
@@ -777,17 +694,6 @@
                 debug!("Relevant wlx evaluations: {:#?}", relevant_wlx_evaluations);
                 end_timer!(claim_aggr_timer);
 
-=======
-
-                println!(
-                    "Total Evaluations for Input Layer {:?}: {}",
-                    layer_id,
-                    wlx_count - layer_init_wlx_count
-                );
-                debug!("Relevant wlx evaluations: {:#?}", relevant_wlx_evaluations);
-                end_timer!(claim_aggr_timer);
-
->>>>>>> 07d18c80
                 let opening_proof_timer = start_timer!(|| format!(
                     "opening proof for INPUT layer {:?}",
                     input_layer.layer_id()
@@ -812,10 +718,6 @@
 
         end_timer!(input_layers_timer);
         println!("TOTAL EVALUATIONS: {}", wlx_count);
-<<<<<<< HEAD
-=======
-
->>>>>>> 07d18c80
         // --- END TRACE: Proving input layer ---
         input_layer_proving_span.exit();
 
@@ -846,15 +748,12 @@
 
         let input_layers_timer = start_timer!(|| "append INPUT commitments to transcript");
 
-<<<<<<< HEAD
-=======
         if let Some(circuit_hash) = Self::get_circuit_hash() {
             transcript
                 .append_field_element("Circuit Hash", circuit_hash)
                 .unwrap();
         }
 
->>>>>>> 07d18c80
         for input_layer in input_layer_proofs.iter() {
             InputLayerEnum::append_commitment_to_transcript(
                 &input_layer.input_commitment,
@@ -873,10 +772,6 @@
         let mut claims: HashMap<LayerId, Vec<Claim<F>>> = HashMap::new();
 
         let claims_timer = start_timer!(|| "output claims generation");
-<<<<<<< HEAD
-=======
-
->>>>>>> 07d18c80
         // --- TRACE: output claims ---
         let verifier_output_claims_span =
             span!(Level::DEBUG, "verifier_output_claims_span").entered();
@@ -905,10 +800,7 @@
             }
             let layer_id = output.get_layer_id();
             info!("New Output Layer {:?}", layer_id);
-<<<<<<< HEAD
-=======
-
->>>>>>> 07d18c80
+
             let claim = Claim::new(
                 mle_indices
                     .iter()
@@ -917,10 +809,7 @@
                 F::zero(),
                 None,
                 Some(layer_id),
-<<<<<<< HEAD
-=======
                 Some(output.clone()),
->>>>>>> 07d18c80
             );
 
             debug!("Generating claim: {:#?}", claim);
@@ -939,12 +828,6 @@
         // --- END TRACE: output claims ---
         verifier_output_claims_span.exit();
 
-        end_timer!(claims_timer);
-
-        let intermediate_layers_timer =
-            start_timer!(|| "ALL intermediate layers proof verification");
-
-
         // --- Go through each of the layers' sumcheck proofs... ---
         for sumcheck_proof_single in layer_sumcheck_proofs {
             let LayerProof {
@@ -956,8 +839,7 @@
             let layer_timer =
                 start_timer!(|| format!("proof verification for layer {:?}", *layer.id()));
 
-<<<<<<< HEAD
-            // --- Independently grab the claims which should've been imposed on this layer (based on the verifier's own claim tracking) ---
+            // --- TRACE: Proving an individual GKR layer ---
             let layer_id = *layer.id();
             info!("Intermediate Layer: {:?}", layer_id);
             debug!("The LayerEnum: {:#?}", layer);
@@ -967,12 +849,8 @@
             let layer_claim_group = ClaimGroup::new(layer_claims.clone()).unwrap();
             debug!("Found Layer claims:\n{:#?}", layer_claim_group);
             let layer_num_claims = layer_claim_group.get_num_claims();
-=======
->>>>>>> 07d18c80
             // --- TRACE: Proving an individual GKR layer ---
             let layer_id = *layer.id();
-            info!("Intermediate Layer: {:?}", layer_id);
-            debug!("The LayerEnum: {:#?}", layer);
             let layer_id_trace_repr = format!("{}", layer_id);
             let _layer_sumcheck_verification_span = span!(
                 Level::DEBUG,
@@ -984,10 +862,7 @@
             // --- Independently grab the claims which should've been imposed on this layer (based on the verifier's own claim tracking) ---
             let layer_claims = claims
                 .get(&layer_id)
-                .ok_or_else(|| GKRError::NoClaimsForLayer(layer_id.clone()))?;
-            let layer_claim_group = ClaimGroup::new(layer_claims.clone()).unwrap();
-            debug!("Found Layer claims:\n{:#?}", layer_claim_group);
-            let layer_num_claims = layer_claim_group.get_num_claims();
+                .ok_or(GKRError::NoClaimsForLayer(layer_id))?;
 
             // --- Append claims to the FS transcript... TODO!(ryancao): Do we actually need to do this??? ---
             for claim in layer_claims {
@@ -1011,19 +886,11 @@
                 let mut idx = 0;
                 let (claim, _) = aggregate_claims(
                     &layer_claim_group,
-<<<<<<< HEAD
-                    &|claim_group: &ClaimGroup<F>, idx| -> Result<Vec<F>, GKRError> {
+                    &|claim_group: &ClaimGroup<F>, idx, _| -> Result<Vec<F>, GKRError> {
                         debug!("Compute_wlx was called during claim aggregation verification");
 
                         let current_wlx_evaluations = relevant_wlx_evaluations[*idx].clone();
                         // idx += 1;
-=======
-                    &mut |claim_group: &ClaimGroup<F>, _| -> Result<Vec<F>, GKRError> {
-                        debug!("Compute_wlx was called during claim aggregation verification");
-
-                        let current_wlx_evaluations = relevant_wlx_evaluations[idx].clone();
-                        idx += 1;
->>>>>>> 07d18c80
 
                         let claim_wlx_evaluations = claim_group.get_results().clone();
 
@@ -1033,11 +900,7 @@
                             .collect();
 
                         let claim_vecs = claim_group.get_claim_points_matrix();
-<<<<<<< HEAD
-                        let expected_num_evals = get_num_wlx_evaluations(claim_vecs);
-=======
                         let (expected_num_evals, _) = get_num_wlx_evaluations(claim_vecs);
->>>>>>> 07d18c80
                         if expected_num_evals != all_wlx_evaluations.len() {
                             return Err(GKRError::ErrorWhenVerifyingLayer(
                                 layer_id,
@@ -1137,19 +1000,11 @@
                 let mut idx = 0;
                 let (prev_claim, _) = aggregate_claims(
                     &input_layer_claim_group,
-<<<<<<< HEAD
-                    &|claim_group, idx| -> Result<Vec<F>, GKRError> {
+                    &|claim_group, idx, _| -> Result<Vec<F>, GKRError> {
                         debug!("Compute_wlx was called during claim aggregation verification in the input layer");
 
                         let current_wlx_evaluations = relevant_wlx_evaluations[*idx].clone();
                         // idx += 1;
-=======
-                    &mut |claim_group, _| -> Result<Vec<F>, GKRError> {
-                        debug!("Compute_wlx was called during claim aggregation verification in the input layer");
-
-                        let current_wlx_evaluations = relevant_wlx_evaluations[idx].clone();
-                        idx += 1;
->>>>>>> 07d18c80
 
                         let claim_wlx_evaluations = claim_group.get_results().clone();
                         let all_wlx_evaluations: Vec<F> = claim_wlx_evaluations
@@ -1158,11 +1013,7 @@
                             .collect();
 
                         let claim_vecs = claim_group.get_claim_points_matrix();
-<<<<<<< HEAD
-                        let expected_num_evals = get_num_wlx_evaluations(claim_vecs);
-=======
                         let (expected_num_evals, _) = get_num_wlx_evaluations(claim_vecs);
->>>>>>> 07d18c80
                         if expected_num_evals != all_wlx_evaluations.len() {
                             debug!("wlx eval lengths don't match:\nexpected = {expected_num_evals}\nfound = {}", all_wlx_evaluations.len());
                             return Err(GKRError::ErrorWhenVerifyingLayer(
