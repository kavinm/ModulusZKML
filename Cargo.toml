[package]
name = "remainder"
version = "0.1.0"
edition = "2021"

# See more keys and their definitions at https://doc.rust-lang.org/cargo/reference/manifest.html

[dependencies]
ark-bn254 = "0.4.0"
ark-crypto-primitives = {version = "0.4.0", features = ["sponge"]}
ark-ff = "0.4.2"
ark-poly = "0.4.2"
ark-serialize = {version = "0.4.2", features = ["derive"]}
ark-std = "0.4.0"
ark-test-curves = "0.4.2"
criterion = "0.5.1"
# derive_more = "0.99.17"
itertools = "0.11.0"
rayon = "1.7.0"
thiserror = "1.0.40"
tracing = "0.1.37"
rand = "0.8"
# serde = { version = "1.0", features = ["derive"] }
serde_json = "1.0"
num = "0.4.1"
ndarray = "0.15.6"
ndarray-npy = "0.8.1"
tracing-subscriber = "0.3.17"
<<<<<<< HEAD
serde = { version = "1.0.183", features = ["derive"] }
=======
# --- For FieldExt and transcript and other Ligero stuff ---
lcpc-2d = { git = "ssh://git@github.com/Modulus-Labs/lcpc-ligero.git", branch = "REM-90-Input-layer-Ligero-integration" }
halo2-base = { git = "https://github.com/axiom-crypto/halo2-lib", branch = "community-edition" } # For BN-254 from Halo2
>>>>>>> 242c7e8f

[dev-dependencies]

[features]
default = ["parallel"]
parallel = ["ark-ff/parallel", "ark-poly/parallel", "ark-std/parallel", "ark-crypto-primitives/parallel"]<|MERGE_RESOLUTION|>--- conflicted
+++ resolved
@@ -26,13 +26,10 @@
 ndarray = "0.15.6"
 ndarray-npy = "0.8.1"
 tracing-subscriber = "0.3.17"
-<<<<<<< HEAD
 serde = { version = "1.0.183", features = ["derive"] }
-=======
 # --- For FieldExt and transcript and other Ligero stuff ---
 lcpc-2d = { git = "ssh://git@github.com/Modulus-Labs/lcpc-ligero.git", branch = "REM-90-Input-layer-Ligero-integration" }
 halo2-base = { git = "https://github.com/axiom-crypto/halo2-lib", branch = "community-edition" } # For BN-254 from Halo2
->>>>>>> 242c7e8f
 
 [dev-dependencies]
 
